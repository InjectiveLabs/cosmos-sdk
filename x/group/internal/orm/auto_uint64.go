--- conflicted
+++ resolved
@@ -3,17 +3,10 @@
 import (
 	"github.com/cosmos/gogoproto/proto"
 
-<<<<<<< HEAD
-	"cosmossdk.io/core/address"
-	"cosmossdk.io/core/codec"
-	storetypes "cosmossdk.io/core/store"
-	"cosmossdk.io/errors"
-=======
 	"cosmossdk.io/errors"
 	storetypes "cosmossdk.io/store/types"
 
 	"github.com/cosmos/cosmos-sdk/codec"
->>>>>>> 4f445ed9
 )
 
 var (
@@ -28,8 +21,8 @@
 }
 
 // NewAutoUInt64Table creates a new AutoUInt64Table.
-func NewAutoUInt64Table(prefixData [2]byte, prefixSeq byte, model proto.Message, cdc codec.Codec, addressCodec address.Codec) (*AutoUInt64Table, error) {
-	table, err := newTable(prefixData, model, cdc, addressCodec)
+func NewAutoUInt64Table(prefixData [2]byte, prefixSeq byte, model proto.Message, cdc codec.Codec) (*AutoUInt64Table, error) {
+	table, err := newTable(prefixData, model, cdc)
 	if err != nil {
 		return nil, err
 	}
