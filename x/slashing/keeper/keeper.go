package keeper

import (
	"context"
	"fmt"

<<<<<<< HEAD
	st "cosmossdk.io/api/cosmos/staking/v1beta1"
	"cosmossdk.io/collections"
	"cosmossdk.io/core/appmodule"
	"cosmossdk.io/core/event"
	sdkmath "cosmossdk.io/math"
	"cosmossdk.io/x/slashing/types"
=======
	storetypes "cosmossdk.io/core/store"
	"cosmossdk.io/log"
	sdkmath "cosmossdk.io/math"
>>>>>>> 4f445ed9

	"github.com/cosmos/cosmos-sdk/codec"
	cryptotypes "github.com/cosmos/cosmos-sdk/crypto/types"
	sdk "github.com/cosmos/cosmos-sdk/types"
)

// Keeper of the slashing store
type Keeper struct {
	appmodule.Environment

	cdc codec.BinaryCodec
	// deprecated!
	legacyAmino *codec.LegacyAmino
	sk          types.StakingKeeper

	// the address capable of executing a MsgUpdateParams message. Typically, this
	// should be the x/gov module account.
	authority string
	Schema    collections.Schema
	Params    collections.Item[types.Params]
	// ValidatorSigningInfo key: ConsAddr | value: ValidatorSigningInfo
	ValidatorSigningInfo collections.Map[sdk.ConsAddress, types.ValidatorSigningInfo]
	// AddrPubkeyRelation key: address | value: PubKey
	AddrPubkeyRelation collections.Map[[]byte, cryptotypes.PubKey]
	// ValidatorMissedBlockBitmap key: ConsAddr | value: byte key for a validator's missed block bitmap chunk
	ValidatorMissedBlockBitmap collections.Map[collections.Pair[[]byte, uint64], []byte]
}

// NewKeeper creates a slashing keeper
func NewKeeper(environment appmodule.Environment, cdc codec.BinaryCodec, legacyAmino *codec.LegacyAmino, sk types.StakingKeeper, authority string) Keeper {
	sb := collections.NewSchemaBuilder(environment.KVStoreService)
	k := Keeper{
		Environment: environment,
		cdc:         cdc,
		legacyAmino: legacyAmino,
		sk:          sk,
		authority:   authority,
		Params:      collections.NewItem(sb, types.ParamsKey, "params", codec.CollValue[types.Params](cdc)),
		ValidatorSigningInfo: collections.NewMap(
			sb,
			types.ValidatorSigningInfoKeyPrefix,
			"validator_signing_info",
			sdk.LengthPrefixedAddressKey(sdk.ConsAddressKey), //nolint: staticcheck // sdk.LengthPrefixedAddressKey is needed to retain state compatibility
			codec.CollValue[types.ValidatorSigningInfo](cdc),
		),
		AddrPubkeyRelation: collections.NewMap(
			sb,
			types.AddrPubkeyRelationKeyPrefix,
			"addr_pubkey_relation",
			sdk.LengthPrefixedBytesKey, // sdk.LengthPrefixedBytesKey is needed to retain state compatibility
			codec.CollInterfaceValue[cryptotypes.PubKey](cdc),
		),
		ValidatorMissedBlockBitmap: collections.NewMap(
			sb,
			types.ValidatorMissedBlockBitmapKeyPrefix,
			"validator_missed_block_bitmap",
			collections.PairKeyCodec(sdk.LengthPrefixedBytesKey, collections.Uint64Key),
			collections.BytesValue,
		),
	}

	schema, err := sb.Build()
	if err != nil {
		panic(err)
	}
	k.Schema = schema
	return k
}

// GetAuthority returns the x/slashing module's authority.
func (k Keeper) GetAuthority() string {
	return k.authority
}

// GetPubkey returns the pubkey from the address-pubkey relation
func (k Keeper) GetPubkey(ctx context.Context, a cryptotypes.Address) (cryptotypes.PubKey, error) {
	return k.AddrPubkeyRelation.Get(ctx, a)
}

// Slash attempts to slash a validator. The slash is delegated to the staking
// module to make the necessary validator changes. It specifies no infraction reason.
func (k Keeper) Slash(ctx context.Context, consAddr sdk.ConsAddress, fraction sdkmath.LegacyDec, power, distributionHeight int64) error {
	return k.SlashWithInfractionReason(ctx, consAddr, fraction, power, distributionHeight, st.Infraction_INFRACTION_UNSPECIFIED)
}

// SlashWithInfractionReason attempts to slash a validator. The slash is delegated to the staking
// module to make the necessary validator changes. It specifies an infraction reason.
func (k Keeper) SlashWithInfractionReason(ctx context.Context, consAddr sdk.ConsAddress, fraction sdkmath.LegacyDec, power, distributionHeight int64, infraction st.Infraction) error {
	coinsBurned, err := k.sk.SlashWithInfractionReason(ctx, consAddr, distributionHeight, power, fraction, infraction)
	if err != nil {
		return err
	}

	reasonAttr := event.NewAttribute(types.AttributeKeyReason, types.AttributeValueUnspecified)
	switch infraction {
	case st.Infraction_INFRACTION_DOUBLE_SIGN:
		reasonAttr = event.NewAttribute(types.AttributeKeyReason, types.AttributeValueDoubleSign)
	case st.Infraction_INFRACTION_DOWNTIME:
		reasonAttr = event.NewAttribute(types.AttributeKeyReason, types.AttributeValueMissingSignature)
	}

	consStr, err := k.sk.ConsensusAddressCodec().BytesToString(consAddr)
	if err != nil {
		return err
	}

<<<<<<< HEAD
	return k.EventService.EventManager(ctx).EmitKV(
		types.EventTypeSlash,
		event.NewAttribute(types.AttributeKeyAddress, consStr),
		event.NewAttribute(types.AttributeKeyPower, fmt.Sprintf("%d", power)),
		reasonAttr,
		event.NewAttribute(types.AttributeKeyBurnedCoins, coinsBurned.String()),
=======
// SlashWithInfractionReason attempts to slash a validator. The slash is delegated to the staking
// module to make the necessary validator changes. It specifies an intraction reason.
func (k Keeper) SlashWithInfractionReason(ctx context.Context, consAddr sdk.ConsAddress, fraction sdkmath.LegacyDec, power, distributionHeight int64, infraction stakingtypes.Infraction) error {
	coinsBurned, err := k.sk.SlashWithInfractionReason(ctx, consAddr, distributionHeight, power, fraction, infraction)
	if err != nil {
		return err
	}

	reasonAttr := sdk.NewAttribute(types.AttributeKeyReason, types.AttributeValueUnspecified)
	switch infraction {
	case stakingtypes.Infraction_INFRACTION_DOUBLE_SIGN:
		reasonAttr = sdk.NewAttribute(types.AttributeKeyReason, types.AttributeValueDoubleSign)
	case stakingtypes.Infraction_INFRACTION_DOWNTIME:
		reasonAttr = sdk.NewAttribute(types.AttributeKeyReason, types.AttributeValueMissingSignature)
	}

	sdkCtx := sdk.UnwrapSDKContext(ctx)
	sdkCtx.EventManager().EmitEvent(
		sdk.NewEvent(
			types.EventTypeSlash,
			sdk.NewAttribute(types.AttributeKeyAddress, consAddr.String()),
			sdk.NewAttribute(types.AttributeKeyPower, fmt.Sprintf("%d", power)),
			reasonAttr,
			sdk.NewAttribute(types.AttributeKeyBurnedCoins, coinsBurned.String()),
		),
>>>>>>> 4f445ed9
	)
}

// Jail attempts to jail a validator. The slash is delegated to the staking module
// to make the necessary validator changes.
func (k Keeper) Jail(ctx context.Context, consAddr sdk.ConsAddress) error {
<<<<<<< HEAD
	err := k.sk.Jail(ctx, consAddr)
	if err != nil {
		return err
	}
	consStr, err := k.sk.ConsensusAddressCodec().BytesToString(consAddr)
	if err != nil {
		return err
	}
=======
	sdkCtx := sdk.UnwrapSDKContext(ctx)

	if err := k.sk.Jail(sdkCtx, consAddr); err != nil {
		return fmt.Errorf("slashing validator jail: %w", err)
	}

	sdkCtx.EventManager().EmitEvent(
		sdk.NewEvent(
			types.EventTypeSlash,
			sdk.NewAttribute(types.AttributeKeyJailed, consAddr.String()),
		),
	)
	return nil
}
>>>>>>> 4f445ed9

	return k.EventService.EventManager(ctx).EmitKV(
		types.EventTypeSlash,
		event.NewAttribute(types.AttributeKeyJailed, consStr))
}<|MERGE_RESOLUTION|>--- conflicted
+++ resolved
@@ -4,85 +4,38 @@
 	"context"
 	"fmt"
 
-<<<<<<< HEAD
-	st "cosmossdk.io/api/cosmos/staking/v1beta1"
-	"cosmossdk.io/collections"
-	"cosmossdk.io/core/appmodule"
-	"cosmossdk.io/core/event"
-	sdkmath "cosmossdk.io/math"
-	"cosmossdk.io/x/slashing/types"
-=======
 	storetypes "cosmossdk.io/core/store"
 	"cosmossdk.io/log"
 	sdkmath "cosmossdk.io/math"
->>>>>>> 4f445ed9
 
 	"github.com/cosmos/cosmos-sdk/codec"
 	cryptotypes "github.com/cosmos/cosmos-sdk/crypto/types"
 	sdk "github.com/cosmos/cosmos-sdk/types"
+	"github.com/cosmos/cosmos-sdk/x/slashing/types"
+	stakingtypes "github.com/cosmos/cosmos-sdk/x/staking/types"
 )
 
 // Keeper of the slashing store
 type Keeper struct {
-	appmodule.Environment
-
-	cdc codec.BinaryCodec
-	// deprecated!
-	legacyAmino *codec.LegacyAmino
-	sk          types.StakingKeeper
+	storeService storetypes.KVStoreService
+	cdc          codec.BinaryCodec
+	legacyAmino  *codec.LegacyAmino
+	sk           types.StakingKeeper
 
 	// the address capable of executing a MsgUpdateParams message. Typically, this
 	// should be the x/gov module account.
 	authority string
-	Schema    collections.Schema
-	Params    collections.Item[types.Params]
-	// ValidatorSigningInfo key: ConsAddr | value: ValidatorSigningInfo
-	ValidatorSigningInfo collections.Map[sdk.ConsAddress, types.ValidatorSigningInfo]
-	// AddrPubkeyRelation key: address | value: PubKey
-	AddrPubkeyRelation collections.Map[[]byte, cryptotypes.PubKey]
-	// ValidatorMissedBlockBitmap key: ConsAddr | value: byte key for a validator's missed block bitmap chunk
-	ValidatorMissedBlockBitmap collections.Map[collections.Pair[[]byte, uint64], []byte]
 }
 
 // NewKeeper creates a slashing keeper
-func NewKeeper(environment appmodule.Environment, cdc codec.BinaryCodec, legacyAmino *codec.LegacyAmino, sk types.StakingKeeper, authority string) Keeper {
-	sb := collections.NewSchemaBuilder(environment.KVStoreService)
-	k := Keeper{
-		Environment: environment,
-		cdc:         cdc,
-		legacyAmino: legacyAmino,
-		sk:          sk,
-		authority:   authority,
-		Params:      collections.NewItem(sb, types.ParamsKey, "params", codec.CollValue[types.Params](cdc)),
-		ValidatorSigningInfo: collections.NewMap(
-			sb,
-			types.ValidatorSigningInfoKeyPrefix,
-			"validator_signing_info",
-			sdk.LengthPrefixedAddressKey(sdk.ConsAddressKey), //nolint: staticcheck // sdk.LengthPrefixedAddressKey is needed to retain state compatibility
-			codec.CollValue[types.ValidatorSigningInfo](cdc),
-		),
-		AddrPubkeyRelation: collections.NewMap(
-			sb,
-			types.AddrPubkeyRelationKeyPrefix,
-			"addr_pubkey_relation",
-			sdk.LengthPrefixedBytesKey, // sdk.LengthPrefixedBytesKey is needed to retain state compatibility
-			codec.CollInterfaceValue[cryptotypes.PubKey](cdc),
-		),
-		ValidatorMissedBlockBitmap: collections.NewMap(
-			sb,
-			types.ValidatorMissedBlockBitmapKeyPrefix,
-			"validator_missed_block_bitmap",
-			collections.PairKeyCodec(sdk.LengthPrefixedBytesKey, collections.Uint64Key),
-			collections.BytesValue,
-		),
+func NewKeeper(cdc codec.BinaryCodec, legacyAmino *codec.LegacyAmino, storeService storetypes.KVStoreService, sk types.StakingKeeper, authority string) Keeper {
+	return Keeper{
+		storeService: storeService,
+		cdc:          cdc,
+		legacyAmino:  legacyAmino,
+		sk:           sk,
+		authority:    authority,
 	}
-
-	schema, err := sb.Build()
-	if err != nil {
-		panic(err)
-	}
-	k.Schema = schema
-	return k
 }
 
 // GetAuthority returns the x/slashing module's authority.
@@ -90,46 +43,43 @@
 	return k.authority
 }
 
-// GetPubkey returns the pubkey from the address-pubkey relation
+// Logger returns a module-specific logger.
+func (k Keeper) Logger(ctx context.Context) log.Logger {
+	sdkCtx := sdk.UnwrapSDKContext(ctx)
+	return sdkCtx.Logger().With("module", "x/"+types.ModuleName)
+}
+
+// AddPubkey sets a address-pubkey relation
+func (k Keeper) AddPubkey(ctx context.Context, pubkey cryptotypes.PubKey) error {
+	bz, err := k.cdc.MarshalInterface(pubkey)
+	if err != nil {
+		return err
+	}
+	store := k.storeService.OpenKVStore(ctx)
+	key := types.AddrPubkeyRelationKey(pubkey.Address())
+	return store.Set(key, bz)
+}
+
+// GetPubkey returns the pubkey from the adddress-pubkey relation
 func (k Keeper) GetPubkey(ctx context.Context, a cryptotypes.Address) (cryptotypes.PubKey, error) {
-	return k.AddrPubkeyRelation.Get(ctx, a)
+	store := k.storeService.OpenKVStore(ctx)
+	bz, err := store.Get(types.AddrPubkeyRelationKey(a))
+	if err != nil {
+		return nil, err
+	}
+	if bz == nil {
+		return nil, fmt.Errorf("address %s not found", sdk.ConsAddress(a))
+	}
+	var pk cryptotypes.PubKey
+	return pk, k.cdc.UnmarshalInterface(bz, &pk)
 }
 
 // Slash attempts to slash a validator. The slash is delegated to the staking
-// module to make the necessary validator changes. It specifies no infraction reason.
+// module to make the necessary validator changes. It specifies no intraction reason.
 func (k Keeper) Slash(ctx context.Context, consAddr sdk.ConsAddress, fraction sdkmath.LegacyDec, power, distributionHeight int64) error {
-	return k.SlashWithInfractionReason(ctx, consAddr, fraction, power, distributionHeight, st.Infraction_INFRACTION_UNSPECIFIED)
+	return k.SlashWithInfractionReason(ctx, consAddr, fraction, power, distributionHeight, stakingtypes.Infraction_INFRACTION_UNSPECIFIED)
 }
 
-// SlashWithInfractionReason attempts to slash a validator. The slash is delegated to the staking
-// module to make the necessary validator changes. It specifies an infraction reason.
-func (k Keeper) SlashWithInfractionReason(ctx context.Context, consAddr sdk.ConsAddress, fraction sdkmath.LegacyDec, power, distributionHeight int64, infraction st.Infraction) error {
-	coinsBurned, err := k.sk.SlashWithInfractionReason(ctx, consAddr, distributionHeight, power, fraction, infraction)
-	if err != nil {
-		return err
-	}
-
-	reasonAttr := event.NewAttribute(types.AttributeKeyReason, types.AttributeValueUnspecified)
-	switch infraction {
-	case st.Infraction_INFRACTION_DOUBLE_SIGN:
-		reasonAttr = event.NewAttribute(types.AttributeKeyReason, types.AttributeValueDoubleSign)
-	case st.Infraction_INFRACTION_DOWNTIME:
-		reasonAttr = event.NewAttribute(types.AttributeKeyReason, types.AttributeValueMissingSignature)
-	}
-
-	consStr, err := k.sk.ConsensusAddressCodec().BytesToString(consAddr)
-	if err != nil {
-		return err
-	}
-
-<<<<<<< HEAD
-	return k.EventService.EventManager(ctx).EmitKV(
-		types.EventTypeSlash,
-		event.NewAttribute(types.AttributeKeyAddress, consStr),
-		event.NewAttribute(types.AttributeKeyPower, fmt.Sprintf("%d", power)),
-		reasonAttr,
-		event.NewAttribute(types.AttributeKeyBurnedCoins, coinsBurned.String()),
-=======
 // SlashWithInfractionReason attempts to slash a validator. The slash is delegated to the staking
 // module to make the necessary validator changes. It specifies an intraction reason.
 func (k Keeper) SlashWithInfractionReason(ctx context.Context, consAddr sdk.ConsAddress, fraction sdkmath.LegacyDec, power, distributionHeight int64, infraction stakingtypes.Infraction) error {
@@ -155,23 +105,13 @@
 			reasonAttr,
 			sdk.NewAttribute(types.AttributeKeyBurnedCoins, coinsBurned.String()),
 		),
->>>>>>> 4f445ed9
 	)
+	return nil
 }
 
 // Jail attempts to jail a validator. The slash is delegated to the staking module
 // to make the necessary validator changes.
 func (k Keeper) Jail(ctx context.Context, consAddr sdk.ConsAddress) error {
-<<<<<<< HEAD
-	err := k.sk.Jail(ctx, consAddr)
-	if err != nil {
-		return err
-	}
-	consStr, err := k.sk.ConsensusAddressCodec().BytesToString(consAddr)
-	if err != nil {
-		return err
-	}
-=======
 	sdkCtx := sdk.UnwrapSDKContext(ctx)
 
 	if err := k.sk.Jail(sdkCtx, consAddr); err != nil {
@@ -186,9 +126,8 @@
 	)
 	return nil
 }
->>>>>>> 4f445ed9
 
-	return k.EventService.EventManager(ctx).EmitKV(
-		types.EventTypeSlash,
-		event.NewAttribute(types.AttributeKeyJailed, consStr))
+func (k Keeper) deleteAddrPubkeyRelation(ctx context.Context, addr cryptotypes.Address) error {
+	store := k.storeService.OpenKVStore(ctx)
+	return store.Delete(types.AddrPubkeyRelationKey(addr))
 }