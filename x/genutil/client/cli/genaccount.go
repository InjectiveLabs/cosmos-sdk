package cli

import (
	"bufio"
	"encoding/json"
	"fmt"
	"os"

	"github.com/spf13/cobra"

	address "cosmossdk.io/core/address"

	"github.com/cosmos/cosmos-sdk/client"
	"github.com/cosmos/cosmos-sdk/client/flags"
	"github.com/cosmos/cosmos-sdk/crypto/keyring"
	sdk "github.com/cosmos/cosmos-sdk/types"
	"github.com/cosmos/cosmos-sdk/x/genutil"
)

const (
	flagVestingStart = "vesting-start-time"
	flagVestingEnd   = "vesting-end-time"
	flagVestingAmt   = "vesting-amount"
	flagAppendMode   = "append"
	flagModuleName   = "module-name"
)

// AddGenesisAccountCmd returns add-genesis-account cobra Command.
// This command is provided as a default, applications are expected to provide their own command if custom genesis accounts are needed.
<<<<<<< HEAD
func AddGenesisAccountCmd() *cobra.Command {
=======
func AddGenesisAccountCmd(defaultNodeHome string, addressCodec address.Codec) *cobra.Command {
>>>>>>> 4f445ed9
	cmd := &cobra.Command{
		Use:   "add-genesis-account <address_or_key_name> <coin>[,<coin>...]",
		Short: "Add a genesis account to genesis.json",
		Long: `Add a genesis account to genesis.json. The provided account must specify
the account address or key name and a list of initial coins. If a key name is given,
the address will be looked up in the local Keybase. The list of initial tokens must
contain valid denominations. Accounts may optionally be supplied with vesting parameters.
`,
		Args: cobra.ExactArgs(2),
		RunE: func(cmd *cobra.Command, args []string) error {
			clientCtx := client.GetClientContextFromCmd(cmd)
			config := client.GetConfigFromCmd(cmd)

			addressCodec := clientCtx.TxConfig.SigningContext().AddressCodec()
			var kr keyring.Keyring
			addr, err := addressCodec.StringToBytes(args[0])
			if err != nil {
				inBuf := bufio.NewReader(cmd.InOrStdin())
				keyringBackend, _ := cmd.Flags().GetString(flags.FlagKeyringBackend)

				if keyringBackend != "" && clientCtx.Keyring == nil {
					var err error
					kr, err = keyring.New(sdk.KeyringServiceName(), keyringBackend, clientCtx.HomeDir, inBuf, clientCtx.Codec)
					if err != nil {
						return err
					}
				} else {
					kr = clientCtx.Keyring
				}

				k, err := kr.Key(args[0])
				if err != nil {
					return fmt.Errorf("failed to get address from Keyring: %w", err)
				}

				addr, err = k.GetAddress()
				if err != nil {
					return err
				}
			}

			appendflag, _ := cmd.Flags().GetBool(flagAppendMode)
			vestingStart, _ := cmd.Flags().GetInt64(flagVestingStart)
			vestingEnd, _ := cmd.Flags().GetInt64(flagVestingEnd)
			vestingAmtStr, _ := cmd.Flags().GetString(flagVestingAmt)
			moduleNameStr, _ := cmd.Flags().GetString(flagModuleName)

			addrStr, err := addressCodec.BytesToString(addr)
			if err != nil {
				return err
			}

			coins, err := sdk.ParseCoinsNormalized(args[1])
			if err != nil {
				return err
			}

			vestingAmt, err := sdk.ParseCoinsNormalized(vestingAmtStr)
			if err != nil {
				return err
			}

			accounts := []genutil.GenesisAccount{
				{
					Address:      addrStr,
					Coins:        coins,
					VestingAmt:   vestingAmt,
					VestingStart: vestingStart,
					VestingEnd:   vestingEnd,
					ModuleName:   moduleNameStr,
				},
			}

			return genutil.AddGenesisAccounts(clientCtx.Codec, clientCtx.AddressCodec, accounts, appendflag, config.GenesisFile())
		},
	}

	cmd.Flags().String(flags.FlagKeyringBackend, flags.DefaultKeyringBackend, "Select keyring's backend (os|file|kwallet|pass|test)")
	cmd.Flags().String(flagVestingAmt, "", "amount of coins for vesting accounts")
	cmd.Flags().Int64(flagVestingStart, 0, "schedule start time (unix epoch) for vesting accounts")
	cmd.Flags().Int64(flagVestingEnd, 0, "schedule end time (unix epoch) for vesting accounts")
	cmd.Flags().Bool(flagAppendMode, false, "append the coins to an account already in the genesis.json file")
	cmd.Flags().String(flagModuleName, "", "module account name")
	flags.AddQueryFlagsToCmd(cmd)

	return cmd
}

// AddBulkGenesisAccountCmd returns bulk-add-genesis-account cobra Command.
// This command is provided as a default, applications are expected to provide their own command if custom genesis accounts are needed.
<<<<<<< HEAD
func AddBulkGenesisAccountCmd() *cobra.Command {
=======
func AddBulkGenesisAccountCmd(defaultNodeHome string, addressCodec address.Codec) *cobra.Command {
>>>>>>> 4f445ed9
	cmd := &cobra.Command{
		Use:   "bulk-add-genesis-account [/file/path.json]",
		Short: "Bulk add genesis accounts to genesis.json",
		Example: `bulk-add-genesis-account accounts.json
<<<<<<< HEAD

where accounts.json is:

=======
where accounts.json is:
>>>>>>> 4f445ed9
[
    {
        "address": "cosmos139f7kncmglres2nf3h4hc4tade85ekfr8sulz5",
        "coins": [
            { "denom": "umuon", "amount": "100000000" },
            { "denom": "stake", "amount": "200000000" }
        ]
    },
    {
        "address": "cosmos1e0jnq2sun3dzjh8p2xq95kk0expwmd7shwjpfg",
        "coins": [
            { "denom": "umuon", "amount": "500000000" }
        ],
        "vesting_amt": [
            { "denom": "umuon", "amount": "400000000" }
        ],
        "vesting_start": 1724711478,
        "vesting_end": 1914013878
    }
]
`,
		Long: `Add genesis accounts in bulk to genesis.json. The provided account must specify
the account address and a list of initial coins. The list of initial tokens must
contain valid denominations. Accounts may optionally be supplied with vesting parameters.
`,
		Args: cobra.ExactArgs(1),
		RunE: func(cmd *cobra.Command, args []string) error {
			clientCtx := client.GetClientContextFromCmd(cmd)
<<<<<<< HEAD
			config := client.GetConfigFromCmd(cmd)
=======
			serverCtx := server.GetServerContextFromCmd(cmd)
			config := serverCtx.Config

			config.SetRoot(clientCtx.HomeDir)
>>>>>>> 4f445ed9

			f, err := os.Open(args[0])
			if err != nil {
				return fmt.Errorf("failed to open file: %w", err)
			}
			defer f.Close()

			var accounts []genutil.GenesisAccount
			if err := json.NewDecoder(f).Decode(&accounts); err != nil {
				return fmt.Errorf("failed to decode JSON: %w", err)
			}

			appendflag, _ := cmd.Flags().GetBool(flagAppendMode)

<<<<<<< HEAD
			return genutil.AddGenesisAccounts(clientCtx.Codec, clientCtx.AddressCodec, accounts, appendflag, config.GenesisFile())
=======
			return genutil.AddGenesisAccounts(clientCtx.Codec, addressCodec, accounts, appendflag, config.GenesisFile())
>>>>>>> 4f445ed9
		},
	}

	cmd.Flags().Bool(flagAppendMode, false, "append the coins to an account already in the genesis.json file")
<<<<<<< HEAD
=======
	cmd.Flags().String(flags.FlagHome, defaultNodeHome, "The application home directory")
>>>>>>> 4f445ed9
	flags.AddQueryFlagsToCmd(cmd)

	return cmd
}<|MERGE_RESOLUTION|>--- conflicted
+++ resolved
@@ -13,6 +13,7 @@
 	"github.com/cosmos/cosmos-sdk/client"
 	"github.com/cosmos/cosmos-sdk/client/flags"
 	"github.com/cosmos/cosmos-sdk/crypto/keyring"
+	"github.com/cosmos/cosmos-sdk/server"
 	sdk "github.com/cosmos/cosmos-sdk/types"
 	"github.com/cosmos/cosmos-sdk/x/genutil"
 )
@@ -27,13 +28,9 @@
 
 // AddGenesisAccountCmd returns add-genesis-account cobra Command.
 // This command is provided as a default, applications are expected to provide their own command if custom genesis accounts are needed.
-<<<<<<< HEAD
-func AddGenesisAccountCmd() *cobra.Command {
-=======
 func AddGenesisAccountCmd(defaultNodeHome string, addressCodec address.Codec) *cobra.Command {
->>>>>>> 4f445ed9
 	cmd := &cobra.Command{
-		Use:   "add-genesis-account <address_or_key_name> <coin>[,<coin>...]",
+		Use:   "add-genesis-account [address_or_key_name] [coin][,[coin]]",
 		Short: "Add a genesis account to genesis.json",
 		Long: `Add a genesis account to genesis.json. The provided account must specify
 the account address or key name and a list of initial coins. If a key name is given,
@@ -43,9 +40,11 @@
 		Args: cobra.ExactArgs(2),
 		RunE: func(cmd *cobra.Command, args []string) error {
 			clientCtx := client.GetClientContextFromCmd(cmd)
-			config := client.GetConfigFromCmd(cmd)
+			serverCtx := server.GetServerContextFromCmd(cmd)
+			config := serverCtx.Config
 
-			addressCodec := clientCtx.TxConfig.SigningContext().AddressCodec()
+			config.SetRoot(clientCtx.HomeDir)
+
 			var kr keyring.Keyring
 			addr, err := addressCodec.StringToBytes(args[0])
 			if err != nil {
@@ -79,36 +78,11 @@
 			vestingAmtStr, _ := cmd.Flags().GetString(flagVestingAmt)
 			moduleNameStr, _ := cmd.Flags().GetString(flagModuleName)
 
-			addrStr, err := addressCodec.BytesToString(addr)
-			if err != nil {
-				return err
-			}
-
-			coins, err := sdk.ParseCoinsNormalized(args[1])
-			if err != nil {
-				return err
-			}
-
-			vestingAmt, err := sdk.ParseCoinsNormalized(vestingAmtStr)
-			if err != nil {
-				return err
-			}
-
-			accounts := []genutil.GenesisAccount{
-				{
-					Address:      addrStr,
-					Coins:        coins,
-					VestingAmt:   vestingAmt,
-					VestingStart: vestingStart,
-					VestingEnd:   vestingEnd,
-					ModuleName:   moduleNameStr,
-				},
-			}
-
-			return genutil.AddGenesisAccounts(clientCtx.Codec, clientCtx.AddressCodec, accounts, appendflag, config.GenesisFile())
+			return genutil.AddGenesisAccount(clientCtx.Codec, addr, appendflag, config.GenesisFile(), args[1], vestingAmtStr, vestingStart, vestingEnd, moduleNameStr)
 		},
 	}
 
+	cmd.Flags().String(flags.FlagHome, defaultNodeHome, "The application home directory")
 	cmd.Flags().String(flags.FlagKeyringBackend, flags.DefaultKeyringBackend, "Select keyring's backend (os|file|kwallet|pass|test)")
 	cmd.Flags().String(flagVestingAmt, "", "amount of coins for vesting accounts")
 	cmd.Flags().Int64(flagVestingStart, 0, "schedule start time (unix epoch) for vesting accounts")
@@ -122,22 +96,12 @@
 
 // AddBulkGenesisAccountCmd returns bulk-add-genesis-account cobra Command.
 // This command is provided as a default, applications are expected to provide their own command if custom genesis accounts are needed.
-<<<<<<< HEAD
-func AddBulkGenesisAccountCmd() *cobra.Command {
-=======
 func AddBulkGenesisAccountCmd(defaultNodeHome string, addressCodec address.Codec) *cobra.Command {
->>>>>>> 4f445ed9
 	cmd := &cobra.Command{
 		Use:   "bulk-add-genesis-account [/file/path.json]",
 		Short: "Bulk add genesis accounts to genesis.json",
 		Example: `bulk-add-genesis-account accounts.json
-<<<<<<< HEAD
-
 where accounts.json is:
-
-=======
-where accounts.json is:
->>>>>>> 4f445ed9
 [
     {
         "address": "cosmos139f7kncmglres2nf3h4hc4tade85ekfr8sulz5",
@@ -166,14 +130,10 @@
 		Args: cobra.ExactArgs(1),
 		RunE: func(cmd *cobra.Command, args []string) error {
 			clientCtx := client.GetClientContextFromCmd(cmd)
-<<<<<<< HEAD
-			config := client.GetConfigFromCmd(cmd)
-=======
 			serverCtx := server.GetServerContextFromCmd(cmd)
 			config := serverCtx.Config
 
 			config.SetRoot(clientCtx.HomeDir)
->>>>>>> 4f445ed9
 
 			f, err := os.Open(args[0])
 			if err != nil {
@@ -188,19 +148,12 @@
 
 			appendflag, _ := cmd.Flags().GetBool(flagAppendMode)
 
-<<<<<<< HEAD
-			return genutil.AddGenesisAccounts(clientCtx.Codec, clientCtx.AddressCodec, accounts, appendflag, config.GenesisFile())
-=======
 			return genutil.AddGenesisAccounts(clientCtx.Codec, addressCodec, accounts, appendflag, config.GenesisFile())
->>>>>>> 4f445ed9
 		},
 	}
 
 	cmd.Flags().Bool(flagAppendMode, false, "append the coins to an account already in the genesis.json file")
-<<<<<<< HEAD
-=======
 	cmd.Flags().String(flags.FlagHome, defaultNodeHome, "The application home directory")
->>>>>>> 4f445ed9
 	flags.AddQueryFlagsToCmd(cmd)
 
 	return cmd
