package orm

import (
	"testing"

	"github.com/stretchr/testify/assert"
	"github.com/stretchr/testify/require"

	corestore "cosmossdk.io/core/store"
	errorsmod "cosmossdk.io/errors"
	storetypes "cosmossdk.io/store/types"
<<<<<<< HEAD
	"cosmossdk.io/x/group/errors"
=======
>>>>>>> 4f445ed9

	"github.com/cosmos/cosmos-sdk/codec"
	"github.com/cosmos/cosmos-sdk/codec/address"
	"github.com/cosmos/cosmos-sdk/codec/types"
	"github.com/cosmos/cosmos-sdk/runtime"
	"github.com/cosmos/cosmos-sdk/testutil"
	"github.com/cosmos/cosmos-sdk/testutil/testdata"
	"github.com/cosmos/cosmos-sdk/types/query"
<<<<<<< HEAD
=======
	"github.com/cosmos/cosmos-sdk/x/group/errors"
>>>>>>> 4f445ed9
)

var _ Indexable = &nilRowGetterBuilder{}

type nilRowGetterBuilder struct{}

func (b *nilRowGetterBuilder) RowGetter() RowGetter {
	return nil
}
func (b *nilRowGetterBuilder) AddAfterSetInterceptor(AfterSetInterceptor)       {}
func (b *nilRowGetterBuilder) AddAfterDeleteInterceptor(AfterDeleteInterceptor) {}

func TestNewIndex(t *testing.T) {
	interfaceRegistry := types.NewInterfaceRegistry()
	cdc := codec.NewProtoCodec(interfaceRegistry)

	myTable, err := NewAutoUInt64Table(AutoUInt64TablePrefix, AutoUInt64TableSeqPrefix, &testdata.TableModel{}, cdc, address.NewBech32Codec("cosmos"))
	require.NoError(t, err)
	indexer := func(val interface{}) ([]interface{}, error) {
		return []interface{}{val.(*testdata.TableModel).Metadata}, nil
	}

	testCases := []struct {
		name        string
		table       Indexable
		expectErr   bool
		expectedErr string
		indexKey    interface{}
	}{
		{
			name:        "nil indexKey",
			table:       myTable,
			expectErr:   true,
			expectedErr: "indexKey must not be nil",
			indexKey:    nil,
		},
		{
			name:        "nil rowGetter",
			table:       &nilRowGetterBuilder{},
			expectErr:   true,
			expectedErr: "rowGetter must not be nil",
			indexKey:    []byte{},
		},
		{
			name:      "all not nil",
			table:     myTable,
			expectErr: false,
			indexKey:  []byte{},
		},
		{
			name:      "index key type not allowed",
			table:     myTable,
			expectErr: true,
			indexKey:  1,
		},
	}
	for _, tc := range testCases {
		t.Run(tc.name, func(t *testing.T) {
			index, err := NewIndex(tc.table, AutoUInt64TableSeqPrefix, indexer, tc.indexKey)
			if tc.expectErr {
				require.Error(t, err)
				require.Contains(t, err.Error(), tc.expectedErr)
			} else {
				require.NoError(t, err)
				require.NotEmpty(t, index)
			}
		})
	}
}

func TestIndexPrefixScan(t *testing.T) {
	interfaceRegistry := types.NewInterfaceRegistry()
	cdc := codec.NewProtoCodec(interfaceRegistry)

	tb, err := NewAutoUInt64Table(AutoUInt64TablePrefix, AutoUInt64TableSeqPrefix, &testdata.TableModel{}, cdc, address.NewBech32Codec("cosmos"))
	require.NoError(t, err)
	idx, err := NewIndex(tb, AutoUInt64TableModelByMetadataPrefix, func(val interface{}) ([]interface{}, error) {
		i := []interface{}{val.(*testdata.TableModel).Metadata}
		return i, nil
	}, testdata.TableModel{}.Metadata)
	require.NoError(t, err)
	strIdx, err := NewIndex(tb, 0x1, func(val interface{}) ([]interface{}, error) {
		i := []interface{}{val.(*testdata.TableModel).Name}
		return i, nil
	}, testdata.TableModel{}.Name)
	require.NoError(t, err)

	key := storetypes.NewKVStoreKey("test")
	testCtx := testutil.DefaultContextWithDB(t, key, storetypes.NewTransientStoreKey("transient_test"))
	store := runtime.NewKVStoreService(key).OpenKVStore(testCtx.Ctx)

	g1 := testdata.TableModel{
		Id:       1,
		Name:     "my test 1",
		Metadata: []byte("metadata-a"),
	}
	g2 := testdata.TableModel{
		Id:       2,
		Name:     "my test 2",
		Metadata: []byte("metadata-b"),
	}
	g3 := testdata.TableModel{
		Id:       3,
		Name:     "my test 3",
		Metadata: []byte("metadata-b"),
	}
	for _, g := range []testdata.TableModel{g1, g2, g3} {
		_, err := tb.Create(store, &g)
		require.NoError(t, err)
	}

	specs := map[string]struct {
		start, end interface{}
		expResult  []testdata.TableModel
		expRowIDs  []RowID
		expError   *errorsmod.Error
		method     func(store corestore.KVStore, start, end interface{}) (Iterator, error)
	}{
		"exact match with a single result": {
			start:     []byte("metadata-a"),
			end:       []byte("metadata-b"),
			method:    idx.PrefixScan,
			expResult: []testdata.TableModel{g1},
			expRowIDs: []RowID{EncodeSequence(1)},
		},
		"one result by prefix": {
			start:     []byte("metadata"),
			end:       []byte("metadata-b"),
			method:    idx.PrefixScan,
			expResult: []testdata.TableModel{g1},
			expRowIDs: []RowID{EncodeSequence(1)},
		},
		"multi key elements by exact match": {
			start:     []byte("metadata-b"),
			end:       []byte("metadata-c"),
			method:    idx.PrefixScan,
			expResult: []testdata.TableModel{g2, g3},
			expRowIDs: []RowID{EncodeSequence(2), EncodeSequence(3)},
		},
		"open end query": {
			start:     []byte("metadata-b"),
			end:       nil,
			method:    idx.PrefixScan,
			expResult: []testdata.TableModel{g2, g3},
			expRowIDs: []RowID{EncodeSequence(2), EncodeSequence(3)},
		},
		"open start query": {
			start:     nil,
			end:       []byte("metadata-b"),
			method:    idx.PrefixScan,
			expResult: []testdata.TableModel{g1},
			expRowIDs: []RowID{EncodeSequence(1)},
		},
		"open start and end query": {
			start:     nil,
			end:       nil,
			method:    idx.PrefixScan,
			expResult: []testdata.TableModel{g1, g2, g3},
			expRowIDs: []RowID{EncodeSequence(1), EncodeSequence(2), EncodeSequence(3)},
		},
		"all matching prefix": {
			start:     []byte("admin"),
			end:       nil,
			method:    idx.PrefixScan,
			expResult: []testdata.TableModel{g1, g2, g3},
			expRowIDs: []RowID{EncodeSequence(1), EncodeSequence(2), EncodeSequence(3)},
		},
		"non matching prefix": {
			start:     []byte("metadata-c"),
			end:       nil,
			method:    idx.PrefixScan,
			expResult: []testdata.TableModel{},
		},
		"start equals end": {
			start:    []byte("any"),
			end:      []byte("any"),
			method:   idx.PrefixScan,
			expError: errors.ErrORMInvalidArgument,
		},
		"start after end": {
			start:    []byte("b"),
			end:      []byte("a"),
			method:   idx.PrefixScan,
			expError: errors.ErrORMInvalidArgument,
		},
		"reverse: exact match with a single result": {
			start:     []byte("metadata-a"),
			end:       []byte("metadata-b"),
			method:    idx.ReversePrefixScan,
			expResult: []testdata.TableModel{g1},
			expRowIDs: []RowID{EncodeSequence(1)},
		},
		"reverse: one result by prefix": {
			start:     []byte("metadata"),
			end:       []byte("metadata-b"),
			method:    idx.ReversePrefixScan,
			expResult: []testdata.TableModel{g1},
			expRowIDs: []RowID{EncodeSequence(1)},
		},
		"reverse: multi key elements by exact match": {
			start:     []byte("metadata-b"),
			end:       []byte("metadata-c"),
			method:    idx.ReversePrefixScan,
			expResult: []testdata.TableModel{g3, g2},
			expRowIDs: []RowID{EncodeSequence(3), EncodeSequence(2)},
		},
		"reverse: open end query": {
			start:     []byte("metadata-b"),
			end:       nil,
			method:    idx.ReversePrefixScan,
			expResult: []testdata.TableModel{g3, g2},
			expRowIDs: []RowID{EncodeSequence(3), EncodeSequence(2)},
		},
		"reverse: open start query": {
			start:     nil,
			end:       []byte("metadata-b"),
			method:    idx.ReversePrefixScan,
			expResult: []testdata.TableModel{g1},
			expRowIDs: []RowID{EncodeSequence(1)},
		},
		"reverse: open start and end query": {
			start:     nil,
			end:       nil,
			method:    idx.ReversePrefixScan,
			expResult: []testdata.TableModel{g3, g2, g1},
			expRowIDs: []RowID{EncodeSequence(3), EncodeSequence(2), EncodeSequence(1)},
		},
		"reverse: all matching prefix": {
			start:     []byte("admin"),
			end:       nil,
			method:    idx.ReversePrefixScan,
			expResult: []testdata.TableModel{g3, g2, g1},
			expRowIDs: []RowID{EncodeSequence(3), EncodeSequence(2), EncodeSequence(1)},
		},
		"reverse: non matching prefix": {
			start:     []byte("metadata-c"),
			end:       nil,
			method:    idx.ReversePrefixScan,
			expResult: []testdata.TableModel{},
		},
		"reverse: start equals end": {
			start:    []byte("any"),
			end:      []byte("any"),
			method:   idx.ReversePrefixScan,
			expError: errors.ErrORMInvalidArgument,
		},
		"reverse: start after end": {
			start:    []byte("b"),
			end:      []byte("a"),
			method:   idx.ReversePrefixScan,
			expError: errors.ErrORMInvalidArgument,
		},
		"exact match with a single result using string based index": {
			start:     "my test 1",
			end:       "my test 2",
			method:    strIdx.PrefixScan,
			expResult: []testdata.TableModel{g1},
			expRowIDs: []RowID{EncodeSequence(1)},
		},
	}
	for msg, spec := range specs {
		t.Run(msg, func(t *testing.T) {
			it, err := spec.method(store, spec.start, spec.end)
			require.True(t, spec.expError.Is(err), "expected #+v but got #+v", spec.expError, err)
			if spec.expError != nil {
				return
			}
			var loaded []testdata.TableModel
			rowIDs, err := ReadAll(it, &loaded)
			require.NoError(t, err)
			assert.Equal(t, spec.expResult, loaded)
			assert.Equal(t, spec.expRowIDs, rowIDs)
		})
	}
}

func TestUniqueIndex(t *testing.T) {
	interfaceRegistry := types.NewInterfaceRegistry()
	cdc := codec.NewProtoCodec(interfaceRegistry)
	ac := address.NewBech32Codec("cosmos")
	myTable, err := NewPrimaryKeyTable(PrimaryKeyTablePrefix, &testdata.TableModel{}, cdc, ac)
	require.NoError(t, err)
	uniqueIdx, err := NewUniqueIndex(myTable, 0x10, func(val interface{}) (interface{}, error) {
		return []byte{val.(*testdata.TableModel).Metadata[0]}, nil
	}, []byte{})
	require.NoError(t, err)

	key := storetypes.NewKVStoreKey("test")
	testCtx := testutil.DefaultContextWithDB(t, key, storetypes.NewTransientStoreKey("transient_test"))
	store := runtime.NewKVStoreService(key).OpenKVStore(testCtx.Ctx)

	m := testdata.TableModel{
		Id:       1,
		Name:     "my test",
		Metadata: []byte("metadata"),
	}
	err = myTable.Create(store, &m)
	require.NoError(t, err)

	indexedKey := []byte{'m'}

	// Has
	exists, err := uniqueIdx.Has(store, indexedKey)
	require.NoError(t, err)
	assert.True(t, exists)

	// Get
	it, err := uniqueIdx.Get(store, indexedKey)
	require.NoError(t, err)
	var loaded testdata.TableModel
	rowID, err := it.LoadNext(&loaded)
	require.NoError(t, err)
	require.Equal(t, RowID(PrimaryKey(&m, ac)), rowID)
	require.Equal(t, m, loaded)

	// GetPaginated
	cases := map[string]struct {
		pageReq *query.PageRequest
		expErr  bool
	}{
		"nil key": {
			pageReq: &query.PageRequest{Key: nil},
			expErr:  false,
		},
		"after indexed key": {
			pageReq: &query.PageRequest{Key: indexedKey},
			expErr:  true,
		},
	}

	for testName, tc := range cases {
		t.Run(testName, func(t *testing.T) {
			it, err := uniqueIdx.GetPaginated(store, indexedKey, tc.pageReq)
			require.NoError(t, err)
			rowID, err := it.LoadNext(&loaded)
			if tc.expErr { // iterator done
				require.Error(t, err)
			} else {
				require.NoError(t, err)
				require.Equal(t, RowID(PrimaryKey(&m, ac)), rowID)
				require.Equal(t, m, loaded)
			}
		})
	}

	// PrefixScan match
	it, err = uniqueIdx.PrefixScan(store, indexedKey, nil)
	require.NoError(t, err)
	rowID, err = it.LoadNext(&loaded)
	require.NoError(t, err)
	require.Equal(t, RowID(PrimaryKey(&m, ac)), rowID)
	require.Equal(t, m, loaded)

	// PrefixScan no match
	it, err = uniqueIdx.PrefixScan(store, []byte{byte('n')}, nil)
	require.NoError(t, err)
	_, err = it.LoadNext(&loaded)
	require.Error(t, errors.ErrORMIteratorDone, err)

	// ReversePrefixScan match
	it, err = uniqueIdx.ReversePrefixScan(store, indexedKey, nil)
	require.NoError(t, err)
	rowID, err = it.LoadNext(&loaded)
	require.NoError(t, err)
	require.Equal(t, RowID(PrimaryKey(&m, ac)), rowID)
	require.Equal(t, m, loaded)

	// ReversePrefixScan no match
	it, err = uniqueIdx.ReversePrefixScan(store, []byte{byte('l')}, nil)
	require.NoError(t, err)
	_, err = it.LoadNext(&loaded)
	require.Error(t, errors.ErrORMIteratorDone, err)
	// create with same index key should fail
	new := testdata.TableModel{
		Id:       1,
		Name:     "my test",
		Metadata: []byte("my-metadata"),
	}
	err = myTable.Create(store, &new)
	require.Error(t, errors.ErrORMUniqueConstraint, err)

	// and when delete
	err = myTable.Delete(store, &m)
	require.NoError(t, err)

	// then no persistent element
	exists, err = uniqueIdx.Has(store, indexedKey)
	require.NoError(t, err)
	assert.False(t, exists)
}

func TestPrefixRange(t *testing.T) {
	cases := map[string]struct {
		src      []byte
		expStart []byte
		expEnd   []byte
		expPanic bool
	}{
		"normal":                 {src: []byte{1, 3, 4}, expStart: []byte{1, 3, 4}, expEnd: []byte{1, 3, 5}},
		"normal short":           {src: []byte{79}, expStart: []byte{79}, expEnd: []byte{80}},
		"empty case":             {src: []byte{}},
		"roll-over example 1":    {src: []byte{17, 28, 255}, expStart: []byte{17, 28, 255}, expEnd: []byte{17, 29, 0}},
		"roll-over example 2":    {src: []byte{15, 42, 255, 255}, expStart: []byte{15, 42, 255, 255}, expEnd: []byte{15, 43, 0, 0}},
		"pathological roll-over": {src: []byte{255, 255, 255, 255}, expStart: []byte{255, 255, 255, 255}},
		"nil prohibited":         {expPanic: true},
	}

	for testName, tc := range cases {
		t.Run(testName, func(t *testing.T) {
			if tc.expPanic {
				require.Panics(t, func() {
					PrefixRange(tc.src)
				})
				return
			}
			start, end := PrefixRange(tc.src)
			assert.Equal(t, tc.expStart, start)
			assert.Equal(t, tc.expEnd, end)
		})
	}
}<|MERGE_RESOLUTION|>--- conflicted
+++ resolved
@@ -6,25 +6,14 @@
 	"github.com/stretchr/testify/assert"
 	"github.com/stretchr/testify/require"
 
-	corestore "cosmossdk.io/core/store"
 	errorsmod "cosmossdk.io/errors"
 	storetypes "cosmossdk.io/store/types"
-<<<<<<< HEAD
-	"cosmossdk.io/x/group/errors"
-=======
->>>>>>> 4f445ed9
 
 	"github.com/cosmos/cosmos-sdk/codec"
-	"github.com/cosmos/cosmos-sdk/codec/address"
 	"github.com/cosmos/cosmos-sdk/codec/types"
-	"github.com/cosmos/cosmos-sdk/runtime"
-	"github.com/cosmos/cosmos-sdk/testutil"
 	"github.com/cosmos/cosmos-sdk/testutil/testdata"
 	"github.com/cosmos/cosmos-sdk/types/query"
-<<<<<<< HEAD
-=======
 	"github.com/cosmos/cosmos-sdk/x/group/errors"
->>>>>>> 4f445ed9
 )
 
 var _ Indexable = &nilRowGetterBuilder{}
@@ -41,7 +30,7 @@
 	interfaceRegistry := types.NewInterfaceRegistry()
 	cdc := codec.NewProtoCodec(interfaceRegistry)
 
-	myTable, err := NewAutoUInt64Table(AutoUInt64TablePrefix, AutoUInt64TableSeqPrefix, &testdata.TableModel{}, cdc, address.NewBech32Codec("cosmos"))
+	myTable, err := NewAutoUInt64Table(AutoUInt64TablePrefix, AutoUInt64TableSeqPrefix, &testdata.TableModel{}, cdc)
 	require.NoError(t, err)
 	indexer := func(val interface{}) ([]interface{}, error) {
 		return []interface{}{val.(*testdata.TableModel).Metadata}, nil
@@ -99,7 +88,7 @@
 	interfaceRegistry := types.NewInterfaceRegistry()
 	cdc := codec.NewProtoCodec(interfaceRegistry)
 
-	tb, err := NewAutoUInt64Table(AutoUInt64TablePrefix, AutoUInt64TableSeqPrefix, &testdata.TableModel{}, cdc, address.NewBech32Codec("cosmos"))
+	tb, err := NewAutoUInt64Table(AutoUInt64TablePrefix, AutoUInt64TableSeqPrefix, &testdata.TableModel{}, cdc)
 	require.NoError(t, err)
 	idx, err := NewIndex(tb, AutoUInt64TableModelByMetadataPrefix, func(val interface{}) ([]interface{}, error) {
 		i := []interface{}{val.(*testdata.TableModel).Metadata}
@@ -112,9 +101,8 @@
 	}, testdata.TableModel{}.Name)
 	require.NoError(t, err)
 
-	key := storetypes.NewKVStoreKey("test")
-	testCtx := testutil.DefaultContextWithDB(t, key, storetypes.NewTransientStoreKey("transient_test"))
-	store := runtime.NewKVStoreService(key).OpenKVStore(testCtx.Ctx)
+	ctx := NewMockContext()
+	store := ctx.KVStore(storetypes.NewKVStoreKey("test"))
 
 	g1 := testdata.TableModel{
 		Id:       1,
@@ -141,7 +129,7 @@
 		expResult  []testdata.TableModel
 		expRowIDs  []RowID
 		expError   *errorsmod.Error
-		method     func(store corestore.KVStore, start, end interface{}) (Iterator, error)
+		method     func(store storetypes.KVStore, start, end interface{}) (Iterator, error)
 	}{
 		"exact match with a single result": {
 			start:     []byte("metadata-a"),
@@ -304,17 +292,16 @@
 func TestUniqueIndex(t *testing.T) {
 	interfaceRegistry := types.NewInterfaceRegistry()
 	cdc := codec.NewProtoCodec(interfaceRegistry)
-	ac := address.NewBech32Codec("cosmos")
-	myTable, err := NewPrimaryKeyTable(PrimaryKeyTablePrefix, &testdata.TableModel{}, cdc, ac)
+
+	myTable, err := NewPrimaryKeyTable(PrimaryKeyTablePrefix, &testdata.TableModel{}, cdc)
 	require.NoError(t, err)
 	uniqueIdx, err := NewUniqueIndex(myTable, 0x10, func(val interface{}) (interface{}, error) {
 		return []byte{val.(*testdata.TableModel).Metadata[0]}, nil
 	}, []byte{})
 	require.NoError(t, err)
 
-	key := storetypes.NewKVStoreKey("test")
-	testCtx := testutil.DefaultContextWithDB(t, key, storetypes.NewTransientStoreKey("transient_test"))
-	store := runtime.NewKVStoreService(key).OpenKVStore(testCtx.Ctx)
+	ctx := NewMockContext()
+	store := ctx.KVStore(storetypes.NewKVStoreKey("test"))
 
 	m := testdata.TableModel{
 		Id:       1,
@@ -337,7 +324,7 @@
 	var loaded testdata.TableModel
 	rowID, err := it.LoadNext(&loaded)
 	require.NoError(t, err)
-	require.Equal(t, RowID(PrimaryKey(&m, ac)), rowID)
+	require.Equal(t, RowID(PrimaryKey(&m)), rowID)
 	require.Equal(t, m, loaded)
 
 	// GetPaginated
@@ -364,7 +351,7 @@
 				require.Error(t, err)
 			} else {
 				require.NoError(t, err)
-				require.Equal(t, RowID(PrimaryKey(&m, ac)), rowID)
+				require.Equal(t, RowID(PrimaryKey(&m)), rowID)
 				require.Equal(t, m, loaded)
 			}
 		})
@@ -375,7 +362,7 @@
 	require.NoError(t, err)
 	rowID, err = it.LoadNext(&loaded)
 	require.NoError(t, err)
-	require.Equal(t, RowID(PrimaryKey(&m, ac)), rowID)
+	require.Equal(t, RowID(PrimaryKey(&m)), rowID)
 	require.Equal(t, m, loaded)
 
 	// PrefixScan no match
@@ -389,7 +376,7 @@
 	require.NoError(t, err)
 	rowID, err = it.LoadNext(&loaded)
 	require.NoError(t, err)
-	require.Equal(t, RowID(PrimaryKey(&m, ac)), rowID)
+	require.Equal(t, RowID(PrimaryKey(&m)), rowID)
 	require.Equal(t, m, loaded)
 
 	// ReversePrefixScan no match
