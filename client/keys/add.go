package keys

import (
	"bufio"
	"bytes"
	"encoding/base64"
	"encoding/json"
	"errors"
	"fmt"
	"io"
	"os"
	"sort"
	"strings"

	"github.com/cosmos/go-bip39"
	"github.com/spf13/cobra"
	"github.com/spf13/pflag"

	"github.com/cosmos/cosmos-sdk/client"
	"github.com/cosmos/cosmos-sdk/client/flags"
	"github.com/cosmos/cosmos-sdk/client/input"
	codectypes "github.com/cosmos/cosmos-sdk/codec/types"
	"github.com/cosmos/cosmos-sdk/crypto/hd"
	"github.com/cosmos/cosmos-sdk/crypto/keyring"
	"github.com/cosmos/cosmos-sdk/crypto/keys/multisig"
	"github.com/cosmos/cosmos-sdk/crypto/keys/secp256k1"
	cryptotypes "github.com/cosmos/cosmos-sdk/crypto/types"
	sdk "github.com/cosmos/cosmos-sdk/types"
)

const (
	flagInteractive  = "interactive"
	flagRecover      = "recover"
	flagNoBackup     = "no-backup"
	flagCoinType     = "coin-type"
	flagAccount      = "account"
	flagIndex        = "index"
	flagMultisig     = "multisig"
	flagNoSort       = "nosort"
	flagHDPath       = "hd-path"
	flagPubKeyBase64 = "pubkey-base64"
<<<<<<< HEAD
	flagIndiscreet   = "indiscreet"
=======
>>>>>>> 4f445ed9
	flagMnemonicSrc  = "source"

	// DefaultKeyPass contains the default key password for genesis transactions
	DefaultKeyPass = "12345678"
)

// AddKeyCommand defines a keys command to add a generated or recovered private key to keybase.
func AddKeyCommand() *cobra.Command {
	cmd := &cobra.Command{
		Use:   "add <name>",
		Short: "Add an encrypted private key (either newly generated or recovered), encrypt it, and save to <name> file",
		Long: `Derive a new private key and encrypt to disk.
Optionally specify a BIP39 mnemonic, a BIP39 passphrase to further secure the mnemonic,
and a bip32 HD path to derive a specific account. The key will be stored under the given name
and encrypted with the given password. The only input that is required is the encryption password.

If run with -i, it will prompt the user for BIP44 path, BIP39 mnemonic, and passphrase.
The flag --recover allows one to recover a key from a seed passphrase.
If run with --dry-run, a key would be generated (or recovered) but not stored to the
local keystore.
Use the --pubkey flag to add arbitrary public keys to the keystore for constructing
multisig transactions.

Use the --source flag to import mnemonic from a file in recover or interactive mode. 
Example:

	keys add testing --recover --source ./mnemonic.txt

You can create and store a multisig key by passing the list of key names stored in a keyring
and the minimum number of signatures required through --multisig-threshold. The keys are
sorted by address, unless the flag --nosort is set.
Example:

    keys add mymultisig --multisig "keyname1,keyname2,keyname3" --multisig-threshold 2
`,
		Args: cobra.ExactArgs(1),
		RunE: runAddCmdPrepare,
	}
	f := cmd.Flags()
	f.StringSlice(flagMultisig, nil, "List of key names stored in keyring to construct a public legacy multisig key")
	f.Int(flagMultiSigThreshold, 1, "K out of N required signatures. For use in conjunction with --multisig")
	f.Bool(flagNoSort, false, "Keys passed to --multisig are taken in the order they're supplied")
	f.String(FlagPublicKey, "", "Parse a public key in JSON format and saves key info to <name> file.")
	f.String(flagPubKeyBase64, "", "Parse a public key in base64 format and saves key info.")
	f.BoolP(flagInteractive, "i", false, "Interactively prompt user for BIP39 passphrase and mnemonic")
	f.Bool(flags.FlagUseLedger, false, "Store a local reference to a private key on a Ledger device")
	f.Bool(flagRecover, false, "Provide seed phrase to recover existing key instead of creating")
	f.Bool(flagNoBackup, false, "Don't print out seed phrase (if others are watching the terminal)")
	f.Bool(flags.FlagDryRun, false, "Perform action, but don't add key to local keystore")
	f.String(flagHDPath, "", "Manual HD Path derivation (overrides BIP44 config)")
	f.Uint32(flagCoinType, sdk.CoinType, "coin type number for HD derivation")
	f.Uint32(flagAccount, 0, "Account number for HD derivation (less than equal 2147483647)")
	f.Uint32(flagIndex, 0, "Address index number for HD derivation (less than equal 2147483647)")
	f.String(flags.FlagKeyType, string(hd.Secp256k1Type), "Key signing algorithm to generate keys for")
<<<<<<< HEAD
	f.Bool(flagIndiscreet, false, "Print seed phrase directly on current terminal (only valid when --no-backup is false)")
=======
>>>>>>> 4f445ed9
	f.String(flagMnemonicSrc, "", "Import mnemonic from a file (only usable when recover or interactive is passed)")

	// support old flags name for backwards compatibility
	f.SetNormalizeFunc(func(f *pflag.FlagSet, name string) pflag.NormalizedName {
		if name == flags.FlagKeyAlgorithm {
			name = flags.FlagKeyType
		}

		return pflag.NormalizedName(name)
	})

	return cmd
}

func runAddCmdPrepare(cmd *cobra.Command, args []string) error {
	clientCtx, err := client.GetClientQueryContext(cmd)
	if err != nil {
		return err
	}

	buf := bufio.NewReader(clientCtx.Input)
	return runAddCmd(clientCtx, cmd, args, buf)
}

func checkName(name string) error {
	if strings.TrimSpace(name) == "" {
		return errors.New("the provided name is invalid or empty after trimming whitespace")
	}

	return nil
}

/*
input
  - bip39 mnemonic
  - bip39 passphrase
  - bip44 path
  - local encryption password

output
  - armor encrypted private key (saved to file)
*/
func runAddCmd(ctx client.Context, cmd *cobra.Command, args []string, inBuf *bufio.Reader) error {
	var err error

	name := args[0]
<<<<<<< HEAD
	if strings.TrimSpace(name) == "" {
		return errors.New("the provided name is invalid or empty after trimming whitespace")
=======
	if err = checkName(name); err != nil {
		return err
>>>>>>> 4f445ed9
	}
	interactive, _ := cmd.Flags().GetBool(flagInteractive)
	kb := ctx.Keyring
	outputFormat := ctx.OutputFormat

	keyringAlgos, _ := kb.SupportedAlgorithms()
	algoStr, _ := cmd.Flags().GetString(flags.FlagKeyType)
	algo, err := keyring.NewSigningAlgoFromString(algoStr, keyringAlgos)
	if err != nil {
		return err
	}

	if dryRun, _ := cmd.Flags().GetBool(flags.FlagDryRun); dryRun {
		// use in memory keybase
		kb = keyring.NewInMemory(ctx.Codec)
	} else {
		_, err = kb.Key(name)
		if err == nil {
			// account exists, ask for user confirmation
			response, err2 := input.GetConfirmation(fmt.Sprintf("override the existing name %s", name), inBuf, cmd.ErrOrStderr())
			if err2 != nil {
				return err2
			}

			if !response {
				return errors.New("aborted")
			}

			err2 = kb.Delete(name)
			if err2 != nil {
				return err2
			}
		}

		multisigKeys, _ := cmd.Flags().GetStringSlice(flagMultisig)
		if len(multisigKeys) != 0 {
			pks := make([]cryptotypes.PubKey, len(multisigKeys))
			multisigThreshold, _ := cmd.Flags().GetInt(flagMultiSigThreshold)
			if err := validateMultisigThreshold(multisigThreshold, len(multisigKeys)); err != nil {
				return err
			}

			seenKeys := make(map[string]struct{})
			for i, keyName := range multisigKeys {
				if _, ok := seenKeys[keyName]; ok {
					return fmt.Errorf("duplicate multisig keys: %s", keyName)
				}
				seenKeys[keyName] = struct{}{}

				k, err := kb.Key(keyName)
				if err != nil {
					return err
				}

				key, err := k.GetPubKey()
				if err != nil {
					return err
				}
				pks[i] = key
			}

			if noSort, _ := cmd.Flags().GetBool(flagNoSort); !noSort {
				sort.Slice(pks, func(i, j int) bool {
					return bytes.Compare(pks[i].Address(), pks[j].Address()) < 0
				})
			}

			pk := multisig.NewLegacyAminoPubKey(multisigThreshold, pks)
			k, err := kb.SaveMultisig(name, pk)
			if err != nil {
				return err
			}

			return printCreate(ctx, cmd, k, false, false, "", outputFormat)
		}
	}

	pubKey, _ := cmd.Flags().GetString(FlagPublicKey)
	pubKeyBase64, _ := cmd.Flags().GetString(flagPubKeyBase64)
	if pubKey != "" && pubKeyBase64 != "" {
		return fmt.Errorf(`flags %s and %s cannot be used simultaneously`, FlagPublicKey, flagPubKeyBase64)
	}
	if pubKey != "" {
		var pk cryptotypes.PubKey
		if err = ctx.Codec.UnmarshalInterfaceJSON([]byte(pubKey), &pk); err != nil {
			return err
		}

		k, err := kb.SaveOfflineKey(name, pk)
		if err != nil {
			return err
		}

		return printCreate(ctx, cmd, k, false, false, "", outputFormat)
	}
	if pubKeyBase64 != "" {
		b64, err := base64.StdEncoding.DecodeString(pubKeyBase64)
		if err != nil {
			return err
		}

		var pk cryptotypes.PubKey

		// create an empty seckp256k1 pubkey since it is the key returned by algo Generate function.
		enotySecpPubKey, err := codectypes.NewAnyWithValue(&secp256k1.PubKey{})
		if err != nil {
			return err
		}

		jsonPub, err := json.Marshal(struct {
			Type string `json:"@type,omitempty"`
			Key  string `json:"key,omitempty"`
		}{enotySecpPubKey.TypeUrl, string(b64)})
		if err != nil {
			return fmt.Errorf("failed to JSON marshal typeURL and base64 key: %w", err)
		}

		if err = ctx.Codec.UnmarshalInterfaceJSON(jsonPub, &pk); err != nil {
			return err
		}

		k, err := kb.SaveOfflineKey(name, pk)
		if err != nil {
			return fmt.Errorf("failed to save offline key: %w", err)
		}

		return printCreate(ctx, cmd, k, false, false, "", outputFormat)
	}
	if pubKeyBase64 != "" {
		b64, err := base64.StdEncoding.DecodeString(pubKeyBase64)
		if err != nil {
			return err
		}

		var pk cryptotypes.PubKey
		// create an empty pubkey in order to get the algo TypeUrl.
		tempAny, err := codectypes.NewAnyWithValue(algo.Generate()([]byte{}).PubKey())
		if err != nil {
			return err
		}

		jsonPub, err := json.Marshal(struct {
			Type string `json:"@type,omitempty"`
			Key  string `json:"key,omitempty"`
		}{tempAny.TypeUrl, string(b64)})
		if err != nil {
			return fmt.Errorf("failed to JSON marshal typeURL and base64 key: %w", err)
		}

		if err = ctx.Codec.UnmarshalInterfaceJSON(jsonPub, &pk); err != nil {
			return err
		}

		k, err := kb.SaveOfflineKey(name, pk)
		if err != nil {
			return fmt.Errorf("failed to save offline key: %w", err)
		}

		return printCreate(cmd, k, false, "", outputFormat)
	}

	coinType, _ := cmd.Flags().GetUint32(flagCoinType)
	account, _ := cmd.Flags().GetUint32(flagAccount)
	index, _ := cmd.Flags().GetUint32(flagIndex)
	hdPath, _ := cmd.Flags().GetString(flagHDPath)
	useLedger, _ := cmd.Flags().GetBool(flags.FlagUseLedger)

	if len(hdPath) == 0 {
		hdPath = hd.CreateHDPath(coinType, account, index).String()
	} else if useLedger {
		return errors.New("cannot set custom bip32 path with ledger")
	}

	// If we're using ledger, only thing we need is the path and the bech32 prefix.
	if useLedger {
		bech32PrefixAccAddr := ctx.AddressPrefix
		k, err := kb.SaveLedgerKey(name, hd.Secp256k1, bech32PrefixAccAddr, coinType, account, index)
		if err != nil {
			return err
		}

		return printCreate(ctx, cmd, k, false, false, "", outputFormat)
	}

	// Get bip39 mnemonic
	var mnemonic, bip39Passphrase string

	recoverFlag, _ := cmd.Flags().GetBool(flagRecover)
	mnemonicSrc, _ := cmd.Flags().GetString(flagMnemonicSrc)
	if recoverFlag {
		if mnemonicSrc != "" {
			mnemonic, err = readMnemonicFromFile(mnemonicSrc)
			if err != nil {
				return err
			}
		} else {
			mnemonic, err = input.GetString("Enter your bip39 mnemonic", inBuf)
			if err != nil {
				return err
			}
		}

		if !bip39.IsMnemonicValid(mnemonic) {
			return errors.New("invalid mnemonic")
		}
	} else if interactive {
		if mnemonicSrc != "" {
			mnemonic, err = readMnemonicFromFile(mnemonicSrc)
			if err != nil {
				return err
			}
		} else {
			mnemonic, err = input.GetString("Enter your bip39 mnemonic, or hit enter to generate one.", inBuf)
			if err != nil {
				return err
			}
		}

		if !bip39.IsMnemonicValid(mnemonic) && mnemonic != "" {
			return errors.New("invalid mnemonic")
		}
	}

	if len(mnemonic) == 0 {
		// read entropy seed straight from cmtcrypto.Rand and convert to mnemonic
		entropySeed, err := bip39.NewEntropy(mnemonicEntropySize)
		if err != nil {
			return err
		}

		mnemonic, err = bip39.NewMnemonic(entropySeed)
		if err != nil {
			return err
		}
	}

	// override bip39 passphrase
	if interactive {
		bip39Passphrase, err = input.GetSecretString(
			"Enter your bip39 passphrase. This is combined with the mnemonic to derive the seed. "+
				"Most users should just hit enter to use the default, \"\"\n", inBuf)
		if err != nil {
			return err
		}

		// if they use one, make them re-enter it
		if len(bip39Passphrase) != 0 {
			p2, err := input.GetSecretString("Repeat the passphrase:\n", inBuf)
			if err != nil {
				return err
			}

			if bip39Passphrase != p2 {
				return errors.New("passphrases don't match")
			}
		}
	}

	k, err := kb.NewAccount(name, mnemonic, bip39Passphrase, hdPath, algo)
	if err != nil {
		return err
	}
	noBackup, _ := cmd.Flags().GetBool(flagNoBackup)
	showMnemonic := !noBackup
	showMnemonicIndiscreetly, _ := cmd.Flags().GetBool(flagIndiscreet)

	// Recover key from seed passphrase
	if recoverFlag {
		// Hide mnemonic from output
		showMnemonic = false
		showMnemonicIndiscreetly = false
		mnemonic = ""
	}

	return printCreate(ctx, cmd, k, showMnemonic, showMnemonicIndiscreetly, mnemonic, outputFormat)
}

func printCreate(ctx client.Context, cmd *cobra.Command, k *keyring.Record, showMnemonic, showMnemonicIndiscreetly bool, mnemonic, outputFormat string) error {
	switch outputFormat {
	case flags.OutputFormatText:
		cmd.PrintErrln()
		ko, err := MkAccKeyOutput(k, ctx.AddressCodec)
		if err != nil {
			return err
		}

		if err := printKeyringRecord(cmd.OutOrStdout(), ko, outputFormat); err != nil {
			return err
		}

		// print mnemonic unless requested not to.
		if showMnemonic {
<<<<<<< HEAD
			if showMnemonicIndiscreetly {
				if _, err = fmt.Fprintf(cmd.ErrOrStderr(), "\n**Important** write this mnemonic phrase in a safe place.\nIt is the only way to recover your account if you ever forget your password.\n\n%s\n", mnemonic); err != nil {
					return fmt.Errorf("failed to print mnemonic: %w", err)
				}
			} else {
				if err = printDiscreetly(cmd.ErrOrStderr(), "**Important** write this mnemonic phrase in a safe place.\nIt is the only way to recover your account if you ever forget your password.", mnemonic); err != nil {
					return fmt.Errorf("failed to print mnemonic: %w", err)
				}
=======
			if _, err := fmt.Fprintf(cmd.ErrOrStderr(), "\n**Important** write this mnemonic phrase in a safe place.\nIt is the only way to recover your account if you ever forget your password.\n\n%s\n", mnemonic); err != nil {
				return fmt.Errorf("failed to print mnemonic: %w", err)
>>>>>>> 4f445ed9
			}
		}
	case flags.OutputFormatJSON:
		out, err := MkAccKeyOutput(k, ctx.AddressCodec)
		if err != nil {
			return err
		}

		if showMnemonic {
			out.Mnemonic = mnemonic
		}

		jsonString, err := json.Marshal(out)
		if err != nil {
			return err
		}

		cmd.Println(string(jsonString))

	default:
		return fmt.Errorf("invalid output format %s", outputFormat)
	}

	return nil
}

func readMnemonicFromFile(filePath string) (string, error) {
	file, err := os.Open(filePath)
	if err != nil {
		return "", err
	}
	defer file.Close()

	bz, err := io.ReadAll(file)
	if err != nil {
		return "", err
	}
	return string(bz), nil
}<|MERGE_RESOLUTION|>--- conflicted
+++ resolved
@@ -23,7 +23,6 @@
 	"github.com/cosmos/cosmos-sdk/crypto/hd"
 	"github.com/cosmos/cosmos-sdk/crypto/keyring"
 	"github.com/cosmos/cosmos-sdk/crypto/keys/multisig"
-	"github.com/cosmos/cosmos-sdk/crypto/keys/secp256k1"
 	cryptotypes "github.com/cosmos/cosmos-sdk/crypto/types"
 	sdk "github.com/cosmos/cosmos-sdk/types"
 )
@@ -39,10 +38,6 @@
 	flagNoSort       = "nosort"
 	flagHDPath       = "hd-path"
 	flagPubKeyBase64 = "pubkey-base64"
-<<<<<<< HEAD
-	flagIndiscreet   = "indiscreet"
-=======
->>>>>>> 4f445ed9
 	flagMnemonicSrc  = "source"
 
 	// DefaultKeyPass contains the default key password for genesis transactions
@@ -93,14 +88,10 @@
 	f.Bool(flagNoBackup, false, "Don't print out seed phrase (if others are watching the terminal)")
 	f.Bool(flags.FlagDryRun, false, "Perform action, but don't add key to local keystore")
 	f.String(flagHDPath, "", "Manual HD Path derivation (overrides BIP44 config)")
-	f.Uint32(flagCoinType, sdk.CoinType, "coin type number for HD derivation")
+	f.Uint32(flagCoinType, sdk.GetConfig().GetCoinType(), "coin type number for HD derivation")
 	f.Uint32(flagAccount, 0, "Account number for HD derivation (less than equal 2147483647)")
 	f.Uint32(flagIndex, 0, "Address index number for HD derivation (less than equal 2147483647)")
 	f.String(flags.FlagKeyType, string(hd.Secp256k1Type), "Key signing algorithm to generate keys for")
-<<<<<<< HEAD
-	f.Bool(flagIndiscreet, false, "Print seed phrase directly on current terminal (only valid when --no-backup is false)")
-=======
->>>>>>> 4f445ed9
 	f.String(flagMnemonicSrc, "", "Import mnemonic from a file (only usable when recover or interactive is passed)")
 
 	// support old flags name for backwards compatibility
@@ -147,15 +138,12 @@
 	var err error
 
 	name := args[0]
-<<<<<<< HEAD
-	if strings.TrimSpace(name) == "" {
-		return errors.New("the provided name is invalid or empty after trimming whitespace")
-=======
 	if err = checkName(name); err != nil {
 		return err
->>>>>>> 4f445ed9
 	}
 	interactive, _ := cmd.Flags().GetBool(flagInteractive)
+	noBackup, _ := cmd.Flags().GetBool(flagNoBackup)
+	showMnemonic := !noBackup
 	kb := ctx.Keyring
 	outputFormat := ctx.OutputFormat
 
@@ -227,7 +215,7 @@
 				return err
 			}
 
-			return printCreate(ctx, cmd, k, false, false, "", outputFormat)
+			return printCreate(cmd, k, false, "", outputFormat)
 		}
 	}
 
@@ -247,40 +235,7 @@
 			return err
 		}
 
-		return printCreate(ctx, cmd, k, false, false, "", outputFormat)
-	}
-	if pubKeyBase64 != "" {
-		b64, err := base64.StdEncoding.DecodeString(pubKeyBase64)
-		if err != nil {
-			return err
-		}
-
-		var pk cryptotypes.PubKey
-
-		// create an empty seckp256k1 pubkey since it is the key returned by algo Generate function.
-		enotySecpPubKey, err := codectypes.NewAnyWithValue(&secp256k1.PubKey{})
-		if err != nil {
-			return err
-		}
-
-		jsonPub, err := json.Marshal(struct {
-			Type string `json:"@type,omitempty"`
-			Key  string `json:"key,omitempty"`
-		}{enotySecpPubKey.TypeUrl, string(b64)})
-		if err != nil {
-			return fmt.Errorf("failed to JSON marshal typeURL and base64 key: %w", err)
-		}
-
-		if err = ctx.Codec.UnmarshalInterfaceJSON(jsonPub, &pk); err != nil {
-			return err
-		}
-
-		k, err := kb.SaveOfflineKey(name, pk)
-		if err != nil {
-			return fmt.Errorf("failed to save offline key: %w", err)
-		}
-
-		return printCreate(ctx, cmd, k, false, false, "", outputFormat)
+		return printCreate(cmd, k, false, "", outputFormat)
 	}
 	if pubKeyBase64 != "" {
 		b64, err := base64.StdEncoding.DecodeString(pubKeyBase64)
@@ -329,13 +284,13 @@
 
 	// If we're using ledger, only thing we need is the path and the bech32 prefix.
 	if useLedger {
-		bech32PrefixAccAddr := ctx.AddressPrefix
+		bech32PrefixAccAddr := sdk.GetConfig().GetBech32AccountAddrPrefix()
 		k, err := kb.SaveLedgerKey(name, hd.Secp256k1, bech32PrefixAccAddr, coinType, account, index)
 		if err != nil {
 			return err
 		}
 
-		return printCreate(ctx, cmd, k, false, false, "", outputFormat)
+		return printCreate(cmd, k, false, "", outputFormat)
 	}
 
 	// Get bip39 mnemonic
@@ -392,16 +347,16 @@
 
 	// override bip39 passphrase
 	if interactive {
-		bip39Passphrase, err = input.GetSecretString(
+		bip39Passphrase, err = input.GetString(
 			"Enter your bip39 passphrase. This is combined with the mnemonic to derive the seed. "+
-				"Most users should just hit enter to use the default, \"\"\n", inBuf)
+				"Most users should just hit enter to use the default, \"\"", inBuf)
 		if err != nil {
 			return err
 		}
 
 		// if they use one, make them re-enter it
 		if len(bip39Passphrase) != 0 {
-			p2, err := input.GetSecretString("Repeat the passphrase:\n", inBuf)
+			p2, err := input.GetString("Repeat the passphrase:", inBuf)
 			if err != nil {
 				return err
 			}
@@ -416,53 +371,33 @@
 	if err != nil {
 		return err
 	}
-	noBackup, _ := cmd.Flags().GetBool(flagNoBackup)
-	showMnemonic := !noBackup
-	showMnemonicIndiscreetly, _ := cmd.Flags().GetBool(flagIndiscreet)
 
 	// Recover key from seed passphrase
 	if recoverFlag {
 		// Hide mnemonic from output
 		showMnemonic = false
-		showMnemonicIndiscreetly = false
 		mnemonic = ""
 	}
 
-	return printCreate(ctx, cmd, k, showMnemonic, showMnemonicIndiscreetly, mnemonic, outputFormat)
+	return printCreate(cmd, k, showMnemonic, mnemonic, outputFormat)
 }
 
-func printCreate(ctx client.Context, cmd *cobra.Command, k *keyring.Record, showMnemonic, showMnemonicIndiscreetly bool, mnemonic, outputFormat string) error {
+func printCreate(cmd *cobra.Command, k *keyring.Record, showMnemonic bool, mnemonic, outputFormat string) error {
 	switch outputFormat {
 	case flags.OutputFormatText:
 		cmd.PrintErrln()
-		ko, err := MkAccKeyOutput(k, ctx.AddressCodec)
-		if err != nil {
-			return err
-		}
-
-		if err := printKeyringRecord(cmd.OutOrStdout(), ko, outputFormat); err != nil {
+		if err := printKeyringRecord(cmd.OutOrStdout(), k, MkAccKeyOutput, outputFormat); err != nil {
 			return err
 		}
 
 		// print mnemonic unless requested not to.
 		if showMnemonic {
-<<<<<<< HEAD
-			if showMnemonicIndiscreetly {
-				if _, err = fmt.Fprintf(cmd.ErrOrStderr(), "\n**Important** write this mnemonic phrase in a safe place.\nIt is the only way to recover your account if you ever forget your password.\n\n%s\n", mnemonic); err != nil {
-					return fmt.Errorf("failed to print mnemonic: %w", err)
-				}
-			} else {
-				if err = printDiscreetly(cmd.ErrOrStderr(), "**Important** write this mnemonic phrase in a safe place.\nIt is the only way to recover your account if you ever forget your password.", mnemonic); err != nil {
-					return fmt.Errorf("failed to print mnemonic: %w", err)
-				}
-=======
 			if _, err := fmt.Fprintf(cmd.ErrOrStderr(), "\n**Important** write this mnemonic phrase in a safe place.\nIt is the only way to recover your account if you ever forget your password.\n\n%s\n", mnemonic); err != nil {
 				return fmt.Errorf("failed to print mnemonic: %w", err)
->>>>>>> 4f445ed9
 			}
 		}
 	case flags.OutputFormatJSON:
-		out, err := MkAccKeyOutput(k, ctx.AddressCodec)
+		out, err := MkAccKeyOutput(k)
 		if err != nil {
 			return err
 		}
