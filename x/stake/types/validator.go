--- conflicted
+++ resolved
@@ -4,16 +4,12 @@
 	"bytes"
 	"fmt"
 
-	sdk "github.com/cosmos/cosmos-sdk/types"
 	abci "github.com/tendermint/tendermint/abci/types"
 	"github.com/tendermint/tendermint/crypto"
 	tmtypes "github.com/tendermint/tendermint/types"
-<<<<<<< HEAD
 
 	sdk "github.com/cosmos/cosmos-sdk/types"
 	"github.com/cosmos/cosmos-sdk/wire"
-=======
->>>>>>> e59b855d
 )
 
 const doNotModifyDescVal = "[do-not-modify]"
@@ -67,7 +63,6 @@
 	}
 }
 
-<<<<<<< HEAD
 // what's kept in the store value
 type validatorValue struct {
 	PubKey                crypto.PubKey
@@ -133,9 +128,6 @@
 }
 
 // only the vitals - does not check bond height of IntraTxCounter
-=======
-// Equal returns a boolean reflecting if two given validators are identical.
->>>>>>> e59b855d
 func (v Validator) Equal(c2 Validator) bool {
 	return v.PubKey.Equals(c2.PubKey) &&
 		bytes.Equal(v.Owner, c2.Owner) &&
