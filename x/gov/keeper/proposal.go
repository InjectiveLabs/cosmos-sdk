--- conflicted
+++ resolved
@@ -5,91 +5,43 @@
 	"context"
 	"errors"
 	"fmt"
-	"slices"
-	"strings"
 	"time"
 
 	"cosmossdk.io/collections"
-	corecontext "cosmossdk.io/core/context"
-	"cosmossdk.io/core/event"
 	errorsmod "cosmossdk.io/errors"
-<<<<<<< HEAD
-	sdkmath "cosmossdk.io/math"
-	"cosmossdk.io/x/gov/types"
-	v1 "cosmossdk.io/x/gov/types/v1"
-=======
->>>>>>> 4f445ed9
 
 	sdk "github.com/cosmos/cosmos-sdk/types"
+	"github.com/cosmos/cosmos-sdk/x/gov/types"
+	v1 "github.com/cosmos/cosmos-sdk/x/gov/types/v1"
 )
 
 // SubmitProposal creates a new proposal given an array of messages
-func (k Keeper) SubmitProposal(ctx context.Context, messages []sdk.Msg, metadata, title, summary string, proposer sdk.AccAddress, proposalType v1.ProposalType) (v1.Proposal, error) {
-	params, err := k.Params.Get(ctx)
-	if err != nil {
-		return v1.Proposal{}, err
-	}
-
-<<<<<<< HEAD
-	proposerAddr, err := k.authKeeper.AddressCodec().BytesToString(proposer)
-=======
+func (keeper Keeper) SubmitProposal(ctx context.Context, messages []sdk.Msg, metadata, title, summary string, proposer sdk.AccAddress, expedited bool) (v1.Proposal, error) {
+	sdkCtx := sdk.UnwrapSDKContext(ctx)
+	err := keeper.assertMetadataLength(metadata)
+	if err != nil {
+		return v1.Proposal{}, err
+	}
+
 	// assert summary is no longer than predefined max length of metadata
 	err = keeper.assertSummaryLength(summary)
->>>>>>> 4f445ed9
-	if err != nil {
-		return v1.Proposal{}, err
-	}
-
-	// additional checks per proposal types
-	switch proposalType {
-	case v1.ProposalType_PROPOSAL_TYPE_OPTIMISTIC:
-		if len(params.OptimisticAuthorizedAddresses) > 0 && !slices.Contains(params.OptimisticAuthorizedAddresses, proposerAddr) {
-			return v1.Proposal{}, errorsmod.Wrap(types.ErrInvalidProposer, "proposer is not authorized to submit optimistic proposal")
-		}
-	case v1.ProposalType_PROPOSAL_TYPE_MULTIPLE_CHOICE:
-		if len(messages) > 0 { // cannot happen, except when the proposal is created via keeper call instead of message server.
-			return v1.Proposal{}, errorsmod.Wrap(types.ErrInvalidProposalMsg, "multiple choice proposal should not contain any messages")
-		}
-	}
-
-	msgs := make([]string, 0, len(messages)) // will hold a string slice of all Msg type URLs.
-
-	// Loop through all messages and confirm that each has a handler and the gov module account as the only signer
-	var currentMessagedBasedParams *v1.MessageBasedParams
+	if err != nil {
+		return v1.Proposal{}, err
+	}
+
+	// assert title is no longer than predefined max length of metadata
+	err = keeper.assertMetadataLength(title)
+	if err != nil {
+		return v1.Proposal{}, err
+	}
+
+	// Will hold a comma-separated string of all Msg type URLs.
+	msgsStr := ""
+
+	// Loop through all messages and confirm that each has a handler and the gov module account
+	// as the only signer
 	for _, msg := range messages {
-		msgs = append(msgs, sdk.MsgTypeURL(msg))
-
-		// check if any of the message has message based params
-		hasMessagedBasedParams := true
-		messagedBasedParams, err := k.MessageBasedParams.Get(ctx, sdk.MsgTypeURL(msg))
-		if err != nil {
-			if !errorsmod.IsOf(err, collections.ErrNotFound) {
-				return v1.Proposal{}, err
-			}
-
-			hasMessagedBasedParams = false
-		}
-
-		if hasMessagedBasedParams {
-			// set initial value for currentMessagedBasedParams
-			if currentMessagedBasedParams == nil {
-				currentMessagedBasedParams = &messagedBasedParams
-			}
-
-			// check if newly fetched messagedBasedParams is different from the previous fetched params
-			isEqual, err := currentMessagedBasedParams.Equal(&messagedBasedParams)
-			if err != nil {
-				return v1.Proposal{}, err
-			}
-
-			if len(messages) > 1 && !isEqual {
-				return v1.Proposal{}, errorsmod.Wrap(types.ErrInvalidProposalMsg, "cannot submit multiple messages proposal with different message based params")
-			}
-
-			if proposalType != v1.ProposalType_PROPOSAL_TYPE_STANDARD {
-				return v1.Proposal{}, errorsmod.Wrap(types.ErrInvalidProposalType, "cannot submit non standard proposal with message based params")
-			}
-		}
+		msgsStr += fmt.Sprintf(",%s", sdk.MsgTypeURL(msg))
 
 		// perform a basic validation of the message
 		if m, ok := msg.(sdk.HasValidateBasic); ok {
@@ -98,7 +50,7 @@
 			}
 		}
 
-		signers, _, err := k.cdc.GetMsgSigners(msg)
+		signers, _, err := keeper.cdc.GetMsgV1Signers(msg)
 		if err != nil {
 			return v1.Proposal{}, err
 		}
@@ -107,33 +59,21 @@
 		}
 
 		// assert that the governance module account is the only signer of the messages
-		if !bytes.Equal(signers[0], k.GetGovernanceAccount(ctx).GetAddress()) {
-			addr, err := k.authKeeper.AddressCodec().BytesToString(signers[0])
-			if err != nil {
-				return v1.Proposal{}, errorsmod.Wrap(types.ErrInvalidSigner, err.Error())
-			}
-			return v1.Proposal{}, errorsmod.Wrap(types.ErrInvalidSigner, addr)
-		}
-
-		if err := k.MsgRouterService.CanInvoke(ctx, sdk.MsgTypeURL(msg)); err != nil {
-			return v1.Proposal{}, errorsmod.Wrap(types.ErrUnroutableProposalMsg, err.Error())
-		}
-
-		// Only if it's a MsgExecLegacyContent we try to execute the
+		if !bytes.Equal(signers[0], keeper.GetGovernanceAccount(ctx).GetAddress()) {
+			return v1.Proposal{}, errorsmod.Wrapf(types.ErrInvalidSigner, sdk.AccAddress(signers[0]).String())
+		}
+
+		// use the msg service router to see that there is a valid route for that message.
+		handler := keeper.router.Handler(msg)
+		if handler == nil {
+			return v1.Proposal{}, errorsmod.Wrap(types.ErrUnroutableProposalMsg, sdk.MsgTypeURL(msg))
+		}
+
+		// Only if it's a MsgExecLegacyContent do we try to execute the
 		// proposal in a cached context.
 		// For other Msgs, we do not verify the proposal messages any further.
 		// They may fail upon execution.
 		// ref: https://github.com/cosmos/cosmos-sdk/pull/10868#discussion_r784872842
-<<<<<<< HEAD
-		msg, ok := msg.(*v1.MsgExecLegacyContent)
-		if !ok {
-			continue
-		}
-
-		content, err := v1.LegacyContentFromMessage(msg)
-		if err != nil {
-			return v1.Proposal{}, errorsmod.Wrapf(types.ErrInvalidProposalContent, "%+v", err)
-=======
 		if msg, ok := msg.(*v1.MsgExecLegacyContent); ok {
 			cacheCtx, _ := sdkCtx.CacheContext()
 			if _, err := handler(cacheCtx, msg); err != nil {
@@ -142,64 +82,37 @@
 				}
 				return v1.Proposal{}, errorsmod.Wrap(types.ErrInvalidProposalContent, err.Error())
 			}
->>>>>>> 4f445ed9
-		}
-
-		// Ensure that the content has a respective handler
-		if !k.legacyRouter.HasRoute(content.ProposalRoute()) {
-			return v1.Proposal{}, errorsmod.Wrap(types.ErrNoProposalHandlerExists, content.ProposalRoute())
-		}
-
-		if err = k.BranchService.Execute(ctx, func(ctx context.Context) error {
-			handler := k.legacyRouter.GetRoute(content.ProposalRoute())
-			// NOTE: the support of legacy gov proposal in server/v2 is different than for baseapp.
-			// Legacy proposal in server/v2 can only access services provided by the gov module environment.
-			if err := handler(context.WithValue(ctx, corecontext.EnvironmentContextKey, k.Environment), content); err != nil {
-				return types.ErrInvalidProposalContent.Wrapf("failed to run legacy handler %s, %+v", content.ProposalRoute(), err)
-			}
-
-			return errors.New("we don't want to execute the proposal, we just want to check if it can be executed")
-		}); errors.Is(err, types.ErrInvalidProposalContent) {
-			return v1.Proposal{}, err
-		}
-	}
-
-	proposalID, err := k.ProposalID.Next(ctx)
-	if err != nil {
-		return v1.Proposal{}, err
-	}
-
-	submitTime := k.HeaderService.HeaderInfo(ctx).Time
-	proposal, err := v1.NewProposal(messages, proposalID, submitTime, submitTime.Add(*params.MaxDepositPeriod), metadata, title, summary, proposerAddr, proposalType)
-	if err != nil {
-		return v1.Proposal{}, err
-	}
-
-	if err = k.Proposals.Set(ctx, proposal.Id, proposal); err != nil {
-		return v1.Proposal{}, err
-	}
-	err = k.InactiveProposalsQueue.Set(ctx, collections.Join(*proposal.DepositEndTime, proposalID), proposalID)
-	if err != nil {
-		return v1.Proposal{}, err
-	}
-
-	// called right after a proposal is submitted
-	err = k.Hooks().AfterProposalSubmission(ctx, proposalID)
-	if err != nil {
-		return v1.Proposal{}, err
-	}
-
-<<<<<<< HEAD
-	if err := k.EventService.EventManager(ctx).EmitKV(
-		types.EventTypeSubmitProposal,
-		event.NewAttribute(types.AttributeKeyProposalType, proposalType.String()),
-		event.NewAttribute(types.AttributeKeyProposalID, fmt.Sprintf("%d", proposalID)),
-		event.NewAttribute(types.AttributeKeyProposalProposer, proposerAddr),
-		event.NewAttribute(types.AttributeKeyProposalMessages, strings.Join(msgs, ",")),
-	); err != nil {
-		return v1.Proposal{}, fmt.Errorf("failed to emit event: %w", err)
-	}
-=======
+		}
+
+	}
+
+	proposalID, err := keeper.ProposalID.Next(ctx)
+	if err != nil {
+		return v1.Proposal{}, err
+	}
+
+	params, err := keeper.Params.Get(ctx)
+	if err != nil {
+		return v1.Proposal{}, err
+	}
+
+	submitTime := sdkCtx.BlockHeader().Time
+	depositPeriod := params.MaxDepositPeriod
+
+	proposal, err := v1.NewProposal(messages, proposalID, submitTime, submitTime.Add(*depositPeriod), metadata, title, summary, proposer, expedited)
+	if err != nil {
+		return v1.Proposal{}, err
+	}
+
+	err = keeper.SetProposal(ctx, proposal)
+	if err != nil {
+		return v1.Proposal{}, err
+	}
+	err = keeper.InactiveProposalsQueue.Set(ctx, collections.Join(*proposal.DepositEndTime, proposalID), proposalID)
+	if err != nil {
+		return v1.Proposal{}, err
+	}
+
 	// called right after a proposal is submitted
 	err = keeper.Hooks().AfterProposalSubmission(ctx, proposalID)
 	if err != nil {
@@ -214,22 +127,14 @@
 			sdk.NewAttribute(types.AttributeKeyProposalMessages, msgsStr),
 		),
 	)
->>>>>>> 4f445ed9
 
 	return proposal, nil
 }
 
 // CancelProposal will cancel proposal before the voting period ends
-func (k Keeper) CancelProposal(ctx context.Context, proposalID uint64, proposer string) error {
-	proposal, err := k.Proposals.Get(ctx, proposalID)
-	if err != nil {
-		if errors.Is(err, collections.ErrNotFound) {
-			return types.ErrInvalidProposal.Wrapf("proposal %d doesn't exist", proposalID)
-		}
-		return err
-	}
-
-	params, err := k.Params.Get(ctx)
+func (keeper Keeper) CancelProposal(ctx context.Context, proposalID uint64, proposer string) error {
+	sdkCtx := sdk.UnwrapSDKContext(ctx)
+	proposal, err := keeper.Proposals.Get(ctx, proposalID)
 	if err != nil {
 		return err
 	}
@@ -250,40 +155,36 @@
 		return types.ErrInvalidProposal.Wrap("proposal should be in the deposit or voting period")
 	}
 
-	// Check proposal is not too far in voting period to be canceled
-	if proposal.VotingEndTime != nil {
-		currentTime := k.HeaderService.HeaderInfo(ctx).Time
-
-		maxCancelPeriodRate := sdkmath.LegacyMustNewDecFromStr(params.ProposalCancelMaxPeriod)
-		maxCancelPeriod := time.Duration(float64(proposal.VotingEndTime.Sub(*proposal.VotingStartTime)) * maxCancelPeriodRate.MustFloat64()).Round(time.Second)
-
-		if proposal.VotingEndTime.Before(currentTime) {
-			return types.ErrVotingPeriodEnded.Wrapf("voting period is already ended for this proposal %d", proposalID)
-		} else if proposal.VotingEndTime.Add(-maxCancelPeriod).Before(currentTime) {
-			return types.ErrTooLateToCancel.Wrapf("proposal %d is too late to cancel", proposalID)
-		}
+	// Check proposal voting period is ended.
+	if proposal.VotingEndTime != nil && proposal.VotingEndTime.Before(sdkCtx.BlockTime()) {
+		return types.ErrVotingPeriodEnded.Wrapf("voting period is already ended for this proposal %d", proposalID)
 	}
 
 	// burn the (deposits * proposal_cancel_rate) amount or sent to cancellation destination address.
 	// and deposits * (1 - proposal_cancel_rate) will be sent to depositors.
-	err = k.ChargeDeposit(ctx, proposal.Id, params.ProposalCancelDest, params.ProposalCancelRatio)
+	params, err := keeper.Params.Get(ctx)
+	if err != nil {
+		return err
+	}
+
+	err = keeper.ChargeDeposit(ctx, proposal.Id, params.ProposalCancelDest, params.ProposalCancelRatio)
 	if err != nil {
 		return err
 	}
 
 	if proposal.VotingStartTime != nil {
-		err = k.deleteVotes(ctx, proposal.Id)
-		if err != nil {
-			return err
-		}
-	}
-
-	err = k.DeleteProposal(ctx, proposal.Id)
-	if err != nil {
-		return err
-	}
-
-	k.Logger.Info(
+		err = keeper.deleteVotes(ctx, proposal.Id)
+		if err != nil {
+			return err
+		}
+	}
+
+	err = keeper.DeleteProposal(ctx, proposal.Id)
+	if err != nil {
+		return err
+	}
+
+	keeper.Logger(ctx).Info(
 		"proposal is canceled by proposer",
 		"proposal", proposal.Id,
 		"proposer", proposal.Proposer,
@@ -292,67 +193,79 @@
 	return nil
 }
 
+// SetProposal sets a proposal to store.
+func (keeper Keeper) SetProposal(ctx context.Context, proposal v1.Proposal) error {
+	if proposal.Status == v1.StatusVotingPeriod {
+		err := keeper.VotingPeriodProposals.Set(ctx, proposal.Id, []byte{1})
+		if err != nil {
+			return err
+		}
+	} else {
+		err := keeper.VotingPeriodProposals.Remove(ctx, proposal.Id)
+		if err != nil {
+			return err
+		}
+	}
+
+	return keeper.Proposals.Set(ctx, proposal.Id, proposal)
+}
+
 // DeleteProposal deletes a proposal from store.
-func (k Keeper) DeleteProposal(ctx context.Context, proposalID uint64) error {
-	proposal, err := k.Proposals.Get(ctx, proposalID)
+func (keeper Keeper) DeleteProposal(ctx context.Context, proposalID uint64) error {
+	proposal, err := keeper.Proposals.Get(ctx, proposalID)
 	if err != nil {
 		return err
 	}
 
 	if proposal.DepositEndTime != nil {
-		err := k.InactiveProposalsQueue.Remove(ctx, collections.Join(*proposal.DepositEndTime, proposalID))
+		err := keeper.InactiveProposalsQueue.Remove(ctx, collections.Join(*proposal.DepositEndTime, proposalID))
 		if err != nil {
 			return err
 		}
 	}
 	if proposal.VotingEndTime != nil {
-		err := k.ActiveProposalsQueue.Remove(ctx, collections.Join(*proposal.VotingEndTime, proposalID))
-		if err != nil {
-			return err
-		}
-	}
-
-	return k.Proposals.Remove(ctx, proposalID)
+		err := keeper.ActiveProposalsQueue.Remove(ctx, collections.Join(*proposal.VotingEndTime, proposalID))
+		if err != nil {
+			return err
+		}
+
+		err = keeper.VotingPeriodProposals.Remove(ctx, proposalID)
+		if err != nil {
+			return err
+		}
+	}
+
+	return keeper.Proposals.Remove(ctx, proposalID)
 }
 
 // ActivateVotingPeriod activates the voting period of a proposal
-func (k Keeper) ActivateVotingPeriod(ctx context.Context, proposal v1.Proposal) error {
-	startTime := k.HeaderService.HeaderInfo(ctx).Time
+func (keeper Keeper) ActivateVotingPeriod(ctx context.Context, proposal v1.Proposal) error {
+	sdkCtx := sdk.UnwrapSDKContext(ctx)
+	startTime := sdkCtx.BlockHeader().Time
 	proposal.VotingStartTime = &startTime
-
-	params, err := k.Params.Get(ctx)
-	if err != nil {
-		return err
-	}
-
 	var votingPeriod *time.Duration
-	switch proposal.ProposalType {
-	case v1.ProposalType_PROPOSAL_TYPE_EXPEDITED:
+	params, err := keeper.Params.Get(ctx)
+	if err != nil {
+		return err
+	}
+
+	if proposal.Expedited {
 		votingPeriod = params.ExpeditedVotingPeriod
-	default:
+	} else {
 		votingPeriod = params.VotingPeriod
-
-		if len(proposal.Messages) > 0 {
-			// check if any of the message has message based params
-			customMessageParams, err := k.MessageBasedParams.Get(ctx, sdk.MsgTypeURL(proposal.Messages[0]))
-			if err == nil {
-				votingPeriod = customMessageParams.VotingPeriod
-			} else if !errors.Is(err, collections.ErrNotFound) {
-				return err
-			}
-		}
-	}
-
+	}
 	endTime := proposal.VotingStartTime.Add(*votingPeriod)
 	proposal.VotingEndTime = &endTime
 	proposal.Status = v1.StatusVotingPeriod
-	if err = k.Proposals.Set(ctx, proposal.Id, proposal); err != nil {
-		return err
-	}
-
-	if err = k.InactiveProposalsQueue.Remove(ctx, collections.Join(*proposal.DepositEndTime, proposal.Id)); err != nil {
-		return err
-	}
-
-	return k.ActiveProposalsQueue.Set(ctx, collections.Join(*proposal.VotingEndTime, proposal.Id), proposal.Id)
+	err = keeper.SetProposal(ctx, proposal)
+	if err != nil {
+		return err
+	}
+
+	err = keeper.InactiveProposalsQueue.Remove(ctx, collections.Join(*proposal.DepositEndTime, proposal.Id))
+	if err != nil {
+		return err
+	}
+
+	return keeper.ActiveProposalsQueue.Set(ctx, collections.Join(*proposal.VotingEndTime, proposal.Id), proposal.Id)
 }