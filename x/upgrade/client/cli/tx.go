--- conflicted
+++ resolved
@@ -7,11 +7,7 @@
 
 	"github.com/spf13/cobra"
 
-<<<<<<< HEAD
-	"cosmossdk.io/x/gov/client/cli"
-=======
 	addresscodec "cosmossdk.io/core/address"
->>>>>>> 4f445ed9
 	"cosmossdk.io/x/upgrade/plan"
 	"cosmossdk.io/x/upgrade/types"
 
@@ -20,10 +16,7 @@
 	"github.com/cosmos/cosmos-sdk/client/tx"
 	sdk "github.com/cosmos/cosmos-sdk/types"
 	"github.com/cosmos/cosmos-sdk/types/address"
-<<<<<<< HEAD
-=======
 	"github.com/cosmos/cosmos-sdk/x/gov/client/cli"
->>>>>>> 4f445ed9
 )
 
 const (
@@ -36,29 +29,29 @@
 )
 
 // GetTxCmd returns the transaction commands for this module
-func GetTxCmd() *cobra.Command {
+func GetTxCmd(ac addresscodec.Codec) *cobra.Command {
 	cmd := &cobra.Command{
 		Use:   types.ModuleName,
 		Short: "Upgrade transaction subcommands",
 	}
 
 	cmd.AddCommand(
-		NewCmdSubmitUpgradeProposal(),
+		NewCmdSubmitUpgradeProposal(ac),
+		NewCmdSubmitCancelUpgradeProposal(ac),
 	)
 
 	return cmd
 }
 
 // NewCmdSubmitUpgradeProposal implements a command handler for submitting a software upgrade proposal transaction.
-// This commands is not migrated to autocli as it contains extra validation that is useful for submitting upgrade proposals.
-func NewCmdSubmitUpgradeProposal() *cobra.Command {
+func NewCmdSubmitUpgradeProposal(ac addresscodec.Codec) *cobra.Command {
 	cmd := &cobra.Command{
-		Use:   "software-upgrade <name> [--upgrade-height <height>] [--upgrade-info <info>] [flags]",
+		Use:   "software-upgrade [name] (--upgrade-height [height]) (--upgrade-info [info]) [flags]",
 		Args:  cobra.ExactArgs(1),
 		Short: "Submit a software upgrade proposal",
 		Long: "Submit a software upgrade along with an initial deposit.\n" +
 			"Please specify a unique name and height for the upgrade to take effect.\n" +
-			"You may include info to reference a binary download link, in a format compatible with: https://docs.cosmos.network/main/build/tooling/cosmovisor",
+			"You may include info to reference a binary download link, in a format compatible with: https://docs.cosmos.network/main/tooling/cosmovisor",
 		RunE: func(cmd *cobra.Command, args []string) error {
 			clientCtx, err := client.GetClientTxContext(cmd)
 			if err != nil {
@@ -104,13 +97,11 @@
 
 			authority, _ := cmd.Flags().GetString(FlagAuthority)
 			if authority != "" {
-				if _, err = clientCtx.AddressCodec.StringToBytes(authority); err != nil {
+				if _, err = ac.StringToBytes(authority); err != nil {
 					return fmt.Errorf("invalid authority address: %w", err)
 				}
 			} else {
-				if authority, err = clientCtx.AddressCodec.BytesToString(address.Module("gov")); err != nil {
-					return fmt.Errorf("failed to convert authority address to string: %w", err)
-				}
+				authority = sdk.AccAddress(address.Module("gov")).String()
 			}
 
 			if err := proposal.SetMsgs([]sdk.Msg{
@@ -136,13 +127,6 @@
 	// add common proposal flags
 	flags.AddTxFlagsToCmd(cmd)
 	cli.AddGovPropFlagsToCmd(cmd)
-<<<<<<< HEAD
-	err := cmd.MarkFlagRequired(cli.FlagTitle)
-	if err != nil {
-		panic(err)
-	}
-
-=======
 	_ = cmd.MarkFlagRequired(cli.FlagTitle)
 
 	return cmd
@@ -194,7 +178,6 @@
 	cli.AddGovPropFlagsToCmd(cmd)
 	_ = cmd.MarkFlagRequired(cli.FlagTitle)
 
->>>>>>> 4f445ed9
 	return cmd
 }
 
