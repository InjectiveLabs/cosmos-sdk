--- conflicted
+++ resolved
@@ -266,12 +266,8 @@
 		panic(err)
 	}
 
-<<<<<<< HEAD
 	tkeys := storetypes.NewTransientStoreKeys(paramstypes.TStoreKey, banktypes.TStoreKey)
-=======
-	tkeys := storetypes.NewTransientStoreKeys(paramstypes.TStoreKey)
 	okeys := storetypes.NewObjectStoreKeys(banktypes.ObjectStoreKey)
->>>>>>> 52a97a81
 	app := &SimApp{
 		BaseApp:           bApp,
 		legacyAmino:       legacyAmino,
@@ -295,11 +291,8 @@
 	app.BankKeeper = bankkeeper.NewBaseKeeper(
 		appCodec,
 		runtime.NewKVStoreService(keys[banktypes.StoreKey]),
-<<<<<<< HEAD
 		runtime.NewTransientKVStoreService(tkeys[banktypes.TStoreKey]),
-=======
 		okeys[banktypes.ObjectStoreKey],
->>>>>>> 52a97a81
 		app.AccountKeeper,
 		BlockedAddresses(),
 		authtypes.NewModuleAddress(govtypes.ModuleName).String(),
