package auth

import (
	"context"
	"encoding/json"
	"fmt"

	gwruntime "github.com/grpc-ecosystem/grpc-gateway/runtime"
<<<<<<< HEAD
	"google.golang.org/grpc"

	"cosmossdk.io/collections"
	"cosmossdk.io/core/appmodule"
	appmodulev2 "cosmossdk.io/core/appmodule/v2"
	"cosmossdk.io/core/codec"
	"cosmossdk.io/core/registry"
	"cosmossdk.io/core/transaction"
	"cosmossdk.io/schema"
=======

	modulev1 "cosmossdk.io/api/cosmos/auth/module/v1"
	"cosmossdk.io/core/address"
	"cosmossdk.io/core/appmodule"
	"cosmossdk.io/core/store"
	"cosmossdk.io/depinject"
>>>>>>> 4f445ed9

	"github.com/cosmos/cosmos-sdk/client"
	"github.com/cosmos/cosmos-sdk/simsx"
	sdk "github.com/cosmos/cosmos-sdk/types"
	"github.com/cosmos/cosmos-sdk/types/module"
	simtypes "github.com/cosmos/cosmos-sdk/types/simulation"
<<<<<<< HEAD
	"github.com/cosmos/cosmos-sdk/x/auth/ante"
=======
	"github.com/cosmos/cosmos-sdk/x/auth/exported"
>>>>>>> 4f445ed9
	"github.com/cosmos/cosmos-sdk/x/auth/keeper"
	"github.com/cosmos/cosmos-sdk/x/auth/simulation"
	"github.com/cosmos/cosmos-sdk/x/auth/types"
)

// ConsensusVersion defines the current x/auth module consensus version.
const (
	ConsensusVersion = 5
	GovModuleName    = "gov"
)

var (
<<<<<<< HEAD
	_ module.AppModuleSimulation = AppModule{}

	_ appmodulev2.HasGenesis    = AppModule{}
	_ appmodulev2.AppModule     = AppModule{}
	_ appmodulev2.HasMigrations = AppModule{}
=======
	_ module.AppModuleBasic      = AppModule{}
	_ module.AppModuleSimulation = AppModule{}
	_ module.HasGenesis          = AppModule{}
	_ module.HasServices         = AppModule{}
	_ appmodule.HasPreBlocker    = AppModule{}

	_ appmodule.AppModule = AppModule{}
>>>>>>> 4f445ed9
)

// AppModule implements an application module for the auth module.
type AppModule struct {
	accountKeeper     keeper.AccountKeeper
	randGenAccountsFn types.RandomGenesisAccountsFn
	accountsModKeeper types.AccountsModKeeper
	cdc               codec.Codec
	extOptChecker     ante.ExtensionOptionChecker
}

// IsAppModule implements the appmodule.AppModule interface.
func (am AppModule) IsAppModule() {}

// NewAppModule creates a new AppModule object.
func NewAppModule(
	cdc codec.Codec,
	accountKeeper keeper.AccountKeeper,
	ak types.AccountsModKeeper,
	randGenAccountsFn types.RandomGenesisAccountsFn,
	extOptChecker ante.ExtensionOptionChecker,
) AppModule {
	return AppModule{
		accountKeeper:     accountKeeper,
		randGenAccountsFn: randGenAccountsFn,
		accountsModKeeper: ak,
		cdc:               cdc,
		extOptChecker:     extOptChecker,
	}
}

// Name returns the module's name.
// Deprecated: kept for legacy reasons.
func (AppModule) Name() string {
	return types.ModuleName
}

// RegisterLegacyAminoCodec registers the auth module's types for the given codec.
func (AppModule) RegisterLegacyAminoCodec(registrar registry.AminoRegistrar) {
	types.RegisterLegacyAminoCodec(registrar)
}

// RegisterGRPCGatewayRoutes registers the gRPC Gateway routes for the auth module.
func (AppModule) RegisterGRPCGatewayRoutes(clientCtx client.Context, mux *gwruntime.ServeMux) {
	if err := types.RegisterQueryHandlerClient(context.Background(), mux, types.NewQueryClient(clientCtx)); err != nil {
		panic(err)
	}
}

// RegisterInterfaces registers interfaces and implementations of the auth module.
func (AppModule) RegisterInterfaces(registrar registry.InterfaceRegistrar) {
	types.RegisterInterfaces(registrar)
}

// RegisterServices registers module services.
func (am AppModule) RegisterServices(registrar grpc.ServiceRegistrar) error {
	types.RegisterMsgServer(registrar, keeper.NewMsgServerImpl(am.accountKeeper))
	types.RegisterQueryServer(registrar, keeper.NewQueryServer(am.accountKeeper))

	return nil
}

<<<<<<< HEAD
// RegisterMigrations registers module migrations
func (am AppModule) RegisterMigrations(mr appmodule.MigrationRegistrar) error {
	m := keeper.NewMigrator(am.accountKeeper)
	if err := mr.Register(types.ModuleName, 1, m.Migrate1to2); err != nil {
		return fmt.Errorf("failed to migrate x/%s from version 1 to 2: %w", types.ModuleName, err)
	}
=======
// PreBlock cleans up expired unordered transaction nonces from state.
// Please ensure to add `x/auth`'s module name to the OrderPreBlocker list in your application.
func (am AppModule) PreBlock(ctx context.Context) (appmodule.ResponsePreBlock, error) {
	err := am.accountKeeper.RemoveExpiredUnorderedNonces(sdk.UnwrapSDKContext(ctx))
	if err != nil {
		return nil, err
	}
	return &sdk.ResponsePreBlock{ConsensusParamsChanged: false}, nil
}

// IsOnePerModuleType implements the depinject.OnePerModuleType interface.
func (am AppModule) IsOnePerModuleType() {}

// IsAppModule implements the appmodule.AppModule interface.
func (am AppModule) IsAppModule() {}
>>>>>>> 4f445ed9

	if err := mr.Register(types.ModuleName, 2, m.Migrate2to3); err != nil {
		return fmt.Errorf("failed to migrate x/%s from version 2 to 3: %w", types.ModuleName, err)
	}
	if err := mr.Register(types.ModuleName, 3, m.Migrate3to4); err != nil {
		return fmt.Errorf("failed to migrate x/%s from version 3 to 4: %w", types.ModuleName, err)
	}
	if err := mr.Register(types.ModuleName, 4, m.Migrate4To5); err != nil {
		return fmt.Errorf("failed to migrate x/%s from version 4 to 5: %w", types.ModuleName, err)
	}

<<<<<<< HEAD
	return nil
}

// DefaultGenesis returns default genesis state as raw bytes for the auth module.
func (am AppModule) DefaultGenesis() json.RawMessage {
	data, err := am.cdc.MarshalJSON(types.DefaultGenesisState())
	if err != nil {
		panic(err)
=======
// RegisterServices registers a GRPC query service to respond to the
// module-specific GRPC queries.
func (am AppModule) RegisterServices(cfg module.Configurator) {
	types.RegisterMsgServer(cfg.MsgServer(), keeper.NewMsgServerImpl(am.accountKeeper))
	types.RegisterQueryServer(cfg.QueryServer(), keeper.NewQueryServer(am.accountKeeper))

	m := keeper.NewMigrator(am.accountKeeper, cfg.QueryServer(), am.legacySubspace)
	if err := cfg.RegisterMigration(types.ModuleName, 1, m.Migrate1to2); err != nil {
		panic(fmt.Sprintf("failed to migrate x/%s from version 1 to 2: %v", types.ModuleName, err))
	}

	if err := cfg.RegisterMigration(types.ModuleName, 2, m.Migrate2to3); err != nil {
		panic(fmt.Sprintf("failed to migrate x/%s from version 2 to 3: %v", types.ModuleName, err))
>>>>>>> 4f445ed9
	}
	return data
}

// ValidateGenesis performs genesis state validation for the auth module.
func (am AppModule) ValidateGenesis(bz json.RawMessage) error {
	var data types.GenesisState
	if err := am.cdc.UnmarshalJSON(bz, &data); err != nil {
		return fmt.Errorf("failed to unmarshal %s genesis state: %w", types.ModuleName, err)
	}

	return types.ValidateGenesis(data)
}

<<<<<<< HEAD
// InitGenesis performs genesis initialization for the auth module.
func (am AppModule) InitGenesis(ctx context.Context, data json.RawMessage) error {
	var genesisState types.GenesisState
	if err := am.cdc.UnmarshalJSON(data, &genesisState); err != nil {
		return err
	}
	return am.accountKeeper.InitGenesis(ctx, genesisState)
=======
// InitGenesis performs genesis initialization for the auth module. It returns
// no validator updates.
func (am AppModule) InitGenesis(ctx sdk.Context, cdc codec.JSONCodec, data json.RawMessage) {
	var genesisState types.GenesisState
	cdc.MustUnmarshalJSON(data, &genesisState)
	am.accountKeeper.InitGenesis(ctx, genesisState)
>>>>>>> 4f445ed9
}

// ExportGenesis returns the exported genesis state as raw bytes for the auth
// module.
func (am AppModule) ExportGenesis(ctx context.Context) (json.RawMessage, error) {
	gs, err := am.accountKeeper.ExportGenesis(ctx)
	if err != nil {
		return nil, err
	}
	return am.cdc.MarshalJSON(gs)
}

// TxValidator implements appmodulev2.HasTxValidator.
// It replaces auth ante handlers for server/v2
func (am AppModule) TxValidator(ctx context.Context, tx transaction.Tx) error {
	validators := []appmodulev2.TxValidator[sdk.Tx]{
		ante.NewValidateBasicDecorator(am.accountKeeper.GetEnvironment()),
		ante.NewTxTimeoutHeightDecorator(am.accountKeeper.GetEnvironment()),
		ante.NewValidateMemoDecorator(am.accountKeeper),
		ante.NewConsumeGasForTxSizeDecorator(am.accountKeeper),
		ante.NewValidateSigCountDecorator(am.accountKeeper),
		ante.NewExtensionOptionsDecorator(am.extOptChecker),
	}

	sdkTx, ok := tx.(sdk.Tx)
	if !ok {
		return fmt.Errorf("invalid tx type %T, expected sdk.Tx", tx)
	}

	for _, validator := range validators {
		if err := validator.ValidateTx(ctx, sdkTx); err != nil {
			return err
		}
	}

	return nil
}

// ConsensusVersion implements appmodule.HasConsensusVersion
func (AppModule) ConsensusVersion() uint64 { return ConsensusVersion }

// AppModuleSimulation functions

// GenerateGenesisState creates a randomized GenState of the auth module
func (am AppModule) GenerateGenesisState(simState *module.SimulationState) {
	simulation.RandomizedGenState(simState, am.randGenAccountsFn)
}

// ProposalMsgsX returns msgs used for governance proposals for simulations.
func (AppModule) ProposalMsgsX(weights simsx.WeightSource, reg simsx.Registry) {
	reg.Add(weights.Get("msg_update_params", 100), simulation.MsgUpdateParamsFactory())
}

// RegisterStoreDecoder registers a decoder for auth module's types
func (am AppModule) RegisterStoreDecoder(sdr simtypes.StoreDecoderRegistry) {
	sdr[types.StoreKey] = simtypes.NewStoreDecoderFuncFromCollectionsSchema(am.accountKeeper.Schema)
}

<<<<<<< HEAD
// ModuleCodec implements schema.HasModuleCodec.
// It allows the indexer to decode the module's KVPairUpdate.
func (am AppModule) ModuleCodec() (schema.ModuleCodec, error) {
	return am.accountKeeper.Schema.ModuleCodec(collections.IndexingOptions{})
=======
// WeightedOperations doesn't return any auth module operation.
func (AppModule) WeightedOperations(_ module.SimulationState) []simtypes.WeightedOperation {
	return nil
}

//
// App Wiring Setup
//

func init() {
	appmodule.Register(&modulev1.Module{},
		appmodule.Provide(ProvideModule),
	)
}

type ModuleInputs struct {
	depinject.In

	Config       *modulev1.Module
	StoreService store.KVStoreService
	Cdc          codec.Codec

	AddressCodec            address.Codec
	RandomGenesisAccountsFn types.RandomGenesisAccountsFn `optional:"true"`
	AccountI                func() sdk.AccountI           `optional:"true"`

	// LegacySubspace is used solely for migration of x/params managed parameters
	LegacySubspace exported.Subspace `optional:"true"`
}

type ModuleOutputs struct {
	depinject.Out

	AccountKeeper keeper.AccountKeeper
	Module        appmodule.AppModule
}

func ProvideModule(in ModuleInputs) ModuleOutputs {
	maccPerms := map[string][]string{}
	for _, permission := range in.Config.ModuleAccountPermissions {
		maccPerms[permission.Account] = permission.Permissions
	}

	// default to governance authority if not provided
	authority := types.NewModuleAddress(GovModuleName)
	if in.Config.Authority != "" {
		authority = types.NewModuleAddressOrBech32Address(in.Config.Authority)
	}

	if in.RandomGenesisAccountsFn == nil {
		in.RandomGenesisAccountsFn = simulation.RandomGenesisAccounts
	}

	if in.AccountI == nil {
		in.AccountI = types.ProtoBaseAccount
	}

	k := keeper.NewAccountKeeper(in.Cdc, in.StoreService, in.AccountI, maccPerms, in.AddressCodec, in.Config.Bech32Prefix, authority.String())
	m := NewAppModule(in.Cdc, k, in.RandomGenesisAccountsFn, in.LegacySubspace)

	return ModuleOutputs{AccountKeeper: k, Module: m}
>>>>>>> 4f445ed9
}<|MERGE_RESOLUTION|>--- conflicted
+++ resolved
@@ -6,35 +6,20 @@
 	"fmt"
 
 	gwruntime "github.com/grpc-ecosystem/grpc-gateway/runtime"
-<<<<<<< HEAD
-	"google.golang.org/grpc"
-
-	"cosmossdk.io/collections"
-	"cosmossdk.io/core/appmodule"
-	appmodulev2 "cosmossdk.io/core/appmodule/v2"
-	"cosmossdk.io/core/codec"
-	"cosmossdk.io/core/registry"
-	"cosmossdk.io/core/transaction"
-	"cosmossdk.io/schema"
-=======
 
 	modulev1 "cosmossdk.io/api/cosmos/auth/module/v1"
 	"cosmossdk.io/core/address"
 	"cosmossdk.io/core/appmodule"
 	"cosmossdk.io/core/store"
 	"cosmossdk.io/depinject"
->>>>>>> 4f445ed9
 
 	"github.com/cosmos/cosmos-sdk/client"
-	"github.com/cosmos/cosmos-sdk/simsx"
+	"github.com/cosmos/cosmos-sdk/codec"
+	codectypes "github.com/cosmos/cosmos-sdk/codec/types"
 	sdk "github.com/cosmos/cosmos-sdk/types"
 	"github.com/cosmos/cosmos-sdk/types/module"
 	simtypes "github.com/cosmos/cosmos-sdk/types/simulation"
-<<<<<<< HEAD
-	"github.com/cosmos/cosmos-sdk/x/auth/ante"
-=======
 	"github.com/cosmos/cosmos-sdk/x/auth/exported"
->>>>>>> 4f445ed9
 	"github.com/cosmos/cosmos-sdk/x/auth/keeper"
 	"github.com/cosmos/cosmos-sdk/x/auth/simulation"
 	"github.com/cosmos/cosmos-sdk/x/auth/types"
@@ -47,13 +32,6 @@
 )
 
 var (
-<<<<<<< HEAD
-	_ module.AppModuleSimulation = AppModule{}
-
-	_ appmodulev2.HasGenesis    = AppModule{}
-	_ appmodulev2.AppModule     = AppModule{}
-	_ appmodulev2.HasMigrations = AppModule{}
-=======
 	_ module.AppModuleBasic      = AppModule{}
 	_ module.AppModuleSimulation = AppModule{}
 	_ module.HasGenesis          = AppModule{}
@@ -61,77 +39,62 @@
 	_ appmodule.HasPreBlocker    = AppModule{}
 
 	_ appmodule.AppModule = AppModule{}
->>>>>>> 4f445ed9
 )
+
+// AppModuleBasic defines the basic application module used by the auth module.
+type AppModuleBasic struct {
+	ac address.Codec
+}
+
+// Name returns the auth module's name.
+func (AppModuleBasic) Name() string {
+	return types.ModuleName
+}
+
+// RegisterLegacyAminoCodec registers the auth module's types for the given codec.
+func (AppModuleBasic) RegisterLegacyAminoCodec(cdc *codec.LegacyAmino) {
+	types.RegisterLegacyAminoCodec(cdc)
+}
+
+// DefaultGenesis returns default genesis state as raw bytes for the auth
+// module.
+func (AppModuleBasic) DefaultGenesis(cdc codec.JSONCodec) json.RawMessage {
+	return cdc.MustMarshalJSON(types.DefaultGenesisState())
+}
+
+// ValidateGenesis performs genesis state validation for the auth module.
+func (AppModuleBasic) ValidateGenesis(cdc codec.JSONCodec, config client.TxEncodingConfig, bz json.RawMessage) error {
+	var data types.GenesisState
+	if err := cdc.UnmarshalJSON(bz, &data); err != nil {
+		return fmt.Errorf("failed to unmarshal %s genesis state: %w", types.ModuleName, err)
+	}
+
+	return types.ValidateGenesis(data)
+}
+
+// RegisterGRPCGatewayRoutes registers the gRPC Gateway routes for the auth module.
+func (AppModuleBasic) RegisterGRPCGatewayRoutes(clientCtx client.Context, mux *gwruntime.ServeMux) {
+	if err := types.RegisterQueryHandlerClient(context.Background(), mux, types.NewQueryClient(clientCtx)); err != nil {
+		panic(err)
+	}
+}
+
+// RegisterInterfaces registers interfaces and implementations of the auth module.
+func (AppModuleBasic) RegisterInterfaces(registry codectypes.InterfaceRegistry) {
+	types.RegisterInterfaces(registry)
+}
 
 // AppModule implements an application module for the auth module.
 type AppModule struct {
+	AppModuleBasic
+
 	accountKeeper     keeper.AccountKeeper
 	randGenAccountsFn types.RandomGenesisAccountsFn
-	accountsModKeeper types.AccountsModKeeper
-	cdc               codec.Codec
-	extOptChecker     ante.ExtensionOptionChecker
-}
-
-// IsAppModule implements the appmodule.AppModule interface.
-func (am AppModule) IsAppModule() {}
-
-// NewAppModule creates a new AppModule object.
-func NewAppModule(
-	cdc codec.Codec,
-	accountKeeper keeper.AccountKeeper,
-	ak types.AccountsModKeeper,
-	randGenAccountsFn types.RandomGenesisAccountsFn,
-	extOptChecker ante.ExtensionOptionChecker,
-) AppModule {
-	return AppModule{
-		accountKeeper:     accountKeeper,
-		randGenAccountsFn: randGenAccountsFn,
-		accountsModKeeper: ak,
-		cdc:               cdc,
-		extOptChecker:     extOptChecker,
-	}
-}
-
-// Name returns the module's name.
-// Deprecated: kept for legacy reasons.
-func (AppModule) Name() string {
-	return types.ModuleName
-}
-
-// RegisterLegacyAminoCodec registers the auth module's types for the given codec.
-func (AppModule) RegisterLegacyAminoCodec(registrar registry.AminoRegistrar) {
-	types.RegisterLegacyAminoCodec(registrar)
-}
-
-// RegisterGRPCGatewayRoutes registers the gRPC Gateway routes for the auth module.
-func (AppModule) RegisterGRPCGatewayRoutes(clientCtx client.Context, mux *gwruntime.ServeMux) {
-	if err := types.RegisterQueryHandlerClient(context.Background(), mux, types.NewQueryClient(clientCtx)); err != nil {
-		panic(err)
-	}
-}
-
-// RegisterInterfaces registers interfaces and implementations of the auth module.
-func (AppModule) RegisterInterfaces(registrar registry.InterfaceRegistrar) {
-	types.RegisterInterfaces(registrar)
-}
-
-// RegisterServices registers module services.
-func (am AppModule) RegisterServices(registrar grpc.ServiceRegistrar) error {
-	types.RegisterMsgServer(registrar, keeper.NewMsgServerImpl(am.accountKeeper))
-	types.RegisterQueryServer(registrar, keeper.NewQueryServer(am.accountKeeper))
-
-	return nil
-}
-
-<<<<<<< HEAD
-// RegisterMigrations registers module migrations
-func (am AppModule) RegisterMigrations(mr appmodule.MigrationRegistrar) error {
-	m := keeper.NewMigrator(am.accountKeeper)
-	if err := mr.Register(types.ModuleName, 1, m.Migrate1to2); err != nil {
-		return fmt.Errorf("failed to migrate x/%s from version 1 to 2: %w", types.ModuleName, err)
-	}
-=======
+
+	// legacySubspace is used solely for migration of x/params managed parameters
+	legacySubspace exported.Subspace
+}
+
 // PreBlock cleans up expired unordered transaction nonces from state.
 // Please ensure to add `x/auth`'s module name to the OrderPreBlocker list in your application.
 func (am AppModule) PreBlock(ctx context.Context) (appmodule.ResponsePreBlock, error) {
@@ -147,28 +110,17 @@
 
 // IsAppModule implements the appmodule.AppModule interface.
 func (am AppModule) IsAppModule() {}
->>>>>>> 4f445ed9
-
-	if err := mr.Register(types.ModuleName, 2, m.Migrate2to3); err != nil {
-		return fmt.Errorf("failed to migrate x/%s from version 2 to 3: %w", types.ModuleName, err)
-	}
-	if err := mr.Register(types.ModuleName, 3, m.Migrate3to4); err != nil {
-		return fmt.Errorf("failed to migrate x/%s from version 3 to 4: %w", types.ModuleName, err)
-	}
-	if err := mr.Register(types.ModuleName, 4, m.Migrate4To5); err != nil {
-		return fmt.Errorf("failed to migrate x/%s from version 4 to 5: %w", types.ModuleName, err)
-	}
-
-<<<<<<< HEAD
-	return nil
-}
-
-// DefaultGenesis returns default genesis state as raw bytes for the auth module.
-func (am AppModule) DefaultGenesis() json.RawMessage {
-	data, err := am.cdc.MarshalJSON(types.DefaultGenesisState())
-	if err != nil {
-		panic(err)
-=======
+
+// NewAppModule creates a new AppModule object
+func NewAppModule(cdc codec.Codec, accountKeeper keeper.AccountKeeper, randGenAccountsFn types.RandomGenesisAccountsFn, ss exported.Subspace) AppModule {
+	return AppModule{
+		AppModuleBasic:    AppModuleBasic{ac: accountKeeper.AddressCodec()},
+		accountKeeper:     accountKeeper,
+		randGenAccountsFn: randGenAccountsFn,
+		legacySubspace:    ss,
+	}
+}
+
 // RegisterServices registers a GRPC query service to respond to the
 // module-specific GRPC queries.
 func (am AppModule) RegisterServices(cfg module.Configurator) {
@@ -182,76 +134,33 @@
 
 	if err := cfg.RegisterMigration(types.ModuleName, 2, m.Migrate2to3); err != nil {
 		panic(fmt.Sprintf("failed to migrate x/%s from version 2 to 3: %v", types.ModuleName, err))
->>>>>>> 4f445ed9
-	}
-	return data
-}
-
-// ValidateGenesis performs genesis state validation for the auth module.
-func (am AppModule) ValidateGenesis(bz json.RawMessage) error {
-	var data types.GenesisState
-	if err := am.cdc.UnmarshalJSON(bz, &data); err != nil {
-		return fmt.Errorf("failed to unmarshal %s genesis state: %w", types.ModuleName, err)
-	}
-
-	return types.ValidateGenesis(data)
-}
-
-<<<<<<< HEAD
-// InitGenesis performs genesis initialization for the auth module.
-func (am AppModule) InitGenesis(ctx context.Context, data json.RawMessage) error {
-	var genesisState types.GenesisState
-	if err := am.cdc.UnmarshalJSON(data, &genesisState); err != nil {
-		return err
-	}
-	return am.accountKeeper.InitGenesis(ctx, genesisState)
-=======
+	}
+
+	if err := cfg.RegisterMigration(types.ModuleName, 3, m.Migrate3to4); err != nil {
+		panic(fmt.Sprintf("failed to migrate x/%s from version 3 to 4: %v", types.ModuleName, err))
+	}
+
+	if err := cfg.RegisterMigration(types.ModuleName, 4, m.Migrate4To5); err != nil {
+		panic(fmt.Sprintf("failed to migrate x/%s from version 4 to 5", types.ModuleName))
+	}
+}
+
 // InitGenesis performs genesis initialization for the auth module. It returns
 // no validator updates.
 func (am AppModule) InitGenesis(ctx sdk.Context, cdc codec.JSONCodec, data json.RawMessage) {
 	var genesisState types.GenesisState
 	cdc.MustUnmarshalJSON(data, &genesisState)
 	am.accountKeeper.InitGenesis(ctx, genesisState)
->>>>>>> 4f445ed9
 }
 
 // ExportGenesis returns the exported genesis state as raw bytes for the auth
 // module.
-func (am AppModule) ExportGenesis(ctx context.Context) (json.RawMessage, error) {
-	gs, err := am.accountKeeper.ExportGenesis(ctx)
-	if err != nil {
-		return nil, err
-	}
-	return am.cdc.MarshalJSON(gs)
-}
-
-// TxValidator implements appmodulev2.HasTxValidator.
-// It replaces auth ante handlers for server/v2
-func (am AppModule) TxValidator(ctx context.Context, tx transaction.Tx) error {
-	validators := []appmodulev2.TxValidator[sdk.Tx]{
-		ante.NewValidateBasicDecorator(am.accountKeeper.GetEnvironment()),
-		ante.NewTxTimeoutHeightDecorator(am.accountKeeper.GetEnvironment()),
-		ante.NewValidateMemoDecorator(am.accountKeeper),
-		ante.NewConsumeGasForTxSizeDecorator(am.accountKeeper),
-		ante.NewValidateSigCountDecorator(am.accountKeeper),
-		ante.NewExtensionOptionsDecorator(am.extOptChecker),
-	}
-
-	sdkTx, ok := tx.(sdk.Tx)
-	if !ok {
-		return fmt.Errorf("invalid tx type %T, expected sdk.Tx", tx)
-	}
-
-	for _, validator := range validators {
-		if err := validator.ValidateTx(ctx, sdkTx); err != nil {
-			return err
-		}
-	}
-
-	return nil
-}
-
-// ConsensusVersion implements appmodule.HasConsensusVersion
+func (am AppModule) ExportGenesis(ctx sdk.Context, cdc codec.JSONCodec) json.RawMessage {
+	gs := am.accountKeeper.ExportGenesis(ctx)
+	return cdc.MustMarshalJSON(gs)
+}
+
+// ConsensusVersion implements AppModule/ConsensusVersion.
 func (AppModule) ConsensusVersion() uint64 { return ConsensusVersion }
 
 // AppModuleSimulation functions
@@ -261,9 +170,9 @@
 	simulation.RandomizedGenState(simState, am.randGenAccountsFn)
 }
 
-// ProposalMsgsX returns msgs used for governance proposals for simulations.
-func (AppModule) ProposalMsgsX(weights simsx.WeightSource, reg simsx.Registry) {
-	reg.Add(weights.Get("msg_update_params", 100), simulation.MsgUpdateParamsFactory())
+// ProposalMsgs returns msgs used for governance proposals for simulations.
+func (AppModule) ProposalMsgs(simState module.SimulationState) []simtypes.WeightedProposalMsg {
+	return simulation.ProposalMsgs()
 }
 
 // RegisterStoreDecoder registers a decoder for auth module's types
@@ -271,12 +180,6 @@
 	sdr[types.StoreKey] = simtypes.NewStoreDecoderFuncFromCollectionsSchema(am.accountKeeper.Schema)
 }
 
-<<<<<<< HEAD
-// ModuleCodec implements schema.HasModuleCodec.
-// It allows the indexer to decode the module's KVPairUpdate.
-func (am AppModule) ModuleCodec() (schema.ModuleCodec, error) {
-	return am.accountKeeper.Schema.ModuleCodec(collections.IndexingOptions{})
-=======
 // WeightedOperations doesn't return any auth module operation.
 func (AppModule) WeightedOperations(_ module.SimulationState) []simtypes.WeightedOperation {
 	return nil
@@ -338,5 +241,4 @@
 	m := NewAppModule(in.Cdc, k, in.RandomGenesisAccountsFn, in.LegacySubspace)
 
 	return ModuleOutputs{AccountKeeper: k, Module: m}
->>>>>>> 4f445ed9
 }