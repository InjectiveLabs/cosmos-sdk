--- conflicted
+++ resolved
@@ -7,21 +7,21 @@
 	"os"
 	"sync"
 
-	corestore "cosmossdk.io/core/store"
+	dbm "github.com/cosmos/cosmos-db"
+
+	"cosmossdk.io/log"
 	storetypes "cosmossdk.io/store/types"
 
-<<<<<<< HEAD
-=======
 	"github.com/cosmos/cosmos-sdk/client"
 	"github.com/cosmos/cosmos-sdk/codec"
->>>>>>> 4f445ed9
 	"github.com/cosmos/cosmos-sdk/runtime"
+	sdk "github.com/cosmos/cosmos-sdk/types"
 	"github.com/cosmos/cosmos-sdk/types/kv"
+	"github.com/cosmos/cosmos-sdk/types/module"
+	moduletestutil "github.com/cosmos/cosmos-sdk/types/module/testutil"
 	simtypes "github.com/cosmos/cosmos-sdk/types/simulation"
 )
 
-<<<<<<< HEAD
-=======
 // SetupSimulation creates the config, db (levelDB), temporary directory and logger for the simulation tests.
 // If `skip` is false it skips the current test. `skip` should be set using the `FlagEnabledValue` flag.
 // Returns error on an invalid db instantiation or temp dir creation.
@@ -84,10 +84,9 @@
 	return app.SimulationManager().WeightedOperations(simState)
 }
 
->>>>>>> 4f445ed9
 // CheckExportSimulation exports the app state and simulation parameters to JSON
 // if the export paths are defined.
-func CheckExportSimulation(app runtime.AppSimI, config simtypes.Config, params simtypes.Params) error {
+func CheckExportSimulation(app runtime.AppI, config simtypes.Config, params simtypes.Params) error {
 	if config.ExportStatePath != "" {
 		fmt.Println("exporting app state...")
 		exported, err := app.ExportAppStateAndValidators(false, nil, nil)
@@ -114,16 +113,11 @@
 	return nil
 }
 
-// DBStatsInterface defines the interface for the app DB statistics.
-type DBStatsInterface interface {
-	Stats() map[string]string
-}
-
 // PrintStats prints the corresponding statistics from the app DB.
-func PrintStats(db DBStatsInterface, logLine func(args ...any)) {
-	logLine("\nLevelDB Stats")
-	logLine(db.Stats()["leveldb.stats"])
-	logLine("LevelDB cached block size", db.Stats()["leveldb.cachedblock"])
+func PrintStats(db dbm.DB) {
+	fmt.Println("\nLevelDB Stats")
+	fmt.Println(db.Stats()["leveldb.stats"])
+	fmt.Println("LevelDB cached block size", db.Stats()["leveldb.cachedblock"])
 }
 
 // GetSimulationLog unmarshals the KVPair's Value to the corresponding type based on the
@@ -226,7 +220,7 @@
 	return diffA, diffB
 }
 
-func getKVPairs(iter corestore.Iterator, prefixesToSkip [][]byte) (kvs []kv.Pair) {
+func getKVPairs(iter dbm.Iterator, prefixesToSkip [][]byte) (kvs []kv.Pair) {
 	for iter.Valid() {
 		key, value := iter.Key(), iter.Value()
 
