package authz

import (
<<<<<<< HEAD
	"fmt"

	gogoprotoany "github.com/cosmos/gogoproto/types/any"
=======
	fmt "fmt"

	cdctypes "github.com/cosmos/cosmos-sdk/codec/types"
>>>>>>> 4f445ed9
)

// NewGenesisState creates new GenesisState object
func NewGenesisState(entries []GrantAuthorization) *GenesisState {
	return &GenesisState{
		Authorization: entries,
	}
}

// ValidateGenesis check the given genesis state has no integrity issues
func ValidateGenesis(data GenesisState) error {
	for i, a := range data.Authorization {
		if a.Grantee == "" {
			return fmt.Errorf("authorization: %d, missing grantee", i)
		}
		if a.Granter == "" {
			return fmt.Errorf("authorization: %d,missing granter", i)
		}

	}
	return nil
}

// DefaultGenesisState - Return a default genesis state
func DefaultGenesisState() *GenesisState {
	return &GenesisState{}
}

var _ gogoprotoany.UnpackInterfacesMessage = GenesisState{}

// UnpackInterfaces implements UnpackInterfacesMessage.UnpackInterfaces
func (data GenesisState) UnpackInterfaces(unpacker gogoprotoany.AnyUnpacker) error {
	for _, a := range data.Authorization {
		err := a.UnpackInterfaces(unpacker)
		if err != nil {
			return err
		}
	}
	return nil
}

// UnpackInterfaces implements UnpackInterfacesMessage.UnpackInterfaces
func (msg GrantAuthorization) UnpackInterfaces(unpacker gogoprotoany.AnyUnpacker) error {
	var a Authorization
	return unpacker.UnpackAny(msg.Authorization, &a)
}<|MERGE_RESOLUTION|>--- conflicted
+++ resolved
@@ -1,15 +1,9 @@
 package authz
 
 import (
-<<<<<<< HEAD
-	"fmt"
-
-	gogoprotoany "github.com/cosmos/gogoproto/types/any"
-=======
 	fmt "fmt"
 
 	cdctypes "github.com/cosmos/cosmos-sdk/codec/types"
->>>>>>> 4f445ed9
 )
 
 // NewGenesisState creates new GenesisState object
@@ -38,10 +32,10 @@
 	return &GenesisState{}
 }
 
-var _ gogoprotoany.UnpackInterfacesMessage = GenesisState{}
+var _ cdctypes.UnpackInterfacesMessage = GenesisState{}
 
 // UnpackInterfaces implements UnpackInterfacesMessage.UnpackInterfaces
-func (data GenesisState) UnpackInterfaces(unpacker gogoprotoany.AnyUnpacker) error {
+func (data GenesisState) UnpackInterfaces(unpacker cdctypes.AnyUnpacker) error {
 	for _, a := range data.Authorization {
 		err := a.UnpackInterfaces(unpacker)
 		if err != nil {
@@ -52,7 +46,7 @@
 }
 
 // UnpackInterfaces implements UnpackInterfacesMessage.UnpackInterfaces
-func (msg GrantAuthorization) UnpackInterfaces(unpacker gogoprotoany.AnyUnpacker) error {
+func (msg GrantAuthorization) UnpackInterfaces(unpacker cdctypes.AnyUnpacker) error {
 	var a Authorization
 	return unpacker.UnpackAny(msg.Authorization, &a)
 }