package services

import (
	"context"
	"time"

	"github.com/coinbase/rosetta-sdk-go/types"
	tmtypes "github.com/tendermint/tendermint/rpc/core/types"

	crg "github.com/tendermint/cosmos-rosetta-gateway/rosetta"

	"github.com/cosmos/cosmos-sdk/server/rosetta"
	"github.com/cosmos/cosmos-sdk/server/rosetta/cosmos/conversion"
)

// genesisBlockFetchTimeout defines a timeout to fetch the genesis block
const genesisBlockFetchTimeout = 15 * time.Second

// NewSingleNetwork builds a single network client
// the client will attempt to fetch genesis block too
func NewSingleNetwork(client rosetta.NodeClient, network *types.NetworkIdentifier) (crg.Adapter, error) {
	ctx, cancel := context.WithTimeout(context.Background(), genesisBlockFetchTimeout)
	defer cancel()

	var genesisHeight int64 = 1
	block, _, err := client.BlockByHeight(ctx, &genesisHeight)
	if err != nil {
		return OnlineNetwork{}, err
	}

	return OnlineNetwork{
		client:                 client,
		network:                network,
		networkOptions:         &types.NetworkOptionsResponse{Version: rosetta.Version(), Allow: rosetta.Allow()},
		genesisBlockIdentifier: conversion.TMBlockToRosettaBlockIdentifier(block),
	}, nil
}

// OnlineNetwork groups together all the components required for the full rosetta implementation
type OnlineNetwork struct {
	client rosetta.NodeClient // used to query cosmos app + tendermint

	network        *types.NetworkIdentifier      // identifies the network, it's static
	networkOptions *types.NetworkOptionsResponse // identifies the network options, it's static

	genesisBlockIdentifier *types.BlockIdentifier // identifies genesis block, it's static
}

// AccountBalance retrieves the account balance of an address
// rosetta requires us to fetch the block information too
func (on OnlineNetwork) AccountBalance(ctx context.Context, request *types.AccountBalanceRequest) (*types.AccountBalanceResponse, *types.Error) {
	var (
		height *int64
		block  *tmtypes.ResultBlock
		err    error
	)

	switch {
	case request.BlockIdentifier == nil:
		height = nil
		block, _, err = on.client.BlockByHeight(ctx, nil)
		if err != nil {
			return nil, rosetta.ToRosettaError(err)
		}
	case request.BlockIdentifier.Hash != nil:
		block, _, err = on.client.BlockByHash(ctx, *request.BlockIdentifier.Hash)
		if err != nil {
			return nil, rosetta.ToRosettaError(err)
		}
		height = &block.Block.Height
	case request.BlockIdentifier.Index != nil:
		height = request.BlockIdentifier.Index
		block, _, err = on.client.BlockByHeight(ctx, height)
		if err != nil {
			return nil, rosetta.ToRosettaError(err)
		}
	}

	accountCoins, err := on.client.Balances(ctx, request.AccountIdentifier.Address, height)
	if err != nil {
		return nil, rosetta.ToRosettaError(err)
	}

	availableCoins, err := on.client.Coins(ctx)
	if err != nil {
		return nil, rosetta.ToRosettaError(err)
	}

	return &types.AccountBalanceResponse{
		BlockIdentifier: conversion.TMBlockToRosettaBlockIdentifier(block),
		Balances:        conversion.SdkCoinsToRosettaAmounts(accountCoins, availableCoins),
		Coins:           nil,
		Metadata:        nil,
	}, nil
}

// Block gets the transactions in the given block
func (on OnlineNetwork) Block(ctx context.Context, request *types.BlockRequest) (*types.BlockResponse, *types.Error) {
	var (
		block *tmtypes.ResultBlock
		txs   []*rosetta.SdkTxWithHash
		err   error
	)
	// block identifier is assumed not to be nil as rosetta will do this check for us
	// check if we have to query via hash or block number
	switch {
	case request.BlockIdentifier.Hash != nil:
		block, txs, err = on.client.BlockByHash(ctx, *request.BlockIdentifier.Hash)
		if err != nil {
			return nil, rosetta.ToRosettaError(err)
		}
	case request.BlockIdentifier.Index != nil:
		block, txs, err = on.client.BlockByHeight(ctx, request.BlockIdentifier.Index)
		if err != nil {
			return nil, rosetta.ToRosettaError(err)
		}
	default:
		return nil, rosetta.WrapError(rosetta.ErrBadArgument, "at least one of hash or index needs to be specified").RosettaError()
	}

	return &types.BlockResponse{
		Block: &types.Block{
			BlockIdentifier:       conversion.TMBlockToRosettaBlockIdentifier(block),
			ParentBlockIdentifier: conversion.TMBlockToRosettaParentBlockIdentifier(block),
			Timestamp:             conversion.TimeToMilliseconds(block.Block.Time), // ts is required in milliseconds
			Transactions:          conversion.SdkTxsWithHashToRosettaTxs(txs),
			Metadata:              nil,
		},
		OtherTransactions: nil,
	}, nil
}

<<<<<<< HEAD
// BlockTransaction gets the given transaction in the specified block, we do not need to check the block itself too
// due to the fact that tendermint achieves instant finality
func (on OnlineNetwork) BlockTransaction(ctx context.Context, request *types.BlockTransactionRequest) (*types.BlockTransactionResponse, *types.Error) {
	tx, log, err := on.client.GetTx(ctx, request.TransactionIdentifier.Hash)
=======
func (sn SingleNetwork) BlockTransaction(ctx context.Context, request *types.BlockTransactionRequest) (*types.BlockTransactionResponse, *types.Error) {
	tx, log, err := sn.client.GetTx(ctx, request.TransactionIdentifier.Hash)
>>>>>>> 237fbe3a
	if err != nil {
		return nil, rosetta.ToRosettaError(err)
	}

	return &types.BlockTransactionResponse{
		Transaction: &types.Transaction{
			TransactionIdentifier: &types.TransactionIdentifier{Hash: request.TransactionIdentifier.Hash},
			Operations:            conversion.SdkTxToOperations(tx, false, false),
			Metadata: map[string]interface{}{
				rosetta.Log: log,
			},
		},
	}, nil
}

// Mempool fetches the transactions contained in the mempool
func (on OnlineNetwork) Mempool(ctx context.Context, _ *types.NetworkRequest) (*types.MempoolResponse, *types.Error) {
	txs, err := on.client.Mempool(ctx)
	if err != nil {
		return nil, rosetta.ToRosettaError(err)
	}

	return &types.MempoolResponse{
		TransactionIdentifiers: conversion.TMTxsToRosettaTxsIdentifiers(txs.Txs),
	}, nil
}

// MempoolTransaction fetches a single transaction in the mempool
// NOTE:
func (on OnlineNetwork) MempoolTransaction(ctx context.Context, request *types.MempoolTransactionRequest) (*types.MempoolTransactionResponse, *types.Error) {
	tx, err := on.client.GetUnconfirmedTx(ctx, request.TransactionIdentifier.Hash)
	if err != nil {
		return nil, rosetta.ToRosettaError(err)
	}

	return &types.MempoolTransactionResponse{
		Transaction: &types.Transaction{
			TransactionIdentifier: &types.TransactionIdentifier{Hash: request.TransactionIdentifier.Hash},
			Operations:            conversion.SdkTxToOperations(tx, false, false),
			Metadata:              nil,
		},
	}, nil
}

func (on OnlineNetwork) NetworkList(_ context.Context, _ *types.MetadataRequest) (*types.NetworkListResponse, *types.Error) {
	return &types.NetworkListResponse{NetworkIdentifiers: []*types.NetworkIdentifier{on.network}}, nil
}

func (on OnlineNetwork) NetworkOptions(_ context.Context, _ *types.NetworkRequest) (*types.NetworkOptionsResponse, *types.Error) {
	return on.networkOptions, nil
}

func (on OnlineNetwork) NetworkStatus(ctx context.Context, _ *types.NetworkRequest) (*types.NetworkStatusResponse, *types.Error) {
	block, _, err := on.client.BlockByHeight(ctx, nil)
	if err != nil {
		return nil, rosetta.ToRosettaError(err)
	}

	peers, err := on.client.Peers(ctx)
	if err != nil {
		return nil, rosetta.ToRosettaError(err)
	}

	status, err := on.client.Status(ctx)
	if err != nil {
		return nil, rosetta.ToRosettaError(err)
	}

	return &types.NetworkStatusResponse{
		CurrentBlockIdentifier: conversion.TMBlockToRosettaBlockIdentifier(block),
		CurrentBlockTimestamp:  conversion.TimeToMilliseconds(block.Block.Time),
		GenesisBlockIdentifier: on.genesisBlockIdentifier,
		OldestBlockIdentifier:  nil,
		SyncStatus:             conversion.TMStatusToRosettaSyncStatus(status),
		Peers:                  conversion.TmPeersToRosettaPeers(peers),
	}, nil
}<|MERGE_RESOLUTION|>--- conflicted
+++ resolved
@@ -130,15 +130,10 @@
 	}, nil
 }
 
-<<<<<<< HEAD
 // BlockTransaction gets the given transaction in the specified block, we do not need to check the block itself too
 // due to the fact that tendermint achieves instant finality
 func (on OnlineNetwork) BlockTransaction(ctx context.Context, request *types.BlockTransactionRequest) (*types.BlockTransactionResponse, *types.Error) {
 	tx, log, err := on.client.GetTx(ctx, request.TransactionIdentifier.Hash)
-=======
-func (sn SingleNetwork) BlockTransaction(ctx context.Context, request *types.BlockTransactionRequest) (*types.BlockTransactionResponse, *types.Error) {
-	tx, log, err := sn.client.GetTx(ctx, request.TransactionIdentifier.Hash)
->>>>>>> 237fbe3a
 	if err != nil {
 		return nil, rosetta.ToRosettaError(err)
 	}
