package keeper

import (
	"context"
	"fmt"

	"cosmossdk.io/collections"
	"cosmossdk.io/collections/indexes"
<<<<<<< HEAD
	"cosmossdk.io/core/address"
	"cosmossdk.io/core/appmodule"
	errorsmod "cosmossdk.io/errors"
	"cosmossdk.io/math"
	"cosmossdk.io/x/bank/types"
=======
	"cosmossdk.io/core/store"
	errorsmod "cosmossdk.io/errors"
	"cosmossdk.io/log"
	"cosmossdk.io/math"
>>>>>>> 4f445ed9

	"github.com/cosmos/cosmos-sdk/codec"
	sdk "github.com/cosmos/cosmos-sdk/types"
	sdkerrors "github.com/cosmos/cosmos-sdk/types/errors"
)

var _ ViewKeeper = (*BaseViewKeeper)(nil)

// ViewKeeper defines a module interface that facilitates read only access to
// account balances.
type ViewKeeper interface {
	ValidateBalance(ctx context.Context, addr sdk.AccAddress) error
	HasBalance(ctx context.Context, addr sdk.AccAddress, amt sdk.Coin) bool

	GetAllBalances(ctx context.Context, addr sdk.AccAddress) sdk.Coins
	GetAccountsBalances(ctx context.Context) []types.Balance
	GetBalance(ctx context.Context, addr sdk.AccAddress, denom string) sdk.Coin
	LockedCoins(ctx context.Context, addr sdk.AccAddress) sdk.Coins
	SpendableCoins(ctx context.Context, addr sdk.AccAddress) sdk.Coins
	SpendableCoin(ctx context.Context, addr sdk.AccAddress, denom string) sdk.Coin

	IterateAccountBalances(ctx context.Context, addr sdk.AccAddress, cb func(coin sdk.Coin) (stop bool))
	IterateAllBalances(ctx context.Context, cb func(address sdk.AccAddress, coin sdk.Coin) (stop bool))
}

func newBalancesIndexes(sb *collections.SchemaBuilder) BalancesIndexes {
	return BalancesIndexes{
		Denom: indexes.NewReversePair[math.Int](
			sb, types.DenomAddressPrefix, "address_by_denom_index",
<<<<<<< HEAD
			collections.PairKeyCodec(sdk.LengthPrefixedAddressKey(sdk.AccAddressKey), collections.StringKey), //nolint:staticcheck // Note: refer to the LengthPrefixedAddressKey docs to understand why we do this.
=======
			collections.PairKeyCodec(sdk.LengthPrefixedAddressKey(sdk.AccAddressKey), collections.StringKey), // nolint:staticcheck // Note: refer to the LengthPrefixedAddressKey docs to understand why we do this.
>>>>>>> 4f445ed9
			indexes.WithReversePairUncheckedValue(),                                                          // denom to address indexes were stored as Key: Join(denom, address) Value: []byte{0}, this will migrate the value to []byte{} in a lazy way.
		),
	}
}

type BalancesIndexes struct {
	Denom *indexes.ReversePair[sdk.AccAddress, string, math.Int]
}

func (b BalancesIndexes) IndexesList() []collections.Index[collections.Pair[sdk.AccAddress, string], math.Int] {
	return []collections.Index[collections.Pair[sdk.AccAddress, string], math.Int]{b.Denom}
}

// BaseViewKeeper implements a read only keeper implementation of ViewKeeper.
type BaseViewKeeper struct {
	appmodule.Environment

	cdc     codec.BinaryCodec
	ak      types.AccountKeeper
	addrCdc address.Codec

	Schema        collections.Schema
	Supply        collections.Map[string, math.Int]
	DenomMetadata collections.Map[string, types.Metadata]
	SendEnabled   collections.Map[string, bool]
	Balances      *collections.IndexedMap[collections.Pair[sdk.AccAddress, string], math.Int, BalancesIndexes]
	Params        collections.Item[types.Params]
}

// NewBaseViewKeeper returns a new BaseViewKeeper.
func NewBaseViewKeeper(env appmodule.Environment, cdc codec.BinaryCodec, ak types.AccountKeeper) BaseViewKeeper {
	sb := collections.NewSchemaBuilder(env.KVStoreService)
	k := BaseViewKeeper{
		Environment:   env,
		cdc:           cdc,
		ak:            ak,
<<<<<<< HEAD
		addrCdc:       ak.AddressCodec(),
		Supply:        collections.NewMap(sb, types.SupplyKey, "supply", collections.StringKey.WithName("denom"), sdk.IntValue),
		DenomMetadata: collections.NewMap(sb, types.DenomMetadataPrefix, "denom_metadata", collections.StringKey.WithName("denom"), codec.CollValue[types.Metadata](cdc)),
		SendEnabled:   collections.NewMap(sb, types.SendEnabledPrefix, "send_enabled", collections.StringKey.WithName("denom"), codec.BoolValue), // NOTE: we use a bool value which uses protobuf to retain state backwards compat
		Balances:      collections.NewIndexedMap(sb, types.BalancesPrefix, "balances", collections.NamedPairKeyCodec("address", sdk.AccAddressKey, "denom", collections.StringKey), types.BalanceValueCodec, newBalancesIndexes(sb)),
=======
		logger:        logger,
		Supply:        collections.NewMap(sb, types.SupplyKey, "supply", collections.StringKey, sdk.IntValue),
		DenomMetadata: collections.NewMap(sb, types.DenomMetadataPrefix, "denom_metadata", collections.StringKey, codec.CollValue[types.Metadata](cdc)),
		SendEnabled:   collections.NewMap(sb, types.SendEnabledPrefix, "send_enabled", collections.StringKey, codec.BoolValue), // NOTE: we use a bool value which uses protobuf to retain state backwards compat
		Balances:      collections.NewIndexedMap(sb, types.BalancesPrefix, "balances", collections.PairKeyCodec(sdk.AccAddressKey, collections.StringKey), types.BalanceValueCodec, newBalancesIndexes(sb)),
>>>>>>> 4f445ed9
		Params:        collections.NewItem(sb, types.ParamsKey, "params", codec.CollValue[types.Params](cdc)),
	}

	schema, err := sb.Build()
	if err != nil {
		panic(err)
	}
	k.Schema = schema
	return k
}

// HasBalance returns whether or not an account has at least amt balance.
func (k BaseViewKeeper) HasBalance(ctx context.Context, addr sdk.AccAddress, amt sdk.Coin) bool {
	return k.GetBalance(ctx, addr, amt.Denom).IsGTE(amt)
}

// GetAllBalances returns all the account balances for the given account address.
func (k BaseViewKeeper) GetAllBalances(ctx context.Context, addr sdk.AccAddress) sdk.Coins {
	balances := sdk.NewCoins()
	k.IterateAccountBalances(ctx, addr, func(balance sdk.Coin) bool {
		balances = balances.Add(balance)
		return false
	})

	return balances.Sort()
}

// GetAccountsBalances returns all the accounts balances from the store.
func (k BaseViewKeeper) GetAccountsBalances(ctx context.Context) []types.Balance {
	balances := make([]types.Balance, 0)
	mapAddressToBalancesIdx := make(map[string]int)

	k.IterateAllBalances(ctx, func(addr sdk.AccAddress, balance sdk.Coin) bool {
		addrStr, err := k.addrCdc.BytesToString(addr)
		if err != nil {
			panic(err)
		}
		idx, ok := mapAddressToBalancesIdx[addrStr]
		if ok {
			// address is already on the set of accounts balances
			balances[idx].Coins = balances[idx].Coins.Add(balance)
			balances[idx].Coins.Sort()
			return false
		}

		accountBalance := types.Balance{
			Address: addrStr,
			Coins:   sdk.NewCoins(balance),
		}
		balances = append(balances, accountBalance)
		mapAddressToBalancesIdx[addrStr] = len(balances) - 1
		return false
	})

	return balances
}

// GetBalance returns the balance of a specific denomination for a given account
// by address.
func (k BaseViewKeeper) GetBalance(ctx context.Context, addr sdk.AccAddress, denom string) sdk.Coin {
	amt, err := k.Balances.Get(ctx, collections.Join(addr, denom))
	if err != nil {
		return sdk.NewCoin(denom, math.ZeroInt())
	}
	return sdk.NewCoin(denom, amt)
}

// IterateAccountBalances iterates over the balances of a single account and
// provides the token balance to a callback. If true is returned from the
// callback, iteration is halted.
func (k BaseViewKeeper) IterateAccountBalances(ctx context.Context, addr sdk.AccAddress, cb func(sdk.Coin) bool) {
	err := k.Balances.Walk(ctx, collections.NewPrefixedPairRange[sdk.AccAddress, string](addr), func(key collections.Pair[sdk.AccAddress, string], value math.Int) (stop bool, err error) {
		return cb(sdk.NewCoin(key.K2(), value)), nil
	})
	if err != nil {
		panic(err)
	}
}

// IterateAllBalances iterates over all the balances of all accounts and
// denominations that are provided to a callback. If true is returned from the
// callback, iteration is halted.
func (k BaseViewKeeper) IterateAllBalances(ctx context.Context, cb func(sdk.AccAddress, sdk.Coin) bool) {
	err := k.Balances.Walk(ctx, nil, func(key collections.Pair[sdk.AccAddress, string], value math.Int) (stop bool, err error) {
		return cb(key.K1(), sdk.NewCoin(key.K2(), value)), nil
	})
	if err != nil {
		panic(err)
	}
}

// LockedCoins returns all the coins that are not spendable (i.e. locked) for an
// account by address. For standard accounts, the result will always be no coins.
// For vesting accounts, LockedCoins is delegated to the concrete vesting account
// type.
func (k BaseViewKeeper) LockedCoins(ctx context.Context, addr sdk.AccAddress) sdk.Coins {
	acc := k.ak.GetAccount(ctx, addr)
	if acc != nil {
		vacc, ok := acc.(types.VestingAccount)
		if ok {
			return vacc.LockedCoins(k.HeaderService.HeaderInfo(ctx).Time)
		}
	}

	return sdk.NewCoins()
}

// SpendableCoins returns the total balances of spendable coins for an account
// by address. If the account has no spendable coins, an empty Coins slice is
// returned.
func (k BaseViewKeeper) SpendableCoins(ctx context.Context, addr sdk.AccAddress) sdk.Coins {
	total := k.GetAllBalances(ctx, addr)
	allLocked := k.LockedCoins(ctx, addr)
	if allLocked.IsZero() {
		return total
	}

	unlocked, hasNeg := total.SafeSub(allLocked...)
	if !hasNeg {
		return unlocked
	}

	spendable := sdk.Coins{}
	for _, coin := range unlocked {
		if coin.IsPositive() {
			spendable = append(spendable, coin)
		}
	}
	return spendable
}

// SpendableCoin returns the balance of specific denomination of spendable coins
// for an account by address. If the account has no spendable coin, a zero Coin
// is returned.
func (k BaseViewKeeper) SpendableCoin(ctx context.Context, addr sdk.AccAddress, denom string) sdk.Coin {
	balance := k.GetBalance(ctx, addr, denom)
	lockedAmt := k.LockedCoins(ctx, addr).AmountOf(denom)
	if !lockedAmt.IsPositive() {
		return balance
	}
	if lockedAmt.LT(balance.Amount) {
		return balance.SubAmount(lockedAmt)
	}
	return sdk.NewCoin(denom, math.ZeroInt())
}

// ValidateBalance validates all balances for a given account address returning
// an error if any balance is invalid. It will check for vesting account types
// and validate the balances against the original vesting balances.
//
// CONTRACT: ValidateBalance should only be called upon genesis state. In the
// case of vesting accounts, balances may change in a valid manner that would
// otherwise yield an error from this call.
func (k BaseViewKeeper) ValidateBalance(ctx context.Context, addr sdk.AccAddress) error {
	acc := k.ak.GetAccount(ctx, addr)
	if acc == nil {
		return errorsmod.Wrapf(sdkerrors.ErrUnknownAddress, "account %s does not exist", addr)
	}

	balances := k.GetAllBalances(ctx, addr)
	if !balances.IsValid() {
		return fmt.Errorf("account balance of %s is invalid", balances)
	}

	vacc, ok := acc.(types.VestingAccount)
	if ok {
		ogv := vacc.GetOriginalVesting()
		if ogv.IsAnyGT(balances) {
			return fmt.Errorf("vesting amount %s cannot be greater than total amount %s", ogv, balances)
		}
	}

	return nil
}<|MERGE_RESOLUTION|>--- conflicted
+++ resolved
@@ -6,22 +6,15 @@
 
 	"cosmossdk.io/collections"
 	"cosmossdk.io/collections/indexes"
-<<<<<<< HEAD
-	"cosmossdk.io/core/address"
-	"cosmossdk.io/core/appmodule"
-	errorsmod "cosmossdk.io/errors"
-	"cosmossdk.io/math"
-	"cosmossdk.io/x/bank/types"
-=======
 	"cosmossdk.io/core/store"
 	errorsmod "cosmossdk.io/errors"
 	"cosmossdk.io/log"
 	"cosmossdk.io/math"
->>>>>>> 4f445ed9
 
 	"github.com/cosmos/cosmos-sdk/codec"
 	sdk "github.com/cosmos/cosmos-sdk/types"
 	sdkerrors "github.com/cosmos/cosmos-sdk/types/errors"
+	"github.com/cosmos/cosmos-sdk/x/bank/types"
 )
 
 var _ ViewKeeper = (*BaseViewKeeper)(nil)
@@ -47,11 +40,7 @@
 	return BalancesIndexes{
 		Denom: indexes.NewReversePair[math.Int](
 			sb, types.DenomAddressPrefix, "address_by_denom_index",
-<<<<<<< HEAD
-			collections.PairKeyCodec(sdk.LengthPrefixedAddressKey(sdk.AccAddressKey), collections.StringKey), //nolint:staticcheck // Note: refer to the LengthPrefixedAddressKey docs to understand why we do this.
-=======
 			collections.PairKeyCodec(sdk.LengthPrefixedAddressKey(sdk.AccAddressKey), collections.StringKey), // nolint:staticcheck // Note: refer to the LengthPrefixedAddressKey docs to understand why we do this.
->>>>>>> 4f445ed9
 			indexes.WithReversePairUncheckedValue(),                                                          // denom to address indexes were stored as Key: Join(denom, address) Value: []byte{0}, this will migrate the value to []byte{} in a lazy way.
 		),
 	}
@@ -67,11 +56,10 @@
 
 // BaseViewKeeper implements a read only keeper implementation of ViewKeeper.
 type BaseViewKeeper struct {
-	appmodule.Environment
-
-	cdc     codec.BinaryCodec
-	ak      types.AccountKeeper
-	addrCdc address.Codec
+	cdc          codec.BinaryCodec
+	storeService store.KVStoreService
+	ak           types.AccountKeeper
+	logger       log.Logger
 
 	Schema        collections.Schema
 	Supply        collections.Map[string, math.Int]
@@ -82,25 +70,17 @@
 }
 
 // NewBaseViewKeeper returns a new BaseViewKeeper.
-func NewBaseViewKeeper(env appmodule.Environment, cdc codec.BinaryCodec, ak types.AccountKeeper) BaseViewKeeper {
-	sb := collections.NewSchemaBuilder(env.KVStoreService)
+func NewBaseViewKeeper(cdc codec.BinaryCodec, storeService store.KVStoreService, ak types.AccountKeeper, logger log.Logger) BaseViewKeeper {
+	sb := collections.NewSchemaBuilder(storeService)
 	k := BaseViewKeeper{
-		Environment:   env,
 		cdc:           cdc,
+		storeService:  storeService,
 		ak:            ak,
-<<<<<<< HEAD
-		addrCdc:       ak.AddressCodec(),
-		Supply:        collections.NewMap(sb, types.SupplyKey, "supply", collections.StringKey.WithName("denom"), sdk.IntValue),
-		DenomMetadata: collections.NewMap(sb, types.DenomMetadataPrefix, "denom_metadata", collections.StringKey.WithName("denom"), codec.CollValue[types.Metadata](cdc)),
-		SendEnabled:   collections.NewMap(sb, types.SendEnabledPrefix, "send_enabled", collections.StringKey.WithName("denom"), codec.BoolValue), // NOTE: we use a bool value which uses protobuf to retain state backwards compat
-		Balances:      collections.NewIndexedMap(sb, types.BalancesPrefix, "balances", collections.NamedPairKeyCodec("address", sdk.AccAddressKey, "denom", collections.StringKey), types.BalanceValueCodec, newBalancesIndexes(sb)),
-=======
 		logger:        logger,
 		Supply:        collections.NewMap(sb, types.SupplyKey, "supply", collections.StringKey, sdk.IntValue),
 		DenomMetadata: collections.NewMap(sb, types.DenomMetadataPrefix, "denom_metadata", collections.StringKey, codec.CollValue[types.Metadata](cdc)),
 		SendEnabled:   collections.NewMap(sb, types.SendEnabledPrefix, "send_enabled", collections.StringKey, codec.BoolValue), // NOTE: we use a bool value which uses protobuf to retain state backwards compat
 		Balances:      collections.NewIndexedMap(sb, types.BalancesPrefix, "balances", collections.PairKeyCodec(sdk.AccAddressKey, collections.StringKey), types.BalanceValueCodec, newBalancesIndexes(sb)),
->>>>>>> 4f445ed9
 		Params:        collections.NewItem(sb, types.ParamsKey, "params", codec.CollValue[types.Params](cdc)),
 	}
 
@@ -115,6 +95,11 @@
 // HasBalance returns whether or not an account has at least amt balance.
 func (k BaseViewKeeper) HasBalance(ctx context.Context, addr sdk.AccAddress, amt sdk.Coin) bool {
 	return k.GetBalance(ctx, addr, amt.Denom).IsGTE(amt)
+}
+
+// Logger returns a module-specific logger.
+func (k BaseViewKeeper) Logger() log.Logger {
+	return k.logger
 }
 
 // GetAllBalances returns all the account balances for the given account address.
@@ -134,11 +119,7 @@
 	mapAddressToBalancesIdx := make(map[string]int)
 
 	k.IterateAllBalances(ctx, func(addr sdk.AccAddress, balance sdk.Coin) bool {
-		addrStr, err := k.addrCdc.BytesToString(addr)
-		if err != nil {
-			panic(err)
-		}
-		idx, ok := mapAddressToBalancesIdx[addrStr]
+		idx, ok := mapAddressToBalancesIdx[addr.String()]
 		if ok {
 			// address is already on the set of accounts balances
 			balances[idx].Coins = balances[idx].Coins.Add(balance)
@@ -147,11 +128,11 @@
 		}
 
 		accountBalance := types.Balance{
-			Address: addrStr,
+			Address: addr.String(),
 			Coins:   sdk.NewCoins(balance),
 		}
 		balances = append(balances, accountBalance)
-		mapAddressToBalancesIdx[addrStr] = len(balances) - 1
+		mapAddressToBalancesIdx[addr.String()] = len(balances) - 1
 		return false
 	})
 
@@ -201,7 +182,8 @@
 	if acc != nil {
 		vacc, ok := acc.(types.VestingAccount)
 		if ok {
-			return vacc.LockedCoins(k.HeaderService.HeaderInfo(ctx).Time)
+			sdkCtx := sdk.UnwrapSDKContext(ctx)
+			return vacc.LockedCoins(sdkCtx.BlockTime())
 		}
 	}
 
@@ -212,23 +194,7 @@
 // by address. If the account has no spendable coins, an empty Coins slice is
 // returned.
 func (k BaseViewKeeper) SpendableCoins(ctx context.Context, addr sdk.AccAddress) sdk.Coins {
-	total := k.GetAllBalances(ctx, addr)
-	allLocked := k.LockedCoins(ctx, addr)
-	if allLocked.IsZero() {
-		return total
-	}
-
-	unlocked, hasNeg := total.SafeSub(allLocked...)
-	if !hasNeg {
-		return unlocked
-	}
-
-	spendable := sdk.Coins{}
-	for _, coin := range unlocked {
-		if coin.IsPositive() {
-			spendable = append(spendable, coin)
-		}
-	}
+	spendable, _ := k.spendableCoins(ctx, addr)
 	return spendable
 }
 
@@ -237,14 +203,23 @@
 // is returned.
 func (k BaseViewKeeper) SpendableCoin(ctx context.Context, addr sdk.AccAddress, denom string) sdk.Coin {
 	balance := k.GetBalance(ctx, addr, denom)
-	lockedAmt := k.LockedCoins(ctx, addr).AmountOf(denom)
-	if !lockedAmt.IsPositive() {
-		return balance
-	}
-	if lockedAmt.LT(balance.Amount) {
-		return balance.SubAmount(lockedAmt)
-	}
-	return sdk.NewCoin(denom, math.ZeroInt())
+	locked := k.LockedCoins(ctx, addr)
+	return balance.SubAmount(locked.AmountOf(denom))
+}
+
+// spendableCoins returns the coins the given address can spend alongside the total amount of coins it holds.
+// It exists for gas efficiency, in order to avoid to have to get balance multiple times.
+func (k BaseViewKeeper) spendableCoins(ctx context.Context, addr sdk.AccAddress) (spendable, total sdk.Coins) {
+	total = k.GetAllBalances(ctx, addr)
+	locked := k.LockedCoins(ctx, addr)
+
+	spendable, hasNeg := total.SafeSub(locked...)
+	if hasNeg {
+		spendable = sdk.NewCoins()
+		return
+	}
+
+	return
 }
 
 // ValidateBalance validates all balances for a given account address returning
