# This file is autogenerated, do not edit; changes may be undone by the next 'dep ensure'.


[[projects]]
  branch = "master"
  digest = "1:09a7f74eb6bb3c0f14d8926610c87f569c5cff68e978d30e9a3540aeb626fdf0"
  name = "github.com/bartekn/go-bip39"
  packages = ["."]
  pruneopts = "UT"
  revision = "a05967ea095d81c8fe4833776774cfaff8e5036c"

[[projects]]
  branch = "master"
  digest = "1:d6afaeed1502aa28e80a4ed0981d570ad91b2579193404256ce672ed0a609e0d"
  name = "github.com/beorn7/perks"
  packages = ["quantile"]
  pruneopts = "UT"
  revision = "3a771d992973f24aa725d07868b467d1ddfceafb"

[[projects]]
  digest = "1:1343a2963481a305ca4d051e84bc2abd16b601ee22ed324f8d605de1adb291b0"
  name = "github.com/bgentry/speakeasy"
  packages = ["."]
  pruneopts = "UT"
  revision = "4aabc24848ce5fd31929f7d1e4ea74d3709c14cd"
  version = "v0.1.0"

[[projects]]
  branch = "master"
  digest = "1:70f6b224a59b2fa453debffa85c77f71063d8754b90c8c4fbad5794e2c382b0f"
  name = "github.com/brejski/hid"
  packages = ["."]
  pruneopts = "UT"
  revision = "06112dcfcc50a7e0e4fd06e17f9791e788fdaafc"

[[projects]]
  branch = "master"
  digest = "1:6aabc1566d6351115d561d038da82a4c19b46c3b6e17f4a0a2fa60260663dc79"
  name = "github.com/btcsuite/btcd"
  packages = ["btcec"]
  pruneopts = "UT"
  revision = "fdfc19097e7ac6b57035062056f5b7b4638b8898"

[[projects]]
  branch = "master"
  digest = "1:386de157f7d19259a7f9c81f26ce011223ce0f090353c1152ffdf730d7d10ac2"
  name = "github.com/btcsuite/btcutil"
  packages = ["bech32"]
  pruneopts = "UT"
  revision = "ab6388e0c60ae4834a1f57511e20c17b5f78be4b"

[[projects]]
  digest = "1:a2c1d0e43bd3baaa071d1b9ed72c27d78169b2b269f71c105ac4ba34b1be4a39"
  name = "github.com/davecgh/go-spew"
  packages = ["spew"]
  pruneopts = "UT"
  revision = "346938d642f2ec3594ed81d874461961cd0faa76"
  version = "v1.1.0"

[[projects]]
  branch = "master"
  digest = "1:c7644c73a3d23741fdba8a99b1464e021a224b7e205be497271a8003a15ca41b"
  name = "github.com/ebuchman/fail-test"
  packages = ["."]
  pruneopts = "UT"
  revision = "95f809107225be108efcf10a3509e4ea6ceef3c4"

[[projects]]
  digest = "1:abeb38ade3f32a92943e5be54f55ed6d6e3b6602761d74b4aab4c9dd45c18abd"
  name = "github.com/fsnotify/fsnotify"
  packages = ["."]
  pruneopts = "UT"
  revision = "c2828203cd70a50dcccfb2761f8b1f8ceef9a8e9"
  version = "v1.4.7"

[[projects]]
  digest = "1:fa30c0652956e159cdb97dcb2ef8b8db63ed668c02a5c3a40961c8f0641252fe"
  name = "github.com/go-kit/kit"
  packages = [
    "log",
    "log/level",
    "log/term",
    "metrics",
    "metrics/discard",
    "metrics/internal/lv",
    "metrics/prometheus",
  ]
  pruneopts = "UT"
  revision = "4dc7be5d2d12881735283bcab7352178e190fc71"
  version = "v0.6.0"

[[projects]]
  digest = "1:31a18dae27a29aa074515e43a443abfd2ba6deb6d69309d8d7ce789c45f34659"
  name = "github.com/go-logfmt/logfmt"
  packages = ["."]
  pruneopts = "UT"
  revision = "390ab7935ee28ec6b286364bba9b4dd6410cb3d5"
  version = "v0.3.0"

[[projects]]
  digest = "1:c4a2528ccbcabf90f9f3c464a5fc9e302d592861bbfd0b7135a7de8a943d0406"
  name = "github.com/go-stack/stack"
  packages = ["."]
  pruneopts = "UT"
  revision = "259ab82a6cad3992b4e21ff5cac294ccb06474bc"
  version = "v1.7.0"

[[projects]]
  digest = "1:af1306bff89268721ea2550d504413c9487ebfca11e2ff8f39ae79b99a720ff5"
  name = "github.com/gogo/protobuf"
  packages = [
    "gogoproto",
    "jsonpb",
    "proto",
    "protoc-gen-gogo/descriptor",
    "sortkeys",
    "types",
  ]
  pruneopts = "UT"
  revision = "1adfc126b41513cc696b209667c8656ea7aac67c"
  version = "v1.0.0"

[[projects]]
  digest = "1:cb22af0ed7c72d495d8be1106233ee553898950f15fd3f5404406d44c2e86888"
  name = "github.com/golang/protobuf"
  packages = [
    "proto",
    "ptypes",
    "ptypes/any",
    "ptypes/duration",
    "ptypes/timestamp",
  ]
  pruneopts = "UT"
  revision = "b4deda0973fb4c70b50d226b1af49f3da59f5265"
  version = "v1.1.0"

[[projects]]
  branch = "master"
  digest = "1:4a0c6bb4805508a6287675fac876be2ac1182539ca8a32468d8128882e9d5009"
  name = "github.com/golang/snappy"
  packages = ["."]
  pruneopts = "UT"
  revision = "2e65f85255dbc3072edf28d6b5b8efc472979f5a"

[[projects]]
  digest = "1:c79fb010be38a59d657c48c6ba1d003a8aa651fa56b579d959d74573b7dff8e1"
  name = "github.com/gorilla/context"
  packages = ["."]
  pruneopts = "UT"
  revision = "08b5f424b9271eedf6f9f0ce86cb9396ed337a42"
  version = "v1.1.1"

[[projects]]
  digest = "1:e73f5b0152105f18bc131fba127d9949305c8693f8a762588a82a48f61756f5f"
  name = "github.com/gorilla/mux"
  packages = ["."]
  pruneopts = "UT"
  revision = "e3702bed27f0d39777b0b37b664b6280e8ef8fbf"
  version = "v1.6.2"

[[projects]]
  digest = "1:43dd08a10854b2056e615d1b1d22ac94559d822e1f8b6fcc92c1a1057e85188e"
  name = "github.com/gorilla/websocket"
  packages = ["."]
  pruneopts = "UT"
  revision = "ea4d1f681babbce9545c9c5f3d5194a789c89f5b"
  version = "v1.2.0"

[[projects]]
  branch = "master"
  digest = "1:8951fe6e358876736d8fa1f3992624fdbb2dec6bc49401c1381d1ef8abbb544f"
  name = "github.com/hashicorp/hcl"
  packages = [
    ".",
    "hcl/ast",
    "hcl/parser",
    "hcl/scanner",
    "hcl/strconv",
    "hcl/token",
    "json/parser",
    "json/scanner",
    "json/token",
  ]
  pruneopts = "UT"
  revision = "ef8a98b0bbce4a65b5aa4c368430a80ddc533168"

[[projects]]
  digest = "1:870d441fe217b8e689d7949fef6e43efbc787e50f200cb1e70dbca9204a1d6be"
  name = "github.com/inconshreveable/mousetrap"
  packages = ["."]
  pruneopts = "UT"
  revision = "76626ae9c91c4f2a10f34cad8ce83ea42c93bb75"
  version = "v1.0"

[[projects]]
  branch = "master"
  digest = "1:39b27d1381a30421f9813967a5866fba35dc1d4df43a6eefe3b7a5444cb07214"
  name = "github.com/jmhodges/levigo"
  packages = ["."]
  pruneopts = "UT"
  revision = "c42d9e0ca023e2198120196f842701bb4c55d7b9"

[[projects]]
  branch = "master"
  digest = "1:a64e323dc06b73892e5bb5d040ced475c4645d456038333883f58934abbf6f72"
  name = "github.com/kr/logfmt"
  packages = ["."]
  pruneopts = "UT"
  revision = "b84e30acd515aadc4b783ad4ff83aff3299bdfe0"

[[projects]]
  digest = "1:c568d7727aa262c32bdf8a3f7db83614f7af0ed661474b24588de635c20024c7"
  name = "github.com/magiconair/properties"
  packages = ["."]
  pruneopts = "UT"
  revision = "c2353362d570a7bfa228149c62842019201cfb71"
  version = "v1.8.0"

[[projects]]
  digest = "1:d4d17353dbd05cb52a2a52b7fe1771883b682806f68db442b436294926bbfafb"
  name = "github.com/mattn/go-isatty"
  packages = ["."]
  pruneopts = "UT"
  revision = "0360b2af4f38e8d38c7fce2a9f4e702702d73a39"
  version = "v0.0.3"

[[projects]]
  digest = "1:ff5ebae34cfbf047d505ee150de27e60570e8c394b3b8fdbb720ff6ac71985fc"
  name = "github.com/matttproud/golang_protobuf_extensions"
  packages = ["pbutil"]
  pruneopts = "UT"
  revision = "c12348ce28de40eed0136aa2b644d0ee0650e56c"
  version = "v1.0.1"

[[projects]]
  branch = "master"
  digest = "1:e730597b38a4d56e2361e0b6236cb800e52c73cace2ff91396f4ff35792ddfa7"
  name = "github.com/mitchellh/mapstructure"
  packages = ["."]
  pruneopts = "UT"
  revision = "bb74f1db0675b241733089d5a1faa5dd8b0ef57b"

[[projects]]
  digest = "1:95741de3af260a92cc5c7f3f3061e85273f5a81b5db20d4bd68da74bd521675e"
  name = "github.com/pelletier/go-toml"
  packages = ["."]
  pruneopts = "UT"
  revision = "c01d1270ff3e442a8a57cddc1c92dc1138598194"
  version = "v1.2.0"

[[projects]]
  digest = "1:40e195917a951a8bf867cd05de2a46aaf1806c50cf92eebf4c16f78cd196f747"
  name = "github.com/pkg/errors"
  packages = ["."]
  pruneopts = "UT"
  revision = "645ef00459ed84a119197bfb8d8205042c6df63d"
  version = "v0.8.0"

[[projects]]
  digest = "1:0028cb19b2e4c3112225cd871870f2d9cf49b9b4276531f03438a88e94be86fe"
  name = "github.com/pmezard/go-difflib"
  packages = ["difflib"]
  pruneopts = "UT"
  revision = "792786c7400a136282c1664665ae0a8db921c6c2"
  version = "v1.0.0"

[[projects]]
  branch = "master"
  digest = "1:98225904b7abff96c052b669b25788f18225a36673fba022fb93514bb9a2a64e"
  name = "github.com/prometheus/client_golang"
  packages = [
    "prometheus",
    "prometheus/promhttp",
  ]
  pruneopts = "UT"
  revision = "ae27198cdd90bf12cd134ad79d1366a6cf49f632"

[[projects]]
  branch = "master"
  digest = "1:53a76eb11bdc815fcf0c757a9648fda0ab6887da13f07587181ff2223b67956c"
  name = "github.com/prometheus/client_model"
  packages = ["go"]
  pruneopts = "UT"
  revision = "99fa1f4be8e564e8a6b613da7fa6f46c9edafc6c"

[[projects]]
  branch = "master"
  digest = "1:4d291d51042ed9de40eef61a3c1b56e969d6e0f8aa5fd3da5e958ec66bee68e4"
  name = "github.com/prometheus/common"
  packages = [
    "expfmt",
    "internal/bitbucket.org/ww/goautoneg",
    "model",
  ]
  pruneopts = "UT"
  revision = "7600349dcfe1abd18d72d3a1770870d9800a7801"

[[projects]]
  branch = "master"
  digest = "1:55d7449d6987dabf272b4e81b2f9c449f05b17415c939b68d1e82f57e3374b7f"
  name = "github.com/prometheus/procfs"
  packages = [
    ".",
    "internal/util",
    "nfs",
    "xfs",
  ]
  pruneopts = "UT"
  revision = "ae68e2d4c00fed4943b5f6698d504a5fe083da8a"

[[projects]]
  branch = "master"
  digest = "1:c4556a44e350b50a490544d9b06e9fba9c286c21d6c0e47f54f3a9214597298c"
  name = "github.com/rcrowley/go-metrics"
  packages = ["."]
  pruneopts = "UT"
  revision = "e2704e165165ec55d062f5919b4b29494e9fa790"

[[projects]]
  digest = "1:37ace7f35375adec11634126944bdc45a673415e2fcc07382d03b75ec76ea94c"
  name = "github.com/spf13/afero"
  packages = [
    ".",
    "mem",
  ]
  pruneopts = "UT"
  revision = "787d034dfe70e44075ccc060d346146ef53270ad"
  version = "v1.1.1"

[[projects]]
  digest = "1:516e71bed754268937f57d4ecb190e01958452336fa73dbac880894164e91c1f"
  name = "github.com/spf13/cast"
  packages = ["."]
  pruneopts = "UT"
  revision = "8965335b8c7107321228e3e3702cab9832751bac"
  version = "v1.2.0"

[[projects]]
  digest = "1:627ab2f549a6a55c44f46fa24a4307f4d0da81bfc7934ed0473bf38b24051d26"
  name = "github.com/spf13/cobra"
  packages = ["."]
  pruneopts = "UT"
  revision = "7b2c5ac9fc04fc5efafb60700713d4fa609b777b"
  version = "v0.0.1"

[[projects]]
  branch = "master"
  digest = "1:080e5f630945ad754f4b920e60b4d3095ba0237ebf88dc462eb28002932e3805"
  name = "github.com/spf13/jwalterweatherman"
  packages = ["."]
  pruneopts = "UT"
  revision = "7c0cea34c8ece3fbeb2b27ab9b59511d360fb394"

[[projects]]
  digest = "1:9424f440bba8f7508b69414634aef3b2b3a877e522d8a4624692412805407bb7"
  name = "github.com/spf13/pflag"
  packages = ["."]
  pruneopts = "UT"
  revision = "583c0c0531f06d5278b7d917446061adc344b5cd"
  version = "v1.0.1"

[[projects]]
  digest = "1:f8e1a678a2571e265f4bf91a3e5e32aa6b1474a55cb0ea849750cc177b664d96"
  name = "github.com/spf13/viper"
  packages = ["."]
  pruneopts = "UT"
  revision = "25b30aa063fc18e48662b86996252eabdcf2f0c7"
  version = "v1.0.0"

[[projects]]
  digest = "1:73697231b93fb74a73ebd8384b68b9a60c57ea6b13c56d2425414566a72c8e6d"
  name = "github.com/stretchr/testify"
  packages = [
    "assert",
    "require",
  ]
  pruneopts = "UT"
  revision = "12b6f73e6084dad08a7c6e575284b177ecafbc71"
  version = "v1.2.1"

[[projects]]
  branch = "master"
  digest = "1:922191411ad8f61bcd8018ac127589bb489712c1d1a0ab2497aca4b16de417d2"
  name = "github.com/syndtr/goleveldb"
  packages = [
    "leveldb",
    "leveldb/cache",
    "leveldb/comparer",
    "leveldb/errors",
    "leveldb/filter",
    "leveldb/iterator",
    "leveldb/journal",
    "leveldb/memdb",
    "leveldb/opt",
    "leveldb/storage",
    "leveldb/table",
    "leveldb/util",
  ]
  pruneopts = "UT"
  revision = "c4c61651e9e37fa117f53c5a906d3b63090d8445"

[[projects]]
  branch = "master"
  digest = "1:203b409c21115233a576f99e8f13d8e07ad82b25500491f7e1cca12588fb3232"
  name = "github.com/tendermint/ed25519"
  packages = [
    ".",
    "edwards25519",
    "extra25519",
  ]
  pruneopts = "UT"
  revision = "d8387025d2b9d158cf4efb07e7ebf814bcce2057"

[[projects]]
  digest = "1:e9113641c839c21d8eaeb2c907c7276af1eddeed988df8322168c56b7e06e0e1"
  name = "github.com/tendermint/go-amino"
  packages = ["."]
  pruneopts = "UT"
  revision = "2106ca61d91029c931fd54968c2bb02dc96b1412"
  version = "0.10.1"

[[projects]]
  digest = "1:d4a15d404afbf591e8be16fcda7f5ac87948d5c7531f9d909fd84cc730ab16e2"
  name = "github.com/tendermint/iavl"
  packages = ["."]
  pruneopts = "UT"
  revision = "35f66e53d9b01e83b30de68b931f54b2477a94c9"
  version = "v0.9.2"

[[projects]]
  digest = "1:2511fa7bc2725251a1a48a923c8f01cd41de29b00a21224092d448a9e4627c21"
  name = "github.com/tendermint/tendermint"
  packages = [
    "abci/client",
    "abci/example/code",
    "abci/example/kvstore",
    "abci/server",
    "abci/types",
    "blockchain",
    "cmd/tendermint/commands",
    "config",
    "consensus",
    "consensus/types",
    "crypto",
    "crypto/merkle",
    "crypto/tmhash",
    "evidence",
    "libs/autofile",
    "libs/bech32",
    "libs/cli",
    "libs/cli/flags",
    "libs/clist",
    "libs/common",
    "libs/db",
    "libs/events",
    "libs/flowrate",
    "libs/log",
    "libs/pubsub",
    "libs/pubsub/query",
    "lite",
    "lite/client",
    "lite/errors",
    "lite/files",
    "lite/proxy",
    "mempool",
    "node",
    "p2p",
    "p2p/conn",
    "p2p/pex",
    "p2p/upnp",
    "privval",
    "proxy",
    "rpc/client",
    "rpc/core",
    "rpc/core/types",
    "rpc/grpc",
    "rpc/lib",
    "rpc/lib/client",
    "rpc/lib/server",
    "rpc/lib/types",
    "state",
    "state/txindex",
    "state/txindex/kv",
    "state/txindex/null",
    "types",
    "version",
  ]
  pruneopts = "UT"
  revision = "5ff65274b84ea905787a48512cc3124385bddf2f"
  version = "v0.22.2"

[[projects]]
  digest = "1:9d2f5bccd058537986ef2862b8c6daff855f293d924ae8ebc18974143ae9191e"
  name = "github.com/zondax/ledger-goclient"
  packages = ["."]
  pruneopts = "UT"
  revision = "065cbf938a16f20335c40cfe180f9cd4955c6a5a"

[[projects]]
  branch = "master"
  digest = "1:e8206c1653e050116ec8c9a823a86413fc9f9ee3c2f3ae977c96d6a1747f7325"
  name = "golang.org/x/crypto"
  packages = [
    "blowfish",
    "curve25519",
    "internal/subtle",
    "nacl/box",
    "nacl/secretbox",
    "openpgp/armor",
    "openpgp/errors",
    "pbkdf2",
    "poly1305",
    "ripemd160",
    "salsa20/salsa",
  ]
  pruneopts = "UT"
  revision = "a49355c7e3f8fe157a85be2f77e6e269a0f89602"

[[projects]]
  branch = "master"
  digest = "1:04dda8391c3e2397daf254ac68003f30141c069b228d06baec8324a5f81dc1e9"
  name = "golang.org/x/net"
  packages = [
    "context",
    "http/httpguts",
    "http2",
    "http2/hpack",
    "idna",
    "internal/timeseries",
    "netutil",
    "trace",
  ]
  pruneopts = "UT"
  revision = "292b43bbf7cb8d35ddf40f8d5100ef3837cced3f"

[[projects]]
  branch = "master"
  digest = "1:d773e525476aefa22ea944a5425a9bfb99819b2e67eeb9b1966454fd57522bbf"
  name = "golang.org/x/sys"
  packages = ["unix"]
  pruneopts = "UT"
  revision = "1b2967e3c290b7c545b3db0deeda16e9be4f98a2"

[[projects]]
  digest = "1:7509ba4347d1f8de6ae9be8818b0cd1abc3deeffe28aeaf4be6d4b6b5178d9ca"
  name = "golang.org/x/text"
  packages = [
    "collate",
    "collate/build",
    "internal/colltab",
    "internal/gen",
    "internal/tag",
    "internal/triegen",
    "internal/ucd",
    "language",
    "secure/bidirule",
    "transform",
    "unicode/bidi",
    "unicode/cldr",
    "unicode/norm",
    "unicode/rangetable",
  ]
  pruneopts = "UT"
  revision = "f21a4dfb5e38f5895301dc265a8def02365cc3d0"
  version = "v0.3.0"

[[projects]]
  branch = "master"
  digest = "1:601e63e7d4577f907118bec825902505291918859d223bce015539e79f1160e3"
  name = "google.golang.org/genproto"
  packages = ["googleapis/rpc/status"]
  pruneopts = "UT"
  revision = "e92b116572682a5b432ddd840aeaba2a559eeff1"

[[projects]]
  digest = "1:4d7b5d9746840266938cdb21a40f8eba7137d9153c4ed404d6bb2a450d06f690"
  name = "google.golang.org/grpc"
  packages = [
    ".",
    "balancer",
    "balancer/base",
    "balancer/roundrobin",
    "codes",
    "connectivity",
    "credentials",
    "encoding",
    "encoding/proto",
    "grpclb/grpc_lb_v1/messages",
    "grpclog",
    "internal",
    "keepalive",
    "metadata",
    "naming",
    "peer",
    "resolver",
    "resolver/dns",
    "resolver/passthrough",
    "stats",
    "status",
    "tap",
    "transport",
  ]
  pruneopts = "UT"
  revision = "d11072e7ca9811b1100b80ca0269ac831f06d024"
  version = "v1.11.3"

[[projects]]
  digest = "1:342378ac4dcb378a5448dd723f0784ae519383532f5e70ade24132c4c8693202"
  name = "gopkg.in/yaml.v2"
  packages = ["."]
  pruneopts = "UT"
  revision = "5420a8b6744d3b0345ab293f6fcba19c978f1183"
  version = "v2.2.1"

[solve-meta]
  analyzer-name = "dep"
  analyzer-version = 1
<<<<<<< HEAD
  input-imports = [
    "github.com/bartekn/go-bip39",
    "github.com/bgentry/speakeasy",
    "github.com/btcsuite/btcd/btcec",
    "github.com/golang/protobuf/proto",
    "github.com/gorilla/mux",
    "github.com/mattn/go-isatty",
    "github.com/pkg/errors",
    "github.com/spf13/cobra",
    "github.com/spf13/pflag",
    "github.com/spf13/viper",
    "github.com/stretchr/testify/assert",
    "github.com/stretchr/testify/require",
    "github.com/tendermint/go-amino",
    "github.com/tendermint/iavl",
    "github.com/tendermint/tendermint/abci/server",
    "github.com/tendermint/tendermint/abci/types",
    "github.com/tendermint/tendermint/cmd/tendermint/commands",
    "github.com/tendermint/tendermint/config",
    "github.com/tendermint/tendermint/crypto",
    "github.com/tendermint/tendermint/crypto/merkle",
    "github.com/tendermint/tendermint/libs/bech32",
    "github.com/tendermint/tendermint/libs/cli",
    "github.com/tendermint/tendermint/libs/cli/flags",
    "github.com/tendermint/tendermint/libs/common",
    "github.com/tendermint/tendermint/libs/db",
    "github.com/tendermint/tendermint/libs/log",
    "github.com/tendermint/tendermint/node",
    "github.com/tendermint/tendermint/p2p",
    "github.com/tendermint/tendermint/privval",
    "github.com/tendermint/tendermint/proxy",
    "github.com/tendermint/tendermint/rpc/client",
    "github.com/tendermint/tendermint/rpc/core/types",
    "github.com/tendermint/tendermint/rpc/lib/client",
    "github.com/tendermint/tendermint/rpc/lib/server",
    "github.com/tendermint/tendermint/types",
    "github.com/zondax/ledger-goclient",
    "golang.org/x/crypto/blowfish",
    "golang.org/x/crypto/ripemd160",
  ]
=======
  inputs-digest = "5c3ab73a85af1b3110b5f7ddbb27e77bb9cf42848ee29efcad9d78c0ecc26519"
>>>>>>> 06216c1f
  solver-name = "gps-cdcl"
  solver-version = 1<|MERGE_RESOLUTION|>--- conflicted
+++ resolved
@@ -615,7 +615,6 @@
 [solve-meta]
   analyzer-name = "dep"
   analyzer-version = 1
-<<<<<<< HEAD
   input-imports = [
     "github.com/bartekn/go-bip39",
     "github.com/bgentry/speakeasy",
@@ -637,6 +636,7 @@
     "github.com/tendermint/tendermint/config",
     "github.com/tendermint/tendermint/crypto",
     "github.com/tendermint/tendermint/crypto/merkle",
+    "github.com/tendermint/tendermint/crypto/tmhash",
     "github.com/tendermint/tendermint/libs/bech32",
     "github.com/tendermint/tendermint/libs/cli",
     "github.com/tendermint/tendermint/libs/cli/flags",
@@ -656,8 +656,5 @@
     "golang.org/x/crypto/blowfish",
     "golang.org/x/crypto/ripemd160",
   ]
-=======
-  inputs-digest = "5c3ab73a85af1b3110b5f7ddbb27e77bb9cf42848ee29efcad9d78c0ecc26519"
->>>>>>> 06216c1f
   solver-name = "gps-cdcl"
   solver-version = 1