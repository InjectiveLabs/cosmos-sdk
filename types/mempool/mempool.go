package mempool

import (
	"context"
	"errors"

	sdk "github.com/cosmos/cosmos-sdk/types"
)

type Mempool interface {
	// Insert attempts to insert a Tx into the app-side mempool returning
	// an error upon failure.
	Insert(context.Context, sdk.Tx) error

	// Select returns an Iterator over the app-side mempool. If txs are specified,
	// then they shall be incorporated into the Iterator. The Iterator is not thread-safe to use.
<<<<<<< HEAD
	Select(context.Context, []sdk.Tx) Iterator

	// SelectBy use callback to iterate over the mempool, it's thread-safe to use.
	SelectBy(context.Context, []sdk.Tx, func(sdk.Tx) bool)
=======
	Select(context.Context, [][]byte) Iterator
>>>>>>> 4f445ed9

	// CountTx returns the number of transactions currently in the mempool.
	CountTx() int

	// Remove attempts to remove a transaction from the mempool, returning an error
	// upon failure.
	Remove(sdk.Tx) error
}

// ExtMempool is a extension of Mempool interface introduced in v0.50
// for not be breaking in a patch release.
// In v0.52+, this interface will be merged into Mempool interface.
type ExtMempool interface {
	Mempool

	// SelectBy use callback to iterate over the mempool, it's thread-safe to use.
	SelectBy(context.Context, [][]byte, func(sdk.Tx) bool)
}

// Iterator defines an app-side mempool iterator interface that is as minimal as
// possible. The order of iteration is determined by the app-side mempool
// implementation.
type Iterator interface {
	// Next returns the next transaction from the mempool. If there are no more
	// transactions, it returns nil.
	Next() Iterator

	// Tx returns the transaction at the current position of the iterator.
	Tx() sdk.Tx
}

var (
	ErrTxNotFound           = errors.New("tx not found in mempool")
	ErrMempoolTxMaxCapacity = errors.New("pool reached max tx capacity")
)

// SelectBy is compatible with old interface to avoid breaking api.
// In v0.52+, this function is removed and SelectBy is merged into Mempool interface.
func SelectBy(ctx context.Context, mempool Mempool, txs [][]byte, callback func(sdk.Tx) bool) {
	if ext, ok := mempool.(ExtMempool); ok {
		ext.SelectBy(ctx, txs, callback)
		return
	}

	// fallback to old behavior, without holding the lock while iteration.
	iter := mempool.Select(ctx, txs)
	for iter != nil && callback(iter.Tx()) {
		iter = iter.Next()
	}
}<|MERGE_RESOLUTION|>--- conflicted
+++ resolved
@@ -14,14 +14,7 @@
 
 	// Select returns an Iterator over the app-side mempool. If txs are specified,
 	// then they shall be incorporated into the Iterator. The Iterator is not thread-safe to use.
-<<<<<<< HEAD
-	Select(context.Context, []sdk.Tx) Iterator
-
-	// SelectBy use callback to iterate over the mempool, it's thread-safe to use.
-	SelectBy(context.Context, []sdk.Tx, func(sdk.Tx) bool)
-=======
 	Select(context.Context, [][]byte) Iterator
->>>>>>> 4f445ed9
 
 	// CountTx returns the number of transactions currently in the mempool.
 	CountTx() int
