--- conflicted
+++ resolved
@@ -4,14 +4,10 @@
 	"bytes"
 	"fmt"
 
-	"cosmossdk.io/core/codec"
 	"cosmossdk.io/x/nft"
 	"cosmossdk.io/x/nft/keeper"
 
-<<<<<<< HEAD
-=======
 	"github.com/cosmos/cosmos-sdk/codec"
->>>>>>> 4f445ed9
 	sdk "github.com/cosmos/cosmos-sdk/types"
 	"github.com/cosmos/cosmos-sdk/types/kv"
 )
@@ -23,21 +19,13 @@
 		switch {
 		case bytes.Equal(kvA.Key[:1], keeper.ClassKey):
 			var classA, classB nft.Class
-			if err := cdc.Unmarshal(kvA.Value, &classA); err != nil {
-				panic(err)
-			}
-			if err := cdc.Unmarshal(kvB.Value, &classB); err != nil {
-				panic(err)
-			}
+			cdc.MustUnmarshal(kvA.Value, &classA)
+			cdc.MustUnmarshal(kvB.Value, &classB)
 			return fmt.Sprintf("%v\n%v", classA, classB)
 		case bytes.Equal(kvA.Key[:1], keeper.NFTKey):
 			var nftA, nftB nft.NFT
-			if err := cdc.Unmarshal(kvA.Value, &nftA); err != nil {
-				panic(err)
-			}
-			if err := cdc.Unmarshal(kvB.Value, &nftB); err != nil {
-				panic(err)
-			}
+			cdc.MustUnmarshal(kvA.Value, &nftA)
+			cdc.MustUnmarshal(kvB.Value, &nftB)
 			return fmt.Sprintf("%v\n%v", nftA, nftB)
 		case bytes.Equal(kvA.Key[:1], keeper.NFTOfClassByOwnerKey):
 			return fmt.Sprintf("%v\n%v", kvA.Value, kvB.Value)
