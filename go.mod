--- conflicted
+++ resolved
@@ -191,7 +191,6 @@
 	nhooyr.io/websocket v1.8.6 // indirect
 )
 
-<<<<<<< HEAD
 // Here are the short-lived replace from the Cosmos SDK
 // Replace here are pending PRs, or version to be tagged
 // replace (
@@ -199,24 +198,15 @@
 // )
 replace cosmossdk.io/store => ./store
 
+replace cosmossdk.io/api => ./api
+
 // Below are the long-lived replace of the Cosmos SDK
 replace (
 	// TODO: enable
 	// cosmossdk.io/store => github.com/InjectiveLabs/cosmos-sdk/store v1.1.1-0.20240522173845-46ef88f66790
-	cosmossdk.io/x/evidence => github.com/InjectiveLabs/cosmos-sdk/x/evidence v0.1.1-0.20240522173845-46ef88f66790
-	cosmossdk.io/x/feegrant => github.com/InjectiveLabs/cosmos-sdk/x/feegrant v0.1.1-0.20240522173845-46ef88f66790
-	cosmossdk.io/x/upgrade => github.com/InjectiveLabs/cosmos-sdk/x/upgrade v0.1.2-0.20240522173845-46ef88f66790
-=======
-replace cosmossdk.io/api => ./api
-
-// Below are the long-lived replace of the Cosmos SDK
-replace (
-	// Import the store module from the v0.50.x-store-comet1-inj branch
-	cosmossdk.io/store => github.com/InjectiveLabs/cosmos-sdk/store v1.1.1-0.20250317140226-272ef0ccbb2e
 	cosmossdk.io/x/evidence => ./x/evidence
 	cosmossdk.io/x/feegrant => ./x/feegrant
 	cosmossdk.io/x/upgrade => ./x/upgrade
->>>>>>> 283af470
 
 	// use cosmos fork of keyring
 	github.com/99designs/keyring => github.com/cosmos/keyring v1.2.0
