<!--
Guiding Principles:

Changelogs are for humans, not machines.
There should be an entry for every single version.
The same types of changes should be grouped.
Versions and sections should be linkable.
The latest version comes first.
The release date of each version is displayed.
Mention whether you follow Semantic Versioning.

Usage:

Change log entries are to be added to the Unreleased section under the
appropriate stanza (see below). Each entry should ideally include a tag and
the Github issue reference in the following format:

* (<tag>) [#<issue-number>] Changelog message.

Types of changes (Stanzas):

"Features" for new features.
"Improvements" for changes in existing functionality.
"Deprecated" for soon-to-be removed features.
"Bug Fixes" for any bug fixes.
"API Breaking" for breaking exported APIs used by developers building on SDK.
Ref: https://keepachangelog.com/en/1.0.0/

Since v0.13.0, x/tx follows Cosmos SDK semver: https://github.com/cosmos/cosmos-sdk/blob/main/RELEASES.md
-->

# Changelog

## [Unreleased]

<<<<<<< HEAD
### Improvements

* [#276](https://github.com/crypto-org-chain/cosmos-sdk/pull/276) Support bytes in automatic signer getters.

## v0.13.1

### Features

* [#19618](https://github.com/cosmos/cosmos-sdk/pull/19618) Add enum as string option to encoder.

### Improvements

* [#18857](https://github.com/cosmos/cosmos-sdk/pull/18857) Moved `FormatCoins` from `core/coins` to this package under `signing/textual`.

### Bug Fixes

* [#19265](https://github.com/cosmos/cosmos-sdk/pull/19265) Reject denoms that contain a comma.

## v0.13.0

### Improvements

* [#18740](https://github.com/cosmos/cosmos-sdk/pull/18740) Support nested messages when fetching signers up to a default depth of 32.

## v0.12.0

### Improvements

* [#18309](https://github.com/cosmos/cosmos-sdk/pull/18309) Update encoder so that amino types default to msg type url.

## v0.11.0

### Improvements

* [#17787](https://github.com/cosmos/cosmos-sdk/pull/17787) Drop tip support.

## v0.10.0

### Features

* [#17681](https://github.com/cosmos/cosmos-sdk/pull/17681) Add encoder `DefineTypeEncoding` method for defining custom type encodings.
* [#17600](https://github.com/cosmos/cosmos-sdk/pull/17600) Add encoder `DefineScalarEncoding` method for defining custom scalar encodings.
* [#17600](https://github.com/cosmos/cosmos-sdk/pull/17600) Add indent option to encoder.

## v0.9.1

### Improvements

* [#16936](https://github.com/cosmos/cosmos-sdk/pull/16936) Remove extra whitespace when marshalling module accounts.

## v0.9.0

### Bug Fixes

* [#16681](https://github.com/cosmos/cosmos-sdk/pull/16681): Catch and fix `(*Decoder).Decode` crash from invalid length prefix in Tx bytes.

### Improvements

* [#16846](https://github.com/cosmos/cosmos-sdk/pull/16846): Harmonize interface `signing.TypeResolver` with the rest of the codebase (orm and client/v2).
* [#16684](https://github.com/cosmos/cosmos-sdk/pull/16684): Use `io.WriteString`+`fmt.Fprintf` to remove unnecessary `string`->`[]byte` roundtrip.

## v0.8.0
=======
## [v0.13.4](https://github.com/cosmos/cosmos-sdk/releases/tag/x/tx/v0.13.4) - 2024-08-02
>>>>>>> 8d6cbf1e

### Improvements

* [#21073](https://github.com/cosmos/cosmos-sdk/pull/21073) In Context use sync.Map `getSignersFuncs` map from concurrent writes, we also call Validate when creating the Context.

## [v0.13.3](https://github.com/cosmos/cosmos-sdk/releases/tag/x/tx/v0.13.3) - 2024-04-22

### Improvements

* [#20049](https://github.com/cosmos/cosmos-sdk/pull/20049) Sort JSON attributes for `inline_json` encoder.

## [v0.13.2](https://github.com/cosmos/cosmos-sdk/releases/tag/x/tx/v0.13.2) - 2024-04-12

### Features

* [#19786](https://github.com/cosmos/cosmos-sdk/pull/19786)/[#19919](https://github.com/cosmos/cosmos-sdk/pull/19919) Add "inline_json" option to Amino JSON encoder.

### Improvements

* [#19845](https://github.com/cosmos/cosmos-sdk/pull/19845) Use hybrid resolver instead of only protov2 registry

### Bug Fixes

* [#19955](https://github.com/cosmos/cosmos-sdk/pull/19955) Don't shadow Amino marshalling error messages

## [v0.13.1](https://github.com/cosmos/cosmos-sdk/releases/tag/x/tx/v0.13.1) - 2024-03-05

### Features

* [#19618](https://github.com/cosmos/cosmos-sdk/pull/19618) Add enum as string option to encoder.

### Improvements

* [#18857](https://github.com/cosmos/cosmos-sdk/pull/18857) Moved `FormatCoins` from `core/coins` to this package under `signing/textual`.

### Bug Fixes

* [#19265](https://github.com/cosmos/cosmos-sdk/pull/19265) Reject denoms that contain a comma.

## [v0.13.0](https://github.com/cosmos/cosmos-sdk/releases/tag/x/tx/v0.13.0) - 2023-12-19

### Improvements

* [#18740](https://github.com/cosmos/cosmos-sdk/pull/18740) Support nested messages when fetching signers up to a default depth of 32.<|MERGE_RESOLUTION|>--- conflicted
+++ resolved
@@ -33,72 +33,7 @@
 
 ## [Unreleased]
 
-<<<<<<< HEAD
-### Improvements
-
-* [#276](https://github.com/crypto-org-chain/cosmos-sdk/pull/276) Support bytes in automatic signer getters.
-
-## v0.13.1
-
-### Features
-
-* [#19618](https://github.com/cosmos/cosmos-sdk/pull/19618) Add enum as string option to encoder.
-
-### Improvements
-
-* [#18857](https://github.com/cosmos/cosmos-sdk/pull/18857) Moved `FormatCoins` from `core/coins` to this package under `signing/textual`.
-
-### Bug Fixes
-
-* [#19265](https://github.com/cosmos/cosmos-sdk/pull/19265) Reject denoms that contain a comma.
-
-## v0.13.0
-
-### Improvements
-
-* [#18740](https://github.com/cosmos/cosmos-sdk/pull/18740) Support nested messages when fetching signers up to a default depth of 32.
-
-## v0.12.0
-
-### Improvements
-
-* [#18309](https://github.com/cosmos/cosmos-sdk/pull/18309) Update encoder so that amino types default to msg type url.
-
-## v0.11.0
-
-### Improvements
-
-* [#17787](https://github.com/cosmos/cosmos-sdk/pull/17787) Drop tip support.
-
-## v0.10.0
-
-### Features
-
-* [#17681](https://github.com/cosmos/cosmos-sdk/pull/17681) Add encoder `DefineTypeEncoding` method for defining custom type encodings.
-* [#17600](https://github.com/cosmos/cosmos-sdk/pull/17600) Add encoder `DefineScalarEncoding` method for defining custom scalar encodings.
-* [#17600](https://github.com/cosmos/cosmos-sdk/pull/17600) Add indent option to encoder.
-
-## v0.9.1
-
-### Improvements
-
-* [#16936](https://github.com/cosmos/cosmos-sdk/pull/16936) Remove extra whitespace when marshalling module accounts.
-
-## v0.9.0
-
-### Bug Fixes
-
-* [#16681](https://github.com/cosmos/cosmos-sdk/pull/16681): Catch and fix `(*Decoder).Decode` crash from invalid length prefix in Tx bytes.
-
-### Improvements
-
-* [#16846](https://github.com/cosmos/cosmos-sdk/pull/16846): Harmonize interface `signing.TypeResolver` with the rest of the codebase (orm and client/v2).
-* [#16684](https://github.com/cosmos/cosmos-sdk/pull/16684): Use `io.WriteString`+`fmt.Fprintf` to remove unnecessary `string`->`[]byte` roundtrip.
-
-## v0.8.0
-=======
 ## [v0.13.4](https://github.com/cosmos/cosmos-sdk/releases/tag/x/tx/v0.13.4) - 2024-08-02
->>>>>>> 8d6cbf1e
 
 ### Improvements
 
