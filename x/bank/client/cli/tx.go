--- conflicted
+++ resolved
@@ -1,35 +1,25 @@
 package cli
 
 import (
-	"errors"
 	"fmt"
 
 	"github.com/spf13/cobra"
-<<<<<<< HEAD
-=======
 
 	"cosmossdk.io/core/address"
 	sdkmath "cosmossdk.io/math"
->>>>>>> 4f445ed9
-
-	sdkmath "cosmossdk.io/math"
-	"cosmossdk.io/x/bank/types"
 
 	"github.com/cosmos/cosmos-sdk/client"
 	"github.com/cosmos/cosmos-sdk/client/flags"
 	"github.com/cosmos/cosmos-sdk/client/tx"
 	sdk "github.com/cosmos/cosmos-sdk/types"
 	"github.com/cosmos/cosmos-sdk/version"
-<<<<<<< HEAD
-=======
 	"github.com/cosmos/cosmos-sdk/x/bank/types"
->>>>>>> 4f445ed9
 )
 
 var FlagSplit = "split"
 
 // NewTxCmd returns a root CLI command handler for all x/bank transaction commands.
-func NewTxCmd() *cobra.Command {
+func NewTxCmd(ac address.Codec) *cobra.Command {
 	txCmd := &cobra.Command{
 		Use:                        types.ModuleName,
 		Short:                      "Bank transaction subcommands",
@@ -39,14 +29,13 @@
 	}
 
 	txCmd.AddCommand(
-		NewMultiSendTxCmd(),
+		NewSendTxCmd(ac),
+		NewMultiSendTxCmd(ac),
 	)
 
 	return txCmd
 }
 
-<<<<<<< HEAD
-=======
 // NewSendTxCmd returns a CLI command handler for creating a MsgSend transaction.
 func NewSendTxCmd(ac address.Codec) *cobra.Command {
 	cmd := &cobra.Command{
@@ -91,16 +80,11 @@
 	return cmd
 }
 
->>>>>>> 4f445ed9
 // NewMultiSendTxCmd returns a CLI command handler for creating a MsgMultiSend transaction.
 // For a better UX this command is limited to send funds from one account to two or more accounts.
-func NewMultiSendTxCmd() *cobra.Command {
+func NewMultiSendTxCmd(ac address.Codec) *cobra.Command {
 	cmd := &cobra.Command{
-<<<<<<< HEAD
-		Use:   "multi-send <from_key_or_address> <to_address_1> <to_address_2>... <amount>",
-=======
 		Use:   "multi-send [from_key_or_address] [to_address_1 to_address_2 ...] [amount]",
->>>>>>> 4f445ed9
 		Short: "Send funds from one account to two or more accounts.",
 		Long: `Send funds from one account to two or more accounts.
 By default, sends the [amount] to each address of the list.
@@ -115,10 +99,7 @@
 			if err != nil {
 				return err
 			}
-<<<<<<< HEAD
-=======
 
->>>>>>> 4f445ed9
 			clientCtx, err := client.GetClientTxContext(cmd)
 			if err != nil {
 				return err
@@ -130,7 +111,7 @@
 			}
 
 			if coins.IsZero() {
-				return errors.New("must send positive amount")
+				return fmt.Errorf("must send positive amount")
 			}
 
 			split, err := cmd.Flags().GetBool(FlagSplit)
@@ -147,12 +128,12 @@
 
 			var output []types.Output
 			for _, arg := range args[1 : len(args)-1] {
-				_, err = clientCtx.AddressCodec.StringToBytes(arg)
+				toAddr, err := ac.StringToBytes(arg)
 				if err != nil {
 					return err
 				}
 
-				output = append(output, types.NewOutput(arg, sendCoins))
+				output = append(output, types.NewOutput(toAddr, sendCoins))
 			}
 
 			// amount to be send from the from address
@@ -165,12 +146,7 @@
 				amount = coins.MulInt(totalAddrs)
 			}
 
-			fromAddr, err := clientCtx.AddressCodec.BytesToString(clientCtx.FromAddress)
-			if err != nil {
-				return err
-			}
-
-			msg := types.NewMsgMultiSend(types.NewInput(fromAddr, amount), output)
+			msg := types.NewMsgMultiSend(types.NewInput(clientCtx.FromAddress, amount), output)
 
 			return tx.GenerateOrBroadcastTxCLI(clientCtx, cmd.Flags(), msg)
 		},
