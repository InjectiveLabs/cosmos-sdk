package ormkv_test

import (
	"testing"

	"google.golang.org/protobuf/reflect/protoreflect"
	"gotest.tools/v3/assert"

	"github.com/cosmos/cosmos-sdk/orm/encoding/encodeutil"
	"github.com/cosmos/cosmos-sdk/orm/encoding/ormkv"
	"github.com/cosmos/cosmos-sdk/orm/internal/testpb"
)

var aFullName = (&testpb.ExampleTable{}).ProtoReflect().Descriptor().FullName()

func TestPrimaryKeyEntry(t *testing.T) {
	entry := &ormkv.PrimaryKeyEntry{
		TableName: aFullName,
<<<<<<< HEAD
		Key:       ormkv.ValuesOf(uint32(1), "abc"),
=======
		Key:       encodeutil.ValuesOf(uint32(1), "abc"),
>>>>>>> 68f9a568
		Value:     &testpb.ExampleTable{I32: -1},
	}
	assert.Equal(t, `PK testpb.ExampleTable 1/"abc" -> i32:-1`, entry.String())
	assert.Equal(t, aFullName, entry.GetTableName())

	// prefix key
	entry = &ormkv.PrimaryKeyEntry{
		TableName: aFullName,
<<<<<<< HEAD
		Key:       ormkv.ValuesOf(uint32(1), "abc"),
=======
		Key:       encodeutil.ValuesOf(uint32(1), "abc"),
>>>>>>> 68f9a568
		Value:     nil,
	}
	assert.Equal(t, `PK testpb.ExampleTable 1/"abc" -> _`, entry.String())
	assert.Equal(t, aFullName, entry.GetTableName())
}

func TestIndexKeyEntry(t *testing.T) {
	entry := &ormkv.IndexKeyEntry{
		TableName:   aFullName,
		Fields:      []protoreflect.Name{"u32", "i32", "str"},
		IsUnique:    false,
<<<<<<< HEAD
		IndexValues: ormkv.ValuesOf(uint32(10), int32(-1), "abc"),
		PrimaryKey:  ormkv.ValuesOf("abc", int32(-1)),
=======
		IndexValues: encodeutil.ValuesOf(uint32(10), int32(-1), "abc"),
		PrimaryKey:  encodeutil.ValuesOf("abc", int32(-1)),
>>>>>>> 68f9a568
	}
	assert.Equal(t, `IDX testpb.ExampleTable u32/i32/str : 10/-1/"abc" -> "abc"/-1`, entry.String())
	assert.Equal(t, aFullName, entry.GetTableName())

	entry = &ormkv.IndexKeyEntry{
		TableName:   aFullName,
		Fields:      []protoreflect.Name{"u32"},
		IsUnique:    true,
<<<<<<< HEAD
		IndexValues: ormkv.ValuesOf(uint32(10)),
		PrimaryKey:  ormkv.ValuesOf("abc", int32(-1)),
=======
		IndexValues: encodeutil.ValuesOf(uint32(10)),
		PrimaryKey:  encodeutil.ValuesOf("abc", int32(-1)),
>>>>>>> 68f9a568
	}
	assert.Equal(t, `UNIQ testpb.ExampleTable u32 : 10 -> "abc"/-1`, entry.String())
	assert.Equal(t, aFullName, entry.GetTableName())

	// prefix key
	entry = &ormkv.IndexKeyEntry{
		TableName:   aFullName,
		Fields:      []protoreflect.Name{"u32", "i32", "str"},
		IsUnique:    false,
<<<<<<< HEAD
		IndexValues: ormkv.ValuesOf(uint32(10), int32(-1)),
=======
		IndexValues: encodeutil.ValuesOf(uint32(10), int32(-1)),
>>>>>>> 68f9a568
	}
	assert.Equal(t, `IDX testpb.ExampleTable u32/i32/str : 10/-1 -> _`, entry.String())
	assert.Equal(t, aFullName, entry.GetTableName())

	// prefix key
	entry = &ormkv.IndexKeyEntry{
		TableName:   aFullName,
		Fields:      []protoreflect.Name{"str", "i32"},
		IsUnique:    true,
<<<<<<< HEAD
		IndexValues: ormkv.ValuesOf("abc", int32(1)),
=======
		IndexValues: encodeutil.ValuesOf("abc", int32(1)),
>>>>>>> 68f9a568
	}
	assert.Equal(t, `UNIQ testpb.ExampleTable str/i32 : "abc"/1 -> _`, entry.String())
	assert.Equal(t, aFullName, entry.GetTableName())
}<|MERGE_RESOLUTION|>--- conflicted
+++ resolved
@@ -16,11 +16,7 @@
 func TestPrimaryKeyEntry(t *testing.T) {
 	entry := &ormkv.PrimaryKeyEntry{
 		TableName: aFullName,
-<<<<<<< HEAD
-		Key:       ormkv.ValuesOf(uint32(1), "abc"),
-=======
 		Key:       encodeutil.ValuesOf(uint32(1), "abc"),
->>>>>>> 68f9a568
 		Value:     &testpb.ExampleTable{I32: -1},
 	}
 	assert.Equal(t, `PK testpb.ExampleTable 1/"abc" -> i32:-1`, entry.String())
@@ -29,11 +25,7 @@
 	// prefix key
 	entry = &ormkv.PrimaryKeyEntry{
 		TableName: aFullName,
-<<<<<<< HEAD
-		Key:       ormkv.ValuesOf(uint32(1), "abc"),
-=======
 		Key:       encodeutil.ValuesOf(uint32(1), "abc"),
->>>>>>> 68f9a568
 		Value:     nil,
 	}
 	assert.Equal(t, `PK testpb.ExampleTable 1/"abc" -> _`, entry.String())
@@ -45,13 +37,8 @@
 		TableName:   aFullName,
 		Fields:      []protoreflect.Name{"u32", "i32", "str"},
 		IsUnique:    false,
-<<<<<<< HEAD
-		IndexValues: ormkv.ValuesOf(uint32(10), int32(-1), "abc"),
-		PrimaryKey:  ormkv.ValuesOf("abc", int32(-1)),
-=======
 		IndexValues: encodeutil.ValuesOf(uint32(10), int32(-1), "abc"),
 		PrimaryKey:  encodeutil.ValuesOf("abc", int32(-1)),
->>>>>>> 68f9a568
 	}
 	assert.Equal(t, `IDX testpb.ExampleTable u32/i32/str : 10/-1/"abc" -> "abc"/-1`, entry.String())
 	assert.Equal(t, aFullName, entry.GetTableName())
@@ -60,13 +47,8 @@
 		TableName:   aFullName,
 		Fields:      []protoreflect.Name{"u32"},
 		IsUnique:    true,
-<<<<<<< HEAD
-		IndexValues: ormkv.ValuesOf(uint32(10)),
-		PrimaryKey:  ormkv.ValuesOf("abc", int32(-1)),
-=======
 		IndexValues: encodeutil.ValuesOf(uint32(10)),
 		PrimaryKey:  encodeutil.ValuesOf("abc", int32(-1)),
->>>>>>> 68f9a568
 	}
 	assert.Equal(t, `UNIQ testpb.ExampleTable u32 : 10 -> "abc"/-1`, entry.String())
 	assert.Equal(t, aFullName, entry.GetTableName())
@@ -76,11 +58,7 @@
 		TableName:   aFullName,
 		Fields:      []protoreflect.Name{"u32", "i32", "str"},
 		IsUnique:    false,
-<<<<<<< HEAD
-		IndexValues: ormkv.ValuesOf(uint32(10), int32(-1)),
-=======
 		IndexValues: encodeutil.ValuesOf(uint32(10), int32(-1)),
->>>>>>> 68f9a568
 	}
 	assert.Equal(t, `IDX testpb.ExampleTable u32/i32/str : 10/-1 -> _`, entry.String())
 	assert.Equal(t, aFullName, entry.GetTableName())
@@ -90,11 +68,7 @@
 		TableName:   aFullName,
 		Fields:      []protoreflect.Name{"str", "i32"},
 		IsUnique:    true,
-<<<<<<< HEAD
-		IndexValues: ormkv.ValuesOf("abc", int32(1)),
-=======
 		IndexValues: encodeutil.ValuesOf("abc", int32(1)),
->>>>>>> 68f9a568
 	}
 	assert.Equal(t, `UNIQ testpb.ExampleTable str/i32 : "abc"/1 -> _`, entry.String())
 	assert.Equal(t, aFullName, entry.GetTableName())
