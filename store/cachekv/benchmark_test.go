--- conflicted
+++ resolved
@@ -1,18 +1,12 @@
 package cachekv_test
 
 import (
-	"fmt"
+	fmt "fmt"
 	"testing"
 
-<<<<<<< HEAD
-	"github.com/stretchr/testify/require"
-
-	coretesting "cosmossdk.io/core/testing"
-=======
 	dbm "github.com/cosmos/cosmos-db"
 	"github.com/stretchr/testify/require"
 
->>>>>>> 4f445ed9
 	"cosmossdk.io/store/cachekv"
 	"cosmossdk.io/store/dbadapter"
 	"cosmossdk.io/store/types"
@@ -20,11 +14,7 @@
 
 func DoBenchmarkDeepCacheStack(b *testing.B, depth int) {
 	b.Helper()
-<<<<<<< HEAD
-	db := coretesting.NewMemDB()
-=======
 	db := dbm.NewMemDB()
->>>>>>> 4f445ed9
 	initialStore := cachekv.NewStore(dbadapter.Store{DB: db})
 
 	nItems := 20
@@ -82,7 +72,7 @@
 	cacheStores []types.CacheKVStore
 }
 
-// CurrentStore returns the top context of cached stack,
+// CurrentContext returns the top context of cached stack,
 // if the stack is empty, returns the initial context.
 func (cs *CacheStack) CurrentStore() types.CacheKVStore {
 	l := len(cs.cacheStores)
