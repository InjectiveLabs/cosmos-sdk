--- conflicted
+++ resolved
@@ -1,18 +1,13 @@
 package types
 
 import (
-	"context"
+	context "context"
 
-<<<<<<< HEAD
-	st "cosmossdk.io/api/cosmos/staking/v1beta1"
-=======
 	cmtprotocrypto "github.com/cometbft/cometbft/proto/tendermint/crypto"
 
->>>>>>> 4f445ed9
 	"cosmossdk.io/core/address"
 	"cosmossdk.io/math"
 
-	cryptotypes "github.com/cosmos/cosmos-sdk/crypto/types"
 	sdk "github.com/cosmos/cosmos-sdk/types"
 )
 
@@ -20,6 +15,7 @@
 type AccountKeeper interface {
 	AddressCodec() address.Codec
 
+	IterateAccounts(ctx context.Context, process func(sdk.AccountI) (stop bool))
 	GetAccount(ctx context.Context, addr sdk.AccAddress) sdk.AccountI // only used for simulation
 
 	GetModuleAddress(name string) sdk.AccAddress
@@ -38,35 +34,17 @@
 
 	GetSupply(ctx context.Context, denom string) sdk.Coin
 
-	SendCoinsFromAccountToModule(ctx context.Context, senderAddr sdk.AccAddress, recipientModule string, amt sdk.Coins) error
 	SendCoinsFromModuleToModule(ctx context.Context, senderPool, recipientPool string, amt sdk.Coins) error
 	UndelegateCoinsFromModuleToAccount(ctx context.Context, senderModule string, recipientAddr sdk.AccAddress, amt sdk.Coins) error
 	DelegateCoinsFromAccountToModule(ctx context.Context, senderAddr sdk.AccAddress, recipientModule string, amt sdk.Coins) error
 
-	BurnCoins(context.Context, []byte, sdk.Coins) error
-	IsSendEnabledDenom(ctx context.Context, denom string) bool
+	BurnCoins(ctx context.Context, name string, amt sdk.Coins) error
 }
 
 // ValidatorSet expected properties for the set of all validators (noalias)
 type ValidatorSet interface {
 	// iterate through validators by operator address, execute func for each validator
 	IterateValidators(context.Context,
-<<<<<<< HEAD
-		func(index int64, validator sdk.ValidatorI) (stop bool)) error
-
-	// iterate through bonded validators by operator address, execute func for each validator
-	IterateBondedValidatorsByPower(context.Context,
-		func(index int64, validator sdk.ValidatorI) (stop bool)) error
-
-	Validator(context.Context, sdk.ValAddress) (sdk.ValidatorI, error)            // get a particular validator by operator address
-	ValidatorByConsAddr(context.Context, sdk.ConsAddress) (sdk.ValidatorI, error) // get a particular validator by consensus address
-	TotalBondedTokens(context.Context) (math.Int, error)                          // total bonded tokens within the validator set
-	StakingTokenSupply(context.Context) (math.Int, error)                         // total staking token supply
-
-	// slash the validator and delegators of the validator, specifying offense height, offense power, and slash fraction
-	Slash(context.Context, sdk.ConsAddress, int64, int64, math.LegacyDec) (math.Int, error)
-	SlashWithInfractionReason(context.Context, sdk.ConsAddress, int64, int64, math.LegacyDec, st.Infraction) (math.Int, error)
-=======
 		func(index int64, validator ValidatorI) (stop bool)) error
 
 	// iterate through bonded validators by operator address, execute func for each validator
@@ -85,28 +63,19 @@
 	// slash the validator and delegators of the validator, specifying offense height, offense power, and slash fraction
 	Slash(context.Context, sdk.ConsAddress, int64, int64, math.LegacyDec) (math.Int, error)
 	SlashWithInfractionReason(context.Context, sdk.ConsAddress, int64, int64, math.LegacyDec, Infraction) (math.Int, error)
->>>>>>> 4f445ed9
 	Jail(context.Context, sdk.ConsAddress) error   // jail a validator
 	Unjail(context.Context, sdk.ConsAddress) error // unjail a validator
 
 	// Delegation allows for getting a particular delegation for a given validator
 	// and delegator outside the scope of the staking module.
-<<<<<<< HEAD
-	Delegation(context.Context, sdk.AccAddress, sdk.ValAddress) (sdk.DelegationI, error)
-=======
 	Delegation(context.Context, sdk.AccAddress, sdk.ValAddress) (DelegationI, error)
->>>>>>> 4f445ed9
 
 	// MaxValidators returns the maximum amount of bonded validators
 	MaxValidators(context.Context) (uint32, error)
 
 	// GetPubKeyByConsAddr returns the consensus public key for a validator. Used in vote
 	// extension validation.
-<<<<<<< HEAD
-	GetPubKeyByConsAddr(context.Context, sdk.ConsAddress) (cryptotypes.PubKey, error)
-=======
 	GetPubKeyByConsAddr(context.Context, sdk.ConsAddress) (cmtprotocrypto.PublicKey, error)
->>>>>>> 4f445ed9
 }
 
 // DelegationSet expected properties for the set of all delegations for a particular (noalias)
@@ -116,11 +85,7 @@
 	// iterate through all delegations from one delegator by validator-AccAddress,
 	//   execute func for each validator
 	IterateDelegations(ctx context.Context, delegator sdk.AccAddress,
-<<<<<<< HEAD
-		fn func(index int64, delegation sdk.DelegationI) (stop bool)) error
-=======
 		fn func(index int64, delegation DelegationI) (stop bool)) error
->>>>>>> 4f445ed9
 }
 
 // Event Hooks
@@ -143,19 +108,11 @@
 	BeforeDelegationRemoved(ctx context.Context, delAddr sdk.AccAddress, valAddr sdk.ValAddress) error        // Must be called when a delegation is removed
 	AfterDelegationModified(ctx context.Context, delAddr sdk.AccAddress, valAddr sdk.ValAddress) error
 	BeforeValidatorSlashed(ctx context.Context, valAddr sdk.ValAddress, fraction math.LegacyDec) error
-<<<<<<< HEAD
-	AfterConsensusPubKeyUpdate(ctx context.Context, oldPubKey, newPubKey cryptotypes.PubKey, rotationFee sdk.Coin) error
-=======
 	AfterUnbondingInitiated(ctx context.Context, id uint64) error
->>>>>>> 4f445ed9
 }
 
 // StakingHooksWrapper is a wrapper for modules to inject StakingHooks using depinject.
 type StakingHooksWrapper struct{ StakingHooks }
 
 // IsOnePerModuleType implements the depinject.OnePerModuleType interface.
-func (StakingHooksWrapper) IsOnePerModuleType() {}
-
-type ConsensusKeeper interface {
-	ValidatorPubKeyTypes(context.Context) ([]string, error)
-}+func (StakingHooksWrapper) IsOnePerModuleType() {}