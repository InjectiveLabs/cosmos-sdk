package keeper

import (
	"context"
	"encoding/hex"
	"fmt"
	"strings"

	"cosmossdk.io/collections"
	"cosmossdk.io/core/address"
<<<<<<< HEAD
	"cosmossdk.io/core/appmodule"
	"cosmossdk.io/core/event"
	"cosmossdk.io/errors"
=======
	"cosmossdk.io/core/comet"
	"cosmossdk.io/core/store"
	"cosmossdk.io/errors"
	"cosmossdk.io/log"
>>>>>>> 4f445ed9
	"cosmossdk.io/x/evidence/exported"
	"cosmossdk.io/x/evidence/types"

	"github.com/cosmos/cosmos-sdk/codec"
)

// Keeper defines the evidence module's keeper. The keeper is responsible for
// managing persistence, state transitions and query handling for the evidence
// module.
type Keeper struct {
	appmodule.Environment

	cdc                   codec.BinaryCodec
	router                types.Router
	stakingKeeper         types.StakingKeeper
	slashingKeeper        types.SlashingKeeper
	consensusKeeper       types.ConsensusKeeper
	addressCodec          address.Codec
	consensusAddressCodec address.Codec

	Schema collections.Schema
	// Evidences key: evidence hash bytes | value: Evidence
	Evidences collections.Map[[]byte, exported.Evidence]
}

// NewKeeper creates a new Keeper object.
func NewKeeper(
	cdc codec.BinaryCodec, env appmodule.Environment, stakingKeeper types.StakingKeeper,
	slashingKeeper types.SlashingKeeper, ck types.ConsensusKeeper, ac, consensusAddressCodec address.Codec,
) *Keeper {
	sb := collections.NewSchemaBuilder(env.KVStoreService)
	k := &Keeper{
		Environment:           env,
		cdc:                   cdc,
		stakingKeeper:         stakingKeeper,
		slashingKeeper:        slashingKeeper,
		consensusKeeper:       ck,
		addressCodec:          ac,
		consensusAddressCodec: consensusAddressCodec,
		Evidences:             collections.NewMap(sb, types.KeyPrefixEvidence, "evidences", collections.BytesKey, codec.CollInterfaceValue[exported.Evidence](cdc)),
	}
	schema, err := sb.Build()
	if err != nil {
		panic(err)
	}
	k.Schema = schema
	return k
}

// SetRouter sets the Evidence Handler router for the x/evidence module. Note,
// we allow the ability to set the router after the Keeper is constructed as a
// given Handler may need access the Keeper before being constructed. The router
// may only be set once and will be sealed if it's not already sealed.
func (k *Keeper) SetRouter(rtr types.Router) {
	// It is vital to seal the Evidence Handler router as to not allow further
	// handlers to be registered after the keeper is created since this
	// could create invalid or non-deterministic behavior.
	if !rtr.Sealed() {
		rtr.Seal()
	}
	if k.router != nil {
		panic(fmt.Sprintf("attempting to reset router on x/%s", types.ModuleName))
	}

	k.router = rtr
}

// GetEvidenceHandler returns a registered Handler for a given Evidence type. If
// no handler exists, an error is returned.
func (k Keeper) GetEvidenceHandler(evidenceRoute string) (types.Handler, error) {
	if !k.router.HasRoute(evidenceRoute) {
		return nil, errors.Wrap(types.ErrNoEvidenceHandlerExists, evidenceRoute)
	}

	return k.router.GetRoute(evidenceRoute), nil
}

// SubmitEvidence attempts to match evidence against the keepers router and execute
// the corresponding registered Evidence Handler. An error is returned if no
// registered Handler exists or if the Handler fails. Otherwise, the evidence is
// persisted.
func (k Keeper) SubmitEvidence(ctx context.Context, evidence exported.Evidence) error {
	if _, err := k.Evidences.Get(ctx, evidence.Hash()); err == nil {
		return errors.Wrap(types.ErrEvidenceExists, strings.ToUpper(hex.EncodeToString(evidence.Hash())))
	}
	if !k.router.HasRoute(evidence.Route()) {
		return errors.Wrap(types.ErrNoEvidenceHandlerExists, evidence.Route())
	}

	handler := k.router.GetRoute(evidence.Route())
	if err := handler(ctx, evidence); err != nil {
		return errors.Wrap(types.ErrInvalidEvidence, err.Error())
	}

	if err := k.EventService.EventManager(ctx).EmitKV(
		types.EventTypeSubmitEvidence,
		event.NewAttribute(types.AttributeKeyEvidenceHash, strings.ToUpper(hex.EncodeToString(evidence.Hash()))),
	); err != nil {
		return err
	}

	return k.Evidences.Set(ctx, evidence.Hash(), evidence)
}<|MERGE_RESOLUTION|>--- conflicted
+++ resolved
@@ -8,56 +8,48 @@
 
 	"cosmossdk.io/collections"
 	"cosmossdk.io/core/address"
-<<<<<<< HEAD
-	"cosmossdk.io/core/appmodule"
-	"cosmossdk.io/core/event"
-	"cosmossdk.io/errors"
-=======
 	"cosmossdk.io/core/comet"
 	"cosmossdk.io/core/store"
 	"cosmossdk.io/errors"
 	"cosmossdk.io/log"
->>>>>>> 4f445ed9
 	"cosmossdk.io/x/evidence/exported"
 	"cosmossdk.io/x/evidence/types"
 
 	"github.com/cosmos/cosmos-sdk/codec"
+	sdk "github.com/cosmos/cosmos-sdk/types"
 )
 
 // Keeper defines the evidence module's keeper. The keeper is responsible for
 // managing persistence, state transitions and query handling for the evidence
 // module.
 type Keeper struct {
-	appmodule.Environment
+	cdc            codec.BinaryCodec
+	storeService   store.KVStoreService
+	router         types.Router
+	stakingKeeper  types.StakingKeeper
+	slashingKeeper types.SlashingKeeper
+	addressCodec   address.Codec
 
-	cdc                   codec.BinaryCodec
-	router                types.Router
-	stakingKeeper         types.StakingKeeper
-	slashingKeeper        types.SlashingKeeper
-	consensusKeeper       types.ConsensusKeeper
-	addressCodec          address.Codec
-	consensusAddressCodec address.Codec
+	cometInfo comet.BlockInfoService
 
-	Schema collections.Schema
-	// Evidences key: evidence hash bytes | value: Evidence
+	Schema    collections.Schema
 	Evidences collections.Map[[]byte, exported.Evidence]
 }
 
 // NewKeeper creates a new Keeper object.
 func NewKeeper(
-	cdc codec.BinaryCodec, env appmodule.Environment, stakingKeeper types.StakingKeeper,
-	slashingKeeper types.SlashingKeeper, ck types.ConsensusKeeper, ac, consensusAddressCodec address.Codec,
+	cdc codec.BinaryCodec, storeService store.KVStoreService, stakingKeeper types.StakingKeeper,
+	slashingKeeper types.SlashingKeeper, ac address.Codec, ci comet.BlockInfoService,
 ) *Keeper {
-	sb := collections.NewSchemaBuilder(env.KVStoreService)
+	sb := collections.NewSchemaBuilder(storeService)
 	k := &Keeper{
-		Environment:           env,
-		cdc:                   cdc,
-		stakingKeeper:         stakingKeeper,
-		slashingKeeper:        slashingKeeper,
-		consensusKeeper:       ck,
-		addressCodec:          ac,
-		consensusAddressCodec: consensusAddressCodec,
-		Evidences:             collections.NewMap(sb, types.KeyPrefixEvidence, "evidences", collections.BytesKey, codec.CollInterfaceValue[exported.Evidence](cdc)),
+		cdc:            cdc,
+		storeService:   storeService,
+		stakingKeeper:  stakingKeeper,
+		slashingKeeper: slashingKeeper,
+		addressCodec:   ac,
+		cometInfo:      ci,
+		Evidences:      collections.NewMap(sb, types.KeyPrefixEvidence, "evidences", collections.BytesKey, codec.CollInterfaceValue[exported.Evidence](cdc)),
 	}
 	schema, err := sb.Build()
 	if err != nil {
@@ -65,6 +57,12 @@
 	}
 	k.Schema = schema
 	return k
+}
+
+// Logger returns a module-specific logger.
+func (k Keeper) Logger(ctx context.Context) log.Logger {
+	sdkCtx := sdk.UnwrapSDKContext(ctx)
+	return sdkCtx.Logger().With("module", "x/"+types.ModuleName)
 }
 
 // SetRouter sets the Evidence Handler router for the x/evidence module. Note,
@@ -112,12 +110,13 @@
 		return errors.Wrap(types.ErrInvalidEvidence, err.Error())
 	}
 
-	if err := k.EventService.EventManager(ctx).EmitKV(
-		types.EventTypeSubmitEvidence,
-		event.NewAttribute(types.AttributeKeyEvidenceHash, strings.ToUpper(hex.EncodeToString(evidence.Hash()))),
-	); err != nil {
-		return err
-	}
+	sdkCtx := sdk.UnwrapSDKContext(ctx)
+	sdkCtx.EventManager().EmitEvent(
+		sdk.NewEvent(
+			types.EventTypeSubmitEvidence,
+			sdk.NewAttribute(types.AttributeKeyEvidenceHash, strings.ToUpper(hex.EncodeToString(evidence.Hash()))),
+		),
+	)
 
 	return k.Evidences.Set(ctx, evidence.Hash(), evidence)
 }