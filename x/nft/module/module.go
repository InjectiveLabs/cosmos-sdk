package module

import (
	"context"
	"encoding/json"

	gwruntime "github.com/grpc-ecosystem/grpc-gateway/runtime"
	"google.golang.org/grpc"

<<<<<<< HEAD
=======
	modulev1 "cosmossdk.io/api/cosmos/nft/module/v1"
	"cosmossdk.io/core/address"
>>>>>>> 4f445ed9
	"cosmossdk.io/core/appmodule"
	"cosmossdk.io/core/codec"
	"cosmossdk.io/core/registry"
	"cosmossdk.io/errors"
	"cosmossdk.io/x/nft"
	"cosmossdk.io/x/nft/keeper"
	"cosmossdk.io/x/nft/simulation"

	sdkclient "github.com/cosmos/cosmos-sdk/client"
	cdctypes "github.com/cosmos/cosmos-sdk/codec/types"
	"github.com/cosmos/cosmos-sdk/simsx"
	"github.com/cosmos/cosmos-sdk/types/module"
	simtypes "github.com/cosmos/cosmos-sdk/types/simulation"
)

var (
<<<<<<< HEAD
	_ module.HasGRPCGateway      = AppModule{}
	_ module.AppModuleSimulation = AppModule{}

	_ appmodule.AppModule             = AppModule{}
	_ appmodule.HasGenesis            = AppModule{}
	_ appmodule.HasRegisterInterfaces = AppModule{}
=======
	_ module.AppModuleBasic      = AppModule{}
	_ module.AppModuleSimulation = AppModule{}
	_ module.HasGenesis          = AppModule{}

	_ appmodule.AppModule   = AppModule{}
	_ appmodule.HasServices = AppModule{}
>>>>>>> 4f445ed9
)

const ConsensusVersion = 1

// AppModule implements the sdk.AppModule interface
type AppModule struct {
	cdc      codec.Codec
	registry cdctypes.InterfaceRegistry

	keeper        keeper.Keeper
	accountKeeper nft.AccountKeeper
	bankKeeper    nft.BankKeeper
}

// NewAppModule creates a new AppModule object
func NewAppModule(cdc codec.Codec, keeper keeper.Keeper, ak nft.AccountKeeper, bk nft.BankKeeper, registry cdctypes.InterfaceRegistry) AppModule {
	return AppModule{
		cdc:           cdc,
		keeper:        keeper,
		accountKeeper: ak,
		bankKeeper:    bk,
		registry:      registry,
	}
}

// IsAppModule implements the appmodule.AppModule interface.
func (AppModule) IsAppModule() {}

// Name returns the nft module's name.
// Deprecated: kept for legacy reasons.
func (AppModule) Name() string {
	return nft.ModuleName
}

// RegisterServices registers a gRPC query service to respond to the
// module-specific gRPC queries.
func (am AppModule) RegisterServices(registrar grpc.ServiceRegistrar) error {
	nft.RegisterMsgServer(registrar, am.keeper)
	nft.RegisterQueryServer(registrar, am.keeper)
	return nil
}

// RegisterInterfaces registers the nft module's interface types
func (AppModule) RegisterInterfaces(registrar registry.InterfaceRegistrar) {
	nft.RegisterInterfaces(registrar)
}

// RegisterGRPCGatewayRoutes registers the gRPC Gateway routes for the nft module.
func (AppModule) RegisterGRPCGatewayRoutes(clientCtx sdkclient.Context, mux *gwruntime.ServeMux) {
	if err := nft.RegisterQueryHandlerClient(context.Background(), mux, nft.NewQueryClient(clientCtx)); err != nil {
		panic(err)
	}
}

<<<<<<< HEAD
// DefaultGenesis returns default genesis state as raw bytes for the nft module.
func (am AppModule) DefaultGenesis() json.RawMessage {
	data, err := am.cdc.MarshalJSON(nft.DefaultGenesisState())
	if err != nil {
		panic(err)
=======
// AppModule implements the sdk.AppModule interface
type AppModule struct {
	AppModuleBasic
	keeper keeper.Keeper
	// TODO accountKeeper,bankKeeper will be replaced by query service
	accountKeeper nft.AccountKeeper
	bankKeeper    nft.BankKeeper
	registry      cdctypes.InterfaceRegistry
}

// NewAppModule creates a new AppModule object
func NewAppModule(cdc codec.Codec, keeper keeper.Keeper, ak nft.AccountKeeper, bk nft.BankKeeper, registry cdctypes.InterfaceRegistry) AppModule {
	return AppModule{
		AppModuleBasic: AppModuleBasic{cdc: cdc, ac: ak.AddressCodec()},
		keeper:         keeper,
		accountKeeper:  ak,
		bankKeeper:     bk,
		registry:       registry,
>>>>>>> 4f445ed9
	}
	return data
}

<<<<<<< HEAD
// ValidateGenesis performs genesis state validation for the nft module.
func (am AppModule) ValidateGenesis(bz json.RawMessage) error {
	var data nft.GenesisState
	if err := am.cdc.UnmarshalJSON(bz, &data); err != nil {
		return errors.Wrapf(err, "failed to unmarshal %s genesis state", nft.ModuleName)
	}

	return nft.ValidateGenesis(data, am.accountKeeper.AddressCodec())
}

// InitGenesis performs genesis initialization for the nft module.
func (am AppModule) InitGenesis(ctx context.Context, data json.RawMessage) error {
	var genesisState nft.GenesisState
	if err := am.cdc.UnmarshalJSON(data, &genesisState); err != nil {
		return err
	}
	return am.keeper.InitGenesis(ctx, &genesisState)
=======
// IsOnePerModuleType implements the depinject.OnePerModuleType interface.
func (am AppModule) IsOnePerModuleType() {}

// IsAppModule implements the appmodule.AppModule interface.
func (am AppModule) IsAppModule() {}

// InitGenesis performs genesis initialization for the nft module. It returns
// no validator updates.
func (am AppModule) InitGenesis(ctx sdk.Context, cdc codec.JSONCodec, data json.RawMessage) {
	var genesisState nft.GenesisState
	cdc.MustUnmarshalJSON(data, &genesisState)
	am.keeper.InitGenesis(ctx, &genesisState)
>>>>>>> 4f445ed9
}

// ExportGenesis returns the exported genesis state as raw bytes for the nft module.
func (am AppModule) ExportGenesis(ctx context.Context) (json.RawMessage, error) {
	gs, err := am.keeper.ExportGenesis(ctx)
	if err != nil {
		return nil, err
	}
	return am.cdc.MarshalJSON(gs)
}

// ConsensusVersion implements HasConsensusVersion
func (AppModule) ConsensusVersion() uint64 { return ConsensusVersion }

// AppModuleSimulation functions

// GenerateGenesisState creates a randomized GenState of the nft module.
func (am AppModule) GenerateGenesisState(simState *module.SimulationState) {
	simulation.RandomizedGenState(simState, am.accountKeeper.AddressCodec())
}

// RegisterStoreDecoder registers a decoder for nft module's types
func (am AppModule) RegisterStoreDecoder(sdr simtypes.StoreDecoderRegistry) {
	sdr[keeper.StoreKey] = simulation.NewDecodeStore(am.cdc)
}

func (am AppModule) WeightedOperationsX(weights simsx.WeightSource, reg simsx.Registry) {
	reg.Add(weights.Get("msg_send", 100), simulation.MsgSendFactory(am.keeper))
}<|MERGE_RESOLUTION|>--- conflicted
+++ resolved
@@ -7,73 +7,41 @@
 	gwruntime "github.com/grpc-ecosystem/grpc-gateway/runtime"
 	"google.golang.org/grpc"
 
-<<<<<<< HEAD
-=======
 	modulev1 "cosmossdk.io/api/cosmos/nft/module/v1"
 	"cosmossdk.io/core/address"
->>>>>>> 4f445ed9
 	"cosmossdk.io/core/appmodule"
-	"cosmossdk.io/core/codec"
-	"cosmossdk.io/core/registry"
+	"cosmossdk.io/core/store"
+	"cosmossdk.io/depinject"
 	"cosmossdk.io/errors"
 	"cosmossdk.io/x/nft"
 	"cosmossdk.io/x/nft/keeper"
 	"cosmossdk.io/x/nft/simulation"
 
 	sdkclient "github.com/cosmos/cosmos-sdk/client"
+	"github.com/cosmos/cosmos-sdk/codec"
 	cdctypes "github.com/cosmos/cosmos-sdk/codec/types"
-	"github.com/cosmos/cosmos-sdk/simsx"
+	sdk "github.com/cosmos/cosmos-sdk/types"
 	"github.com/cosmos/cosmos-sdk/types/module"
 	simtypes "github.com/cosmos/cosmos-sdk/types/simulation"
 )
 
 var (
-<<<<<<< HEAD
-	_ module.HasGRPCGateway      = AppModule{}
-	_ module.AppModuleSimulation = AppModule{}
-
-	_ appmodule.AppModule             = AppModule{}
-	_ appmodule.HasGenesis            = AppModule{}
-	_ appmodule.HasRegisterInterfaces = AppModule{}
-=======
 	_ module.AppModuleBasic      = AppModule{}
 	_ module.AppModuleSimulation = AppModule{}
 	_ module.HasGenesis          = AppModule{}
 
 	_ appmodule.AppModule   = AppModule{}
 	_ appmodule.HasServices = AppModule{}
->>>>>>> 4f445ed9
 )
 
-const ConsensusVersion = 1
-
-// AppModule implements the sdk.AppModule interface
-type AppModule struct {
-	cdc      codec.Codec
-	registry cdctypes.InterfaceRegistry
-
-	keeper        keeper.Keeper
-	accountKeeper nft.AccountKeeper
-	bankKeeper    nft.BankKeeper
+// AppModuleBasic defines the basic application module used by the nft module.
+type AppModuleBasic struct {
+	cdc codec.Codec
+	ac  address.Codec
 }
 
-// NewAppModule creates a new AppModule object
-func NewAppModule(cdc codec.Codec, keeper keeper.Keeper, ak nft.AccountKeeper, bk nft.BankKeeper, registry cdctypes.InterfaceRegistry) AppModule {
-	return AppModule{
-		cdc:           cdc,
-		keeper:        keeper,
-		accountKeeper: ak,
-		bankKeeper:    bk,
-		registry:      registry,
-	}
-}
-
-// IsAppModule implements the appmodule.AppModule interface.
-func (AppModule) IsAppModule() {}
-
 // Name returns the nft module's name.
-// Deprecated: kept for legacy reasons.
-func (AppModule) Name() string {
+func (AppModuleBasic) Name() string {
 	return nft.ModuleName
 }
 
@@ -85,25 +53,37 @@
 	return nil
 }
 
+// RegisterLegacyAminoCodec registers the nft module's types for the given codec.
+func (AppModuleBasic) RegisterLegacyAminoCodec(cdc *codec.LegacyAmino) {}
+
 // RegisterInterfaces registers the nft module's interface types
-func (AppModule) RegisterInterfaces(registrar registry.InterfaceRegistrar) {
-	nft.RegisterInterfaces(registrar)
+func (AppModuleBasic) RegisterInterfaces(registry cdctypes.InterfaceRegistry) {
+	nft.RegisterInterfaces(registry)
+}
+
+// DefaultGenesis returns default genesis state as raw bytes for the nft
+// module.
+func (AppModuleBasic) DefaultGenesis(cdc codec.JSONCodec) json.RawMessage {
+	return cdc.MustMarshalJSON(nft.DefaultGenesisState())
+}
+
+// ValidateGenesis performs genesis state validation for the nft module.
+func (ab AppModuleBasic) ValidateGenesis(cdc codec.JSONCodec, config sdkclient.TxEncodingConfig, bz json.RawMessage) error {
+	var data nft.GenesisState
+	if err := cdc.UnmarshalJSON(bz, &data); err != nil {
+		return errors.Wrapf(err, "failed to unmarshal %s genesis state", nft.ModuleName)
+	}
+
+	return nft.ValidateGenesis(data, ab.ac)
 }
 
 // RegisterGRPCGatewayRoutes registers the gRPC Gateway routes for the nft module.
-func (AppModule) RegisterGRPCGatewayRoutes(clientCtx sdkclient.Context, mux *gwruntime.ServeMux) {
+func (AppModuleBasic) RegisterGRPCGatewayRoutes(clientCtx sdkclient.Context, mux *gwruntime.ServeMux) {
 	if err := nft.RegisterQueryHandlerClient(context.Background(), mux, nft.NewQueryClient(clientCtx)); err != nil {
 		panic(err)
 	}
 }
 
-<<<<<<< HEAD
-// DefaultGenesis returns default genesis state as raw bytes for the nft module.
-func (am AppModule) DefaultGenesis() json.RawMessage {
-	data, err := am.cdc.MarshalJSON(nft.DefaultGenesisState())
-	if err != nil {
-		panic(err)
-=======
 // AppModule implements the sdk.AppModule interface
 type AppModule struct {
 	AppModuleBasic
@@ -122,30 +102,9 @@
 		accountKeeper:  ak,
 		bankKeeper:     bk,
 		registry:       registry,
->>>>>>> 4f445ed9
 	}
-	return data
 }
 
-<<<<<<< HEAD
-// ValidateGenesis performs genesis state validation for the nft module.
-func (am AppModule) ValidateGenesis(bz json.RawMessage) error {
-	var data nft.GenesisState
-	if err := am.cdc.UnmarshalJSON(bz, &data); err != nil {
-		return errors.Wrapf(err, "failed to unmarshal %s genesis state", nft.ModuleName)
-	}
-
-	return nft.ValidateGenesis(data, am.accountKeeper.AddressCodec())
-}
-
-// InitGenesis performs genesis initialization for the nft module.
-func (am AppModule) InitGenesis(ctx context.Context, data json.RawMessage) error {
-	var genesisState nft.GenesisState
-	if err := am.cdc.UnmarshalJSON(data, &genesisState); err != nil {
-		return err
-	}
-	return am.keeper.InitGenesis(ctx, &genesisState)
-=======
 // IsOnePerModuleType implements the depinject.OnePerModuleType interface.
 func (am AppModule) IsOnePerModuleType() {}
 
@@ -158,20 +117,19 @@
 	var genesisState nft.GenesisState
 	cdc.MustUnmarshalJSON(data, &genesisState)
 	am.keeper.InitGenesis(ctx, &genesisState)
->>>>>>> 4f445ed9
 }
 
-// ExportGenesis returns the exported genesis state as raw bytes for the nft module.
-func (am AppModule) ExportGenesis(ctx context.Context) (json.RawMessage, error) {
-	gs, err := am.keeper.ExportGenesis(ctx)
-	if err != nil {
-		return nil, err
-	}
-	return am.cdc.MarshalJSON(gs)
+// ExportGenesis returns the exported genesis state as raw bytes for the nft
+// module.
+func (am AppModule) ExportGenesis(ctx sdk.Context, cdc codec.JSONCodec) json.RawMessage {
+	gs := am.keeper.ExportGenesis(ctx)
+	return cdc.MustMarshalJSON(gs)
 }
 
-// ConsensusVersion implements HasConsensusVersion
-func (AppModule) ConsensusVersion() uint64 { return ConsensusVersion }
+// ConsensusVersion implements AppModule/ConsensusVersion.
+func (AppModule) ConsensusVersion() uint64 { return 1 }
+
+// ____________________________________________________________________________
 
 // AppModuleSimulation functions
 
@@ -185,6 +143,46 @@
 	sdr[keeper.StoreKey] = simulation.NewDecodeStore(am.cdc)
 }
 
-func (am AppModule) WeightedOperationsX(weights simsx.WeightSource, reg simsx.Registry) {
-	reg.Add(weights.Get("msg_send", 100), simulation.MsgSendFactory(am.keeper))
+// WeightedOperations returns the all the nft module operations with their respective weights.
+func (am AppModule) WeightedOperations(simState module.SimulationState) []simtypes.WeightedOperation {
+	return simulation.WeightedOperations(
+		am.registry,
+		simState.AppParams, simState.Cdc, simState.TxConfig,
+		am.accountKeeper, am.bankKeeper, am.keeper,
+	)
+}
+
+//
+// App Wiring Setup
+//
+
+func init() {
+	appmodule.Register(&modulev1.Module{},
+		appmodule.Provide(ProvideModule),
+	)
+}
+
+type NftInputs struct {
+	depinject.In
+
+	StoreService store.KVStoreService
+	Cdc          codec.Codec
+	Registry     cdctypes.InterfaceRegistry
+
+	AccountKeeper nft.AccountKeeper
+	BankKeeper    nft.BankKeeper
+}
+
+type NftOutputs struct {
+	depinject.Out
+
+	NFTKeeper keeper.Keeper
+	Module    appmodule.AppModule
+}
+
+func ProvideModule(in NftInputs) NftOutputs {
+	k := keeper.NewKeeper(in.StoreService, in.Cdc, in.AccountKeeper, in.BankKeeper)
+	m := NewAppModule(in.Cdc, k, in.AccountKeeper, in.BankKeeper, in.Registry)
+
+	return NftOutputs{NFTKeeper: k, Module: m}
 }