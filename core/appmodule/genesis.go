package appmodule

import (
	"context"
	"encoding/json"
	"io"

	appmodulev2 "cosmossdk.io/core/appmodule/v2"
)

// HasGenesisBasics is the legacy interface for stateless genesis methods.
type HasGenesisBasics interface {
	DefaultGenesis() json.RawMessage
	ValidateGenesis(json.RawMessage) error
}

// HasGenesis defines a custom genesis handling API implementation.
type HasGenesis = appmodulev2.HasGenesis

// HasABCIGenesis defines a custom genesis handling API implementation for ABCI.
// (stateful genesis methods which returns validator updates)
// Most modules should not implement this interface.
type HasABCIGenesis = appmodulev2.HasABCIGenesis

// HasGenesisAuto is the extension interface that modules should implement to handle
// genesis data and state initialization.
<<<<<<< HEAD
// WARNING: This interface is experimental and may change at any time and has been dropped in v2.
type HasGenesisAuto interface {
	appmodulev2.AppModule
=======
// WARNING: This interface is experimental and may change at any time.
type HasGenesis interface {
	AppModule
>>>>>>> 4f445ed9

	// DefaultGenesis writes the default genesis for this module to the target.
	DefaultGenesis(GenesisTarget) error

	// ValidateGenesis validates the genesis data read from the source.
	ValidateGenesis(GenesisSource) error

	// InitGenesis initializes module state from the genesis source.
	InitGenesis(context.Context, GenesisSource) error

	// ExportGenesis exports module state to the genesis target.
	ExportGenesis(context.Context, GenesisTarget) error
}

// GenesisSource is a source for genesis data in JSON format. It may abstract over a
// single JSON object or separate files for each field in a JSON object that can
// be streamed over. Modules should open a separate io.ReadCloser for each field that
// is required. When fields represent arrays they can efficiently be streamed
// over. If there is no data for a field, this function should return nil, nil. It is
// important that the caller closes the reader when done with it.
type GenesisSource = func(field string) (io.ReadCloser, error)

// GenesisTarget is a target for writing genesis data in JSON format. It may
// abstract over a single JSON object or JSON in separate files that can be
// streamed over. Modules should open a separate io.WriteCloser for each field
// and should prefer writing fields as arrays when possible to support efficient
// iteration. It is important the caller closers the writer AND checks the error
// when done with it. It is expected that a stream of JSON data is written
// to the writer.
type GenesisTarget = func(field string) (io.WriteCloser, error)<|MERGE_RESOLUTION|>--- conflicted
+++ resolved
@@ -2,37 +2,14 @@
 
 import (
 	"context"
-	"encoding/json"
 	"io"
-
-	appmodulev2 "cosmossdk.io/core/appmodule/v2"
 )
 
-// HasGenesisBasics is the legacy interface for stateless genesis methods.
-type HasGenesisBasics interface {
-	DefaultGenesis() json.RawMessage
-	ValidateGenesis(json.RawMessage) error
-}
-
-// HasGenesis defines a custom genesis handling API implementation.
-type HasGenesis = appmodulev2.HasGenesis
-
-// HasABCIGenesis defines a custom genesis handling API implementation for ABCI.
-// (stateful genesis methods which returns validator updates)
-// Most modules should not implement this interface.
-type HasABCIGenesis = appmodulev2.HasABCIGenesis
-
-// HasGenesisAuto is the extension interface that modules should implement to handle
+// HasGenesis is the extension interface that modules should implement to handle
 // genesis data and state initialization.
-<<<<<<< HEAD
-// WARNING: This interface is experimental and may change at any time and has been dropped in v2.
-type HasGenesisAuto interface {
-	appmodulev2.AppModule
-=======
 // WARNING: This interface is experimental and may change at any time.
 type HasGenesis interface {
 	AppModule
->>>>>>> 4f445ed9
 
 	// DefaultGenesis writes the default genesis for this module to the target.
 	DefaultGenesis(GenesisTarget) error
