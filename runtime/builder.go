package runtime

import (
	"encoding/json"
	"fmt"
	"io"
	"path/filepath"

	"github.com/spf13/cast"

	"cosmossdk.io/core/server"
	corestore "cosmossdk.io/core/store"
	storetypes "cosmossdk.io/store/types"

	"github.com/cosmos/cosmos-sdk/baseapp"
	"github.com/cosmos/cosmos-sdk/client/flags"
	"github.com/cosmos/cosmos-sdk/types/module"
	"github.com/cosmos/cosmos-sdk/version"
	"github.com/cosmos/cosmos-sdk/x/auth/ante/unorderedtx"
)

// AppBuilder is a type that is injected into a container by the runtime module
// (as *AppBuilder) which can be used to create an app which is compatible with
// the existing app.go initialization conventions.
type AppBuilder struct {
	app *App

	appOptions server.DynamicConfig
}

// DefaultGenesis returns a default genesis from the registered modules.
func (a *AppBuilder) DefaultGenesis() map[string]json.RawMessage {
	return a.app.DefaultGenesis()
}

// Build builds an *App instance.
func (a *AppBuilder) Build(db corestore.KVStoreWithBatch, traceStore io.Writer, baseAppOptions ...func(*baseapp.BaseApp)) *App {
	for _, option := range a.app.baseAppOptions {
		baseAppOptions = append(baseAppOptions, option)
	}

	// set routers first in case they get modified by other options
	baseAppOptions = append(
		[]func(*baseapp.BaseApp){
			func(bApp *baseapp.BaseApp) {
				bApp.SetMsgServiceRouter(a.app.msgServiceRouter)
				bApp.SetGRPCQueryRouter(a.app.grpcQueryRouter)
			},
		},
		baseAppOptions...,
	)

	bApp := baseapp.NewBaseApp(a.app.config.AppName, a.app.logger, db, nil, baseAppOptions...)
	bApp.SetCommitMultiStoreTracer(traceStore)
	bApp.SetVersion(version.Version)
	bApp.SetInterfaceRegistry(a.app.interfaceRegistry)
	bApp.MountStores(a.app.storeKeys...)

	a.app.BaseApp = bApp
	a.app.configurator = module.NewConfigurator(a.app.cdc, a.app.MsgServiceRouter(), a.app.GRPCQueryRouter())

<<<<<<< HEAD
	if a.appOptions != nil {
		// register unordered tx manager
		if err := a.registerUnorderedTxManager(); err != nil {
			panic(err)
		}

		// register indexer if enabled
		if err := a.registerIndexer(); err != nil {
			panic(err)
		}
	}

	// register services
=======
>>>>>>> 4f445ed9
	if err := a.app.ModuleManager.RegisterServices(a.app.configurator); err != nil {
		panic(err)
	}

	return a.app
}

// register unordered tx manager
func (a *AppBuilder) registerUnorderedTxManager() error {
	// create, start, and load the unordered tx manager
	utxDataDir := filepath.Join(cast.ToString(a.appOptions.Get(flags.FlagHome)), "data")
	a.app.UnorderedTxManager = unorderedtx.NewManager(utxDataDir)
	a.app.UnorderedTxManager.Start()

	if err := a.app.UnorderedTxManager.OnInit(); err != nil {
		return fmt.Errorf("failed to initialize unordered tx manager: %w", err)
	}

	return nil
}

// register indexer
func (a *AppBuilder) registerIndexer() error {
	// if we have indexer options in app.toml, then enable the built-in indexer framework
	if indexerOpts := a.appOptions.Get("indexer"); indexerOpts != nil {
		moduleSet := map[string]any{}
		for modName, mod := range a.app.ModuleManager.Modules {
			storeKey := modName
			for _, cfg := range a.app.config.OverrideStoreKeys {
				if cfg.ModuleName == modName {
					storeKey = cfg.KvStoreKey
					break
				}
			}
			moduleSet[storeKey] = mod
		}

		return a.app.EnableIndexer(indexerOpts, a.kvStoreKeys(), moduleSet)
	}

	// register legacy streaming services if we don't have the built-in indexer enabled
	return a.app.RegisterStreamingServices(a.appOptions, a.kvStoreKeys())
}

func (a *AppBuilder) kvStoreKeys() map[string]*storetypes.KVStoreKey {
	keys := make(map[string]*storetypes.KVStoreKey)
	for _, k := range a.app.GetStoreKeys() {
		if kv, ok := k.(*storetypes.KVStoreKey); ok {
			keys[kv.Name()] = kv
		}
	}

	return keys
}<|MERGE_RESOLUTION|>--- conflicted
+++ resolved
@@ -2,21 +2,13 @@
 
 import (
 	"encoding/json"
-	"fmt"
 	"io"
-	"path/filepath"
 
-	"github.com/spf13/cast"
-
-	"cosmossdk.io/core/server"
-	corestore "cosmossdk.io/core/store"
-	storetypes "cosmossdk.io/store/types"
+	dbm "github.com/cosmos/cosmos-db"
 
 	"github.com/cosmos/cosmos-sdk/baseapp"
-	"github.com/cosmos/cosmos-sdk/client/flags"
 	"github.com/cosmos/cosmos-sdk/types/module"
 	"github.com/cosmos/cosmos-sdk/version"
-	"github.com/cosmos/cosmos-sdk/x/auth/ante/unorderedtx"
 )
 
 // AppBuilder is a type that is injected into a container by the runtime module
@@ -24,17 +16,15 @@
 // the existing app.go initialization conventions.
 type AppBuilder struct {
 	app *App
-
-	appOptions server.DynamicConfig
 }
 
-// DefaultGenesis returns a default genesis from the registered modules.
+// DefaultGenesis returns a default genesis from the registered AppModuleBasic's.
 func (a *AppBuilder) DefaultGenesis() map[string]json.RawMessage {
 	return a.app.DefaultGenesis()
 }
 
 // Build builds an *App instance.
-func (a *AppBuilder) Build(db corestore.KVStoreWithBatch, traceStore io.Writer, baseAppOptions ...func(*baseapp.BaseApp)) *App {
+func (a *AppBuilder) Build(db dbm.DB, traceStore io.Writer, baseAppOptions ...func(*baseapp.BaseApp)) *App {
 	for _, option := range a.app.baseAppOptions {
 		baseAppOptions = append(baseAppOptions, option)
 	}
@@ -59,73 +49,9 @@
 	a.app.BaseApp = bApp
 	a.app.configurator = module.NewConfigurator(a.app.cdc, a.app.MsgServiceRouter(), a.app.GRPCQueryRouter())
 
-<<<<<<< HEAD
-	if a.appOptions != nil {
-		// register unordered tx manager
-		if err := a.registerUnorderedTxManager(); err != nil {
-			panic(err)
-		}
-
-		// register indexer if enabled
-		if err := a.registerIndexer(); err != nil {
-			panic(err)
-		}
-	}
-
-	// register services
-=======
->>>>>>> 4f445ed9
 	if err := a.app.ModuleManager.RegisterServices(a.app.configurator); err != nil {
 		panic(err)
 	}
 
 	return a.app
-}
-
-// register unordered tx manager
-func (a *AppBuilder) registerUnorderedTxManager() error {
-	// create, start, and load the unordered tx manager
-	utxDataDir := filepath.Join(cast.ToString(a.appOptions.Get(flags.FlagHome)), "data")
-	a.app.UnorderedTxManager = unorderedtx.NewManager(utxDataDir)
-	a.app.UnorderedTxManager.Start()
-
-	if err := a.app.UnorderedTxManager.OnInit(); err != nil {
-		return fmt.Errorf("failed to initialize unordered tx manager: %w", err)
-	}
-
-	return nil
-}
-
-// register indexer
-func (a *AppBuilder) registerIndexer() error {
-	// if we have indexer options in app.toml, then enable the built-in indexer framework
-	if indexerOpts := a.appOptions.Get("indexer"); indexerOpts != nil {
-		moduleSet := map[string]any{}
-		for modName, mod := range a.app.ModuleManager.Modules {
-			storeKey := modName
-			for _, cfg := range a.app.config.OverrideStoreKeys {
-				if cfg.ModuleName == modName {
-					storeKey = cfg.KvStoreKey
-					break
-				}
-			}
-			moduleSet[storeKey] = mod
-		}
-
-		return a.app.EnableIndexer(indexerOpts, a.kvStoreKeys(), moduleSet)
-	}
-
-	// register legacy streaming services if we don't have the built-in indexer enabled
-	return a.app.RegisterStreamingServices(a.appOptions, a.kvStoreKeys())
-}
-
-func (a *AppBuilder) kvStoreKeys() map[string]*storetypes.KVStoreKey {
-	keys := make(map[string]*storetypes.KVStoreKey)
-	for _, k := range a.app.GetStoreKeys() {
-		if kv, ok := k.(*storetypes.KVStoreKey); ok {
-			keys[kv.Name()] = kv
-		}
-	}
-
-	return keys
 }