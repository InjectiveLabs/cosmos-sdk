--- conflicted
+++ resolved
@@ -1,38 +1,18 @@
 package ante
 
 import (
-<<<<<<< HEAD
-	"cosmossdk.io/core/appmodule"
-	"cosmossdk.io/core/gas"
-	errorsmod "cosmossdk.io/errors"
-=======
 	errorsmod "cosmossdk.io/errors"
 	storetypes "cosmossdk.io/store/types"
->>>>>>> 4f445ed9
 	txsigning "cosmossdk.io/x/tx/signing"
 
 	sdk "github.com/cosmos/cosmos-sdk/types"
 	sdkerrors "github.com/cosmos/cosmos-sdk/types/errors"
 	"github.com/cosmos/cosmos-sdk/types/tx/signing"
-	"github.com/cosmos/cosmos-sdk/x/auth/ante/unorderedtx"
 	"github.com/cosmos/cosmos-sdk/x/auth/types"
 )
 
 // HandlerOptions are the options required for constructing a default SDK AnteHandler.
 type HandlerOptions struct {
-<<<<<<< HEAD
-	Environment              appmodule.Environment
-	AccountKeeper            AccountKeeper
-	AccountAbstractionKeeper AccountAbstractionKeeper
-	BankKeeper               types.BankKeeper
-	ConsensusKeeper          ConsensusKeeper
-	ExtensionOptionChecker   ExtensionOptionChecker
-	FeegrantKeeper           FeegrantKeeper
-	SignModeHandler          *txsigning.HandlerMap
-	SigGasConsumer           func(meter gas.Meter, sig signing.SignatureV2, params types.Params) error
-	TxFeeChecker             TxFeeChecker
-	UnorderedTxManager       *unorderedtx.Manager
-=======
 	AccountKeeper          AccountKeeper
 	BankKeeper             types.BankKeeper
 	ExtensionOptionChecker ExtensionOptionChecker
@@ -44,7 +24,6 @@
 	// When set, this application will be able to receive and process unordered transactions.
 	UnorderedNonceManager UnorderedNonceManager
 	UnorderedTxOptions    []UnorderedTxDecoratorOptions
->>>>>>> 4f445ed9
 }
 
 // NewAnteHandler returns an AnteHandler that checks and increments sequence
@@ -64,19 +43,18 @@
 	}
 
 	anteDecorators := []sdk.AnteDecorator{
-		NewSetUpContextDecorator(options.Environment, options.ConsensusKeeper), // outermost AnteDecorator. SetUpContext must be called first
+		NewSetUpContextDecorator(), // outermost AnteDecorator. SetUpContext must be called first
 		NewExtensionOptionsDecorator(options.ExtensionOptionChecker),
-		NewValidateBasicDecorator(options.Environment),
-		NewTxTimeoutHeightDecorator(options.Environment),
+		NewValidateBasicDecorator(),
+		NewTxTimeoutHeightDecorator(),
 		NewValidateMemoDecorator(options.AccountKeeper),
 		NewConsumeGasForTxSizeDecorator(options.AccountKeeper),
 		NewDeductFeeDecorator(options.AccountKeeper, options.BankKeeper, options.FeegrantKeeper, options.TxFeeChecker),
+		NewSetPubKeyDecorator(options.AccountKeeper), // SetPubKeyDecorator must be called before all signature verification decorators
 		NewValidateSigCountDecorator(options.AccountKeeper),
-		NewSigVerificationDecorator(options.AccountKeeper, options.SignModeHandler, options.SigGasConsumer, options.AccountAbstractionKeeper),
-	}
-
-	if options.UnorderedTxManager != nil {
-		anteDecorators = append(anteDecorators, NewUnorderedTxDecorator(unorderedtx.DefaultMaxTimeoutDuration, options.UnorderedTxManager, options.Environment, DefaultSha256Cost))
+		NewSigGasConsumeDecorator(options.AccountKeeper, options.SigGasConsumer),
+		NewSigVerificationDecorator(options.AccountKeeper, options.SignModeHandler),
+		NewIncrementSequenceDecorator(options.AccountKeeper),
 	}
 
 	if options.UnorderedNonceManager != nil {
