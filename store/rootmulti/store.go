package rootmulti

import (
	"crypto/sha256"
	"errors"
	"fmt"
	"io"
	"math"
	"sort"
	"strings"
	"sync"

	cmtproto "github.com/cometbft/cometbft/proto/tendermint/types"
	dbm "github.com/cosmos/cosmos-db"
	protoio "github.com/cosmos/gogoproto/io"
	gogotypes "github.com/cosmos/gogoproto/types"
	iavltree "github.com/cosmos/iavl"

	errorsmod "cosmossdk.io/errors"
	"cosmossdk.io/log"
	"cosmossdk.io/store/cachemulti"
	"cosmossdk.io/store/dbadapter"
	"cosmossdk.io/store/iavl"
	"cosmossdk.io/store/listenkv"
	"cosmossdk.io/store/mem"
	"cosmossdk.io/store/metrics"
	"cosmossdk.io/store/pruning"
	pruningtypes "cosmossdk.io/store/pruning/types"
	snapshottypes "cosmossdk.io/store/snapshots/types"
	"cosmossdk.io/store/tracekv"
	"cosmossdk.io/store/transient"
	"cosmossdk.io/store/types"
)

const (
	latestVersionKey = "s/latest"
	commitInfoKeyFmt = "s/%d" // s/<version>
)

const iavlDisablefastNodeDefault = false

// keysFromStoreKeyMap returns a slice of keys for the provided map lexically sorted by StoreKey.Name()
func keysFromStoreKeyMap[V any](m map[types.StoreKey]V) []types.StoreKey {
	keys := make([]types.StoreKey, 0, len(m))
	for key := range m {
		keys = append(keys, key)
	}
	sort.Slice(keys, func(i, j int) bool {
		ki, kj := keys[i], keys[j]
		return ki.Name() < kj.Name()
	})
	return keys
}

// Store is composed of many CommitStores. Name contrasts with
// cacheMultiStore which is used for branching other MultiStores. It implements
// the CommitMultiStore interface.
type Store struct {
	db                  dbm.DB
	logger              log.Logger
	lastCommitInfo      *types.CommitInfo
	pruningManager      *pruning.Manager
	iavlCacheSize       int
	iavlDisableFastNode bool
	storesParams        map[types.StoreKey]storeParams
<<<<<<< HEAD
	stores              map[types.StoreKey]types.CommitKVStore
	keysByName          map[string]types.StoreKey
	initialVersion      int64
	removalMap          map[types.StoreKey]bool
	traceWriter         io.Writer
	traceContext        types.TraceContext
	traceContextMutex   sync.Mutex
	interBlockCache     types.MultiStorePersistentCache
	listeners           map[types.StoreKey]*types.MemoryListener
	metrics             metrics.StoreMetrics
	commitHeader        cmtproto.Header
	commitSync          bool
=======
	// CommitStore is a common interface to unify generic CommitKVStore of different value types
	stores            map[types.StoreKey]types.CommitStore
	keysByName        map[string]types.StoreKey
	initialVersion    int64
	removalMap        map[types.StoreKey]bool
	traceWriter       io.Writer
	traceContext      types.TraceContext
	traceContextMutex sync.Mutex
	interBlockCache   types.MultiStorePersistentCache
	listeners         map[types.StoreKey]*types.MemoryListener
	metrics           metrics.StoreMetrics
	commitHeader      cmtproto.Header
>>>>>>> 52a97a81
}

var (
	_ types.CommitMultiStore = (*Store)(nil)
	_ types.Queryable        = (*Store)(nil)
)

// NewStore returns a reference to a new Store object with the provided DB. The
// store will be created with a PruneNothing pruning strategy by default. After
// a store is created, KVStores must be mounted and finally LoadLatestVersion or
// LoadVersion must be called.
func NewStore(db dbm.DB, logger log.Logger, metricGatherer metrics.StoreMetrics) *Store {
	return &Store{
		db:                  db,
		logger:              logger,
		iavlCacheSize:       iavl.DefaultIAVLCacheSize,
		iavlDisableFastNode: iavlDisablefastNodeDefault,
		storesParams:        make(map[types.StoreKey]storeParams),
		stores:              make(map[types.StoreKey]types.CommitStore),
		keysByName:          make(map[string]types.StoreKey),
		listeners:           make(map[types.StoreKey]*types.MemoryListener),
		removalMap:          make(map[types.StoreKey]bool),
		pruningManager:      pruning.NewManager(db, logger),
		metrics:             metricGatherer,
	}
}

func (rs *Store) GetCommitSync() bool {
	return rs.commitSync
}

func (rs *Store) SetCommitSync(sync bool) {
	rs.commitSync = sync
}

// GetPruning fetches the pruning strategy from the root store.
func (rs *Store) GetPruning() pruningtypes.PruningOptions {
	return rs.pruningManager.GetOptions()
}

// SetPruning sets the pruning strategy on the root store and all the sub-stores.
// Note, calling SetPruning on the root store prior to LoadVersion or
// LoadLatestVersion performs a no-op as the stores aren't mounted yet.
func (rs *Store) SetPruning(pruningOpts pruningtypes.PruningOptions) {
	rs.pruningManager.SetOptions(pruningOpts)
}

// SetMetrics sets the metrics gatherer for the store package
func (rs *Store) SetMetrics(metrics metrics.StoreMetrics) {
	rs.metrics = metrics
}

// SetSnapshotInterval sets the interval at which the snapshots are taken.
// It is used by the store to determine which heights to retain until after the snapshot is complete.
func (rs *Store) SetSnapshotInterval(snapshotInterval uint64) {
	rs.pruningManager.SetSnapshotInterval(snapshotInterval)
}

func (rs *Store) SetIAVLCacheSize(cacheSize int) {
	rs.iavlCacheSize = cacheSize
}

func (rs *Store) SetIAVLDisableFastNode(disableFastNode bool) {
	rs.iavlDisableFastNode = disableFastNode
}

// GetStoreType implements Store.
func (rs *Store) GetStoreType() types.StoreType {
	return types.StoreTypeMulti
}

// MountStoreWithDB implements CommitMultiStore.
func (rs *Store) MountStoreWithDB(key types.StoreKey, typ types.StoreType, db dbm.DB) {
	if key == nil {
		panic("MountIAVLStore() key cannot be nil")
	}
	if _, ok := rs.storesParams[key]; ok {
		panic(fmt.Sprintf("store duplicate store key %v", key))
	}
	if _, ok := rs.keysByName[key.Name()]; ok {
		panic(fmt.Sprintf("store duplicate store key name %v", key))
	}
	rs.storesParams[key] = newStoreParams(key, db, typ, 0)
	rs.keysByName[key.Name()] = key
}

// GetCommitStore returns a mounted CommitStore for a given StoreKey. If the
// store is wrapped in an inter-block cache, it will be unwrapped before returning.
func (rs *Store) GetCommitStore(key types.StoreKey) types.CommitStore {
	// If the Store has an inter-block cache, first attempt to lookup and unwrap
	// the underlying CommitKVStore by StoreKey. If it does not exist, fallback to
	// the main mapping of CommitKVStores.
	if rs.interBlockCache != nil {
		if store := rs.interBlockCache.Unwrap(key); store != nil {
			return store
		}
	}

	return rs.stores[key]
}

// GetCommitKVStore returns a mounted CommitKVStore for a given StoreKey. If the
// store is wrapped in an inter-block cache, it will be unwrapped before returning.
func (rs *Store) GetCommitKVStore(key types.StoreKey) types.CommitKVStore {
	store, ok := rs.GetCommitStore(key).(types.CommitKVStore)
	if !ok {
		panic(fmt.Sprintf("store with key %v is not CommitKVStore", key))
	}

	return store
}

// StoreKeysByName returns mapping storeNames -> StoreKeys
func (rs *Store) StoreKeysByName() map[string]types.StoreKey {
	return rs.keysByName
}

// LoadLatestVersionAndUpgrade implements CommitMultiStore
func (rs *Store) LoadLatestVersionAndUpgrade(upgrades *types.StoreUpgrades) error {
	ver := GetLatestVersion(rs.db)
	return rs.loadVersion(ver, upgrades)
}

// LoadVersionAndUpgrade allows us to rename substores while loading an older version
func (rs *Store) LoadVersionAndUpgrade(ver int64, upgrades *types.StoreUpgrades) error {
	return rs.loadVersion(ver, upgrades)
}

// LoadLatestVersion implements CommitMultiStore.
func (rs *Store) LoadLatestVersion() error {
	ver := GetLatestVersion(rs.db)
	return rs.loadVersion(ver, nil)
}

// LoadVersion implements CommitMultiStore.
func (rs *Store) LoadVersion(ver int64) error {
	return rs.loadVersion(ver, nil)
}

func (rs *Store) loadVersion(ver int64, upgrades *types.StoreUpgrades) error {
	infos := make(map[string]types.StoreInfo)

	rs.logger.Debug("loadVersion", "ver", ver)
	cInfo := &types.CommitInfo{}

	// load old data if we are not version 0
	if ver != 0 {
		var err error
		cInfo, err = rs.GetCommitInfo(ver)
		if err != nil {
			return err
		}

		// convert StoreInfos slice to map
		for _, storeInfo := range cInfo.StoreInfos {
			infos[storeInfo.Name] = storeInfo
		}
	}

	// load each Store (note this doesn't panic on unmounted keys now)
	newStores := make(map[types.StoreKey]types.CommitStore)

	storesKeys := make([]types.StoreKey, 0, len(rs.storesParams))

	for key := range rs.storesParams {
		storesKeys = append(storesKeys, key)
	}

	if upgrades != nil {
		// deterministic iteration order for upgrades
		// (as the underlying store may change and
		// upgrades make store changes where the execution order may matter)
		sort.Slice(storesKeys, func(i, j int) bool {
			return storesKeys[i].Name() < storesKeys[j].Name()
		})
	}

	for _, key := range storesKeys {
		storeParams := rs.storesParams[key]
		commitID := rs.getCommitID(infos, key.Name())
		rs.logger.Debug("loadVersion commitID", "key", key, "ver", ver, "hash", fmt.Sprintf("%x", commitID.Hash))

		// If it has been added, set the initial version
		if upgrades.IsAdded(key.Name()) || upgrades.RenamedFrom(key.Name()) != "" {
			storeParams.initialVersion = uint64(ver) + 1
		} else if commitID.Version != ver && storeParams.typ == types.StoreTypeIAVL {
			return fmt.Errorf("version of store %s mismatch root store's version; expected %d got %d; new stores should be added using StoreUpgrades", key.Name(), ver, commitID.Version)
		}

		store, err := rs.loadCommitStoreFromParams(key, commitID, storeParams)
		if err != nil {
			return errorsmod.Wrap(err, "failed to load store")
		}

		newStores[key] = store

		// If it was deleted, remove all data
		if upgrades.IsDeleted(key.Name()) {
			if err := deleteKVStore(store.(types.KVStore)); err != nil {
				return errorsmod.Wrapf(err, "failed to delete store %s", key.Name())
			}
			rs.removalMap[key] = true
		} else if oldName := upgrades.RenamedFrom(key.Name()); oldName != "" {
			// handle renames specially
			// make an unregistered key to satisfy loadCommitStore params
			oldKey := types.NewKVStoreKey(oldName)
			oldParams := newStoreParams(oldKey, storeParams.db, storeParams.typ, 0)

			// load from the old name
			oldStore, err := rs.loadCommitStoreFromParams(oldKey, rs.getCommitID(infos, oldName), oldParams)
			if err != nil {
				return errorsmod.Wrapf(err, "failed to load old store %s", oldName)
			}

			// move all data
			if err := moveKVStoreData(oldStore.(types.KVStore), store.(types.KVStore)); err != nil {
				return errorsmod.Wrapf(err, "failed to move store %s -> %s", oldName, key.Name())
			}

			// add the old key so its deletion is committed
			newStores[oldKey] = oldStore
			// this will ensure it's not perpetually stored in commitInfo
			rs.removalMap[oldKey] = true
		}
	}

	rs.lastCommitInfo = cInfo
	rs.stores = newStores

	// load any snapshot heights we missed from disk to be pruned on the next run
	if err := rs.pruningManager.LoadSnapshotHeights(rs.db); err != nil {
		return err
	}

	return nil
}

func (rs *Store) getCommitID(infos map[string]types.StoreInfo, name string) types.CommitID {
	info, ok := infos[name]
	if !ok {
		return types.CommitID{}
	}

	return info.CommitId
}

func deleteKVStore(kv types.KVStore) error {
	// Note that we cannot write while iterating, so load all keys here, delete below
	var keys [][]byte
	itr := kv.Iterator(nil, nil)
	for itr.Valid() {
		keys = append(keys, itr.Key())
		itr.Next()
	}
	if err := itr.Close(); err != nil {
		return err
	}

	for _, k := range keys {
		kv.Delete(k)
	}
	return nil
}

// we simulate move by a copy and delete
func moveKVStoreData(oldDB, newDB types.KVStore) error {
	// we read from one and write to another
	itr := oldDB.Iterator(nil, nil)
	for itr.Valid() {
		newDB.Set(itr.Key(), itr.Value())
		itr.Next()
	}
	if err := itr.Close(); err != nil {
		return err
	}

	// then delete the old store
	return deleteKVStore(oldDB)
}

// PruneSnapshotHeight prunes the given height according to the prune strategy.
// If the strategy is PruneNothing, this is a no-op.
// For other strategies, this height is persisted until the snapshot is operated.
func (rs *Store) PruneSnapshotHeight(height int64) {
	rs.pruningManager.HandleSnapshotHeight(height)
}

// SetInterBlockCache sets the Store's internal inter-block (persistent) cache.
// When this is defined, all CommitKVStores will be wrapped with their respective
// inter-block cache.
func (rs *Store) SetInterBlockCache(c types.MultiStorePersistentCache) {
	rs.interBlockCache = c
}

// SetTracer sets the tracer for the MultiStore that the underlying
// stores will utilize to trace operations. A MultiStore is returned.
func (rs *Store) SetTracer(w io.Writer) types.MultiStore {
	rs.traceWriter = w
	return rs
}

// SetTracingContext updates the tracing context for the MultiStore by merging
// the given context with the existing context by key. Any existing keys will
// be overwritten. It is implied that the caller should update the context when
// necessary between tracing operations. It returns a modified MultiStore.
func (rs *Store) SetTracingContext(tc types.TraceContext) types.MultiStore {
	rs.traceContextMutex.Lock()
	defer rs.traceContextMutex.Unlock()
	rs.traceContext = rs.traceContext.Merge(tc)

	return rs
}

func (rs *Store) getTracingContext() types.TraceContext {
	rs.traceContextMutex.Lock()
	defer rs.traceContextMutex.Unlock()

	if rs.traceContext == nil {
		return nil
	}

	ctx := types.TraceContext{}
	for k, v := range rs.traceContext {
		ctx[k] = v
	}

	return ctx
}

// TracingEnabled returns if tracing is enabled for the MultiStore.
func (rs *Store) TracingEnabled() bool {
	return rs.traceWriter != nil
}

// AddListeners adds a listener for the KVStore belonging to the provided StoreKey
func (rs *Store) AddListeners(keys []types.StoreKey) {
	for i := range keys {
		listener := rs.listeners[keys[i]]
		if listener == nil {
			rs.listeners[keys[i]] = types.NewMemoryListener()
		}
	}
}

// ListeningEnabled returns if listening is enabled for a specific KVStore
func (rs *Store) ListeningEnabled(key types.StoreKey) bool {
	if ls, ok := rs.listeners[key]; ok {
		return ls != nil
	}
	return false
}

// PopStateCache returns the accumulated state change messages from the CommitMultiStore
// Calling PopStateCache destroys only the currently accumulated state in each listener
// not the state in the store itself. This is a mutating and destructive operation.
// This method has been synchronized.
func (rs *Store) PopStateCache() []*types.StoreKVPair {
	var cache []*types.StoreKVPair
	for key := range rs.listeners {
		ls := rs.listeners[key]
		if ls != nil {
			cache = append(cache, ls.PopStateCache()...)
		}
	}
	sort.SliceStable(cache, func(i, j int) bool {
		return cache[i].StoreKey < cache[j].StoreKey
	})
	return cache
}

// LatestVersion returns the latest version in the store
func (rs *Store) LatestVersion() int64 {
	return rs.LastCommitID().Version
}

// LastCommitID implements Committer/CommitStore.
func (rs *Store) LastCommitID() types.CommitID {
	if rs.lastCommitInfo == nil {
		emptyHash := sha256.Sum256([]byte{})
		appHash := emptyHash[:]
		return types.CommitID{
			Version: GetLatestVersion(rs.db),
			Hash:    appHash, // set empty apphash to sha256([]byte{}) if info is nil
		}
	}
	if len(rs.lastCommitInfo.CommitID().Hash) == 0 {
		emptyHash := sha256.Sum256([]byte{})
		appHash := emptyHash[:]
		return types.CommitID{
			Version: rs.lastCommitInfo.Version,
			Hash:    appHash, // set empty apphash to sha256([]byte{}) if hash is nil
		}
	}

	return rs.lastCommitInfo.CommitID()
}

// Commit implements Committer/CommitStore.
func (rs *Store) Commit() types.CommitID {
	var previousHeight, version int64
	if rs.lastCommitInfo.GetVersion() == 0 && rs.initialVersion > 1 {
		// This case means that no commit has been made in the store, we
		// start from initialVersion.
		version = rs.initialVersion
	} else {
		// This case can means two things:
		// - either there was already a previous commit in the store, in which
		// case we increment the version from there,
		// - or there was no previous commit, and initial version was not set,
		// in which case we start at version 1.
		previousHeight = rs.lastCommitInfo.GetVersion()
		version = previousHeight + 1
	}

	if rs.commitHeader.Height != version {
		rs.logger.Debug("commit header and version mismatch", "header_height", rs.commitHeader.Height, "version", version)
	}

	rs.lastCommitInfo = commitStores(version, rs.stores, rs.removalMap)
	rs.lastCommitInfo.Timestamp = rs.commitHeader.Time
	defer rs.flushMetadata(rs.db, version, rs.lastCommitInfo)

	// remove remnants of removed stores
	for sk := range rs.removalMap {
		if _, ok := rs.stores[sk]; ok {
			delete(rs.stores, sk)
			delete(rs.storesParams, sk)
			delete(rs.keysByName, sk.Name())
		}
	}

	// reset the removalMap
	rs.removalMap = make(map[types.StoreKey]bool)

	if err := rs.handlePruning(version); err != nil {
		rs.logger.Error(
			"failed to prune store, please check your pruning configuration",
			"err", err,
		)
	}

	return types.CommitID{
		Version: version,
		Hash:    rs.lastCommitInfo.Hash(),
	}
}

// WorkingHash returns the current hash of the store.
// it will be used to get the current app hash before commit.
func (rs *Store) WorkingHash() []byte {
	storeInfos := make([]types.StoreInfo, 0, len(rs.stores))
	storeKeys := keysFromStoreKeyMap(rs.stores)

	for _, key := range storeKeys {
		store := rs.stores[key]

		if store.GetStoreType() != types.StoreTypeIAVL {
			continue
		}

		if !rs.removalMap[key] {
			si := types.StoreInfo{
				Name: key.Name(),
				CommitId: types.CommitID{
					Hash: store.WorkingHash(),
				},
			}
			storeInfos = append(storeInfos, si)
		}
	}

	sort.SliceStable(storeInfos, func(i, j int) bool {
		return storeInfos[i].Name < storeInfos[j].Name
	})

	return types.CommitInfo{StoreInfos: storeInfos}.Hash()
}

// CacheWrap implements CacheWrapper/Store/CommitStore.
func (rs *Store) CacheWrap() types.CacheWrap {
	return rs.CacheMultiStore().(types.CacheWrap)
}

// CacheMultiStore creates ephemeral branch of the multi-store and returns a CacheMultiStore.
// It implements the MultiStore interface.
func (rs *Store) CacheMultiStore() types.CacheMultiStore {
	stores := make(map[types.StoreKey]types.CacheWrapper)
	for k, v := range rs.stores {
		store := types.CacheWrapper(v)
		if kv, ok := store.(types.KVStore); ok {
			// Wire the listenkv.Store to allow listeners to observe the writes from the cache store,
			// set same listeners on cache store will observe duplicated writes.
			if rs.ListeningEnabled(k) {
				store = listenkv.NewStore(kv, k, rs.listeners[k])
			}
		}
		stores[k] = store
	}
	return cachemulti.NewStore(stores, rs.traceWriter, rs.getTracingContext())
}

// CacheMultiStoreWithVersion is analogous to CacheMultiStore except that it
// attempts to load stores at a given version (height). An error is returned if
// any store cannot be loaded. This should only be used for querying and
// iterating at past heights.
func (rs *Store) CacheMultiStoreWithVersion(version int64) (types.CacheMultiStore, error) {
	cachedStores := make(map[types.StoreKey]types.CacheWrapper)
	var commitInfo *types.CommitInfo
	storeInfos := map[string]bool{}
	for key, store := range rs.stores {
		var cacheStore types.CacheWrapper
		switch store.GetStoreType() {
		case types.StoreTypeIAVL:
			// If the store is wrapped with an inter-block cache, we must first unwrap
			// it to get the underlying IAVL store.
			store = rs.GetCommitKVStore(key)

			// Attempt to lazy-load an already saved IAVL store version. If the
			// version does not exist or is pruned, an error should be returned.
			var err error
			cacheStore, err = store.(*iavl.Store).GetImmutable(version)
			// if we got error from loading a module store
			// we fetch commit info of this version
			// we use commit info to check if the store existed at this version or not
			if err != nil {
				if commitInfo == nil {
					var errCommitInfo error
					commitInfo, errCommitInfo = rs.GetCommitInfo(version)

					if errCommitInfo != nil {
						return nil, errCommitInfo
					}

					for _, storeInfo := range commitInfo.StoreInfos {
						storeInfos[storeInfo.Name] = true
					}
				}

				// If the store existed at this version, it means there's actually an error
				// getting the root store at this version.
				if storeInfos[key.Name()] {
					return nil, err
				}
			}

		default:
			cacheStore = store
		}

		if kv, ok := cacheStore.(types.KVStore); ok {
			// Wire the listenkv.Store to allow listeners to observe the writes from the cache store,
			// set same listeners on cache store will observe duplicated writes.
			if rs.ListeningEnabled(key) {
				cacheStore = listenkv.NewStore(kv, key, rs.listeners[key])
			}
		}

		cachedStores[key] = cacheStore
	}

	return cachemulti.NewStore(cachedStores, rs.traceWriter, rs.getTracingContext()), nil
}

// GetStore returns a mounted Store for a given StoreKey. If the StoreKey does
// not exist, it will panic. If the Store is wrapped in an inter-block cache, it
// will be unwrapped prior to being returned.
//
// TODO: This isn't used directly upstream. Consider returning the Store as-is
// instead of unwrapping.
func (rs *Store) GetStore(key types.StoreKey) types.Store {
	store := rs.GetCommitStore(key)
	if store == nil {
		panic(fmt.Sprintf("store does not exist for key: %s", key.Name()))
	}

	return store
}

// GetKVStore returns a mounted KVStore for a given StoreKey. If tracing is
// enabled on the KVStore, a wrapped TraceKVStore will be returned with the root
// store's tracer, otherwise, the original KVStore will be returned.
//
// NOTE: The returned KVStore may be wrapped in an inter-block cache if it is
// set on the root store.
func (rs *Store) GetKVStore(key types.StoreKey) types.KVStore {
	s := rs.stores[key]
	if s == nil {
		panic(fmt.Sprintf("store does not exist for key: %s", key.Name()))
	}
	store, ok := s.(types.KVStore)
	if !ok {
		panic(fmt.Sprintf("store with key %v is not KVStore", key))
	}

	if rs.TracingEnabled() {
		store = tracekv.NewStore(store, rs.traceWriter, rs.getTracingContext())
	}
	if rs.ListeningEnabled(key) {
		store = listenkv.NewStore(store, key, rs.listeners[key])
	}

	return store
}

// GetObjKVStore returns a mounted ObjKVStore for a given StoreKey.
func (rs *Store) GetObjKVStore(key types.StoreKey) types.ObjKVStore {
	s := rs.stores[key]
	if s == nil {
		panic(fmt.Sprintf("store does not exist for key: %s", key.Name()))
	}
	store, ok := s.(types.ObjKVStore)
	if !ok {
		panic(fmt.Sprintf("store with key %v is not ObjKVStore", key))
	}

	return store
}

func (rs *Store) handlePruning(version int64) error {
	pruneHeight := rs.pruningManager.GetPruningHeight(version)
	rs.logger.Debug("prune start", "height", version)
	defer rs.logger.Debug("prune end", "height", version)
	return rs.PruneStores(pruneHeight)
}

// PruneStores prunes all history upto the specific height of the multi store.
func (rs *Store) PruneStores(pruningHeight int64) (err error) {
	if pruningHeight <= 0 {
		rs.logger.Debug("pruning skipped, height is less than or equal to 0")
		return nil
	}

	rs.logger.Debug("pruning store", "heights", pruningHeight)

	for key, store := range rs.stores {
		rs.logger.Debug("pruning store", "key", key) // Also log store.name (a private variable)?

		// If the store is wrapped with an inter-block cache, we must first unwrap
		// it to get the underlying IAVL store.
		if store.GetStoreType() != types.StoreTypeIAVL {
			continue
		}

		store = rs.GetCommitKVStore(key)

		err := store.(*iavl.Store).DeleteVersionsTo(pruningHeight)
		if err == nil {
			continue
		}

		if errors.Is(err, iavltree.ErrVersionDoesNotExist) {
			return err
		}

		rs.logger.Error("failed to prune store", "key", key, "err", err)
	}
	return nil
}

// getStoreByName performs a lookup of a StoreKey given a store name typically
// provided in a path. The StoreKey is then used to perform a lookup and return
// a Store. If the Store is wrapped in an inter-block cache, it will be unwrapped
// prior to being returned. If the StoreKey does not exist, nil is returned.
func (rs *Store) GetStoreByName(name string) types.Store {
	key := rs.keysByName[name]
	if key == nil {
		return nil
	}

	return rs.GetCommitStore(key)
}

// Query calls substore.Query with the same `req` where `req.Path` is
// modified to remove the substore prefix.
// Ie. `req.Path` here is `/<substore>/<path>`, and trimmed to `/<path>` for the substore.
// TODO: add proof for `multistore -> substore`.
func (rs *Store) Query(req *types.RequestQuery) (*types.ResponseQuery, error) {
	path := req.Path
	storeName, subpath, err := parsePath(path)
	if err != nil {
		return &types.ResponseQuery{}, err
	}

	store := rs.GetStoreByName(storeName)
	if store == nil {
		return &types.ResponseQuery{}, errorsmod.Wrapf(types.ErrUnknownRequest, "no such store: %s", storeName)
	}

	queryable, ok := store.(types.Queryable)
	if !ok {
		return &types.ResponseQuery{}, errorsmod.Wrapf(types.ErrUnknownRequest, "store %s (type %T) doesn't support queries", storeName, store)
	}

	// trim the path and make the query
	req.Path = subpath
	res, err := queryable.Query(req)

	if !req.Prove || !RequireProof(subpath) {
		return res, err
	}

	if res.ProofOps == nil || len(res.ProofOps.Ops) == 0 {
		return &types.ResponseQuery{}, errorsmod.Wrap(types.ErrInvalidRequest, "proof is unexpectedly empty; ensure height has not been pruned")
	}

	// If the request's height is the latest height we've committed, then utilize
	// the store's lastCommitInfo as this commit info may not be flushed to disk.
	// Otherwise, we query for the commit info from disk.
	var commitInfo *types.CommitInfo

	if res.Height == rs.lastCommitInfo.Version {
		commitInfo = rs.lastCommitInfo
	} else {
		commitInfo, err = rs.GetCommitInfo(res.Height)
		if err != nil {
			return &types.ResponseQuery{}, err
		}
	}

	// Restore origin path and append proof op.
	res.ProofOps.Ops = append(res.ProofOps.Ops, commitInfo.ProofOp(storeName))

	return res, nil
}

// SetInitialVersion sets the initial version of the IAVL tree. It is used when
// starting a new chain at an arbitrary height.
func (rs *Store) SetInitialVersion(version int64) error {
	rs.initialVersion = version

	// Loop through all the stores, if it's an IAVL store, then set initial
	// version on it.
	for key, store := range rs.stores {
		if store.GetStoreType() == types.StoreTypeIAVL {
			// If the store is wrapped with an inter-block cache, we must first unwrap
			// it to get the underlying IAVL store.
			store = rs.GetCommitKVStore(key)
			store.(types.StoreWithInitialVersion).SetInitialVersion(version)
		}
	}

	return nil
}

// parsePath expects a format like /<storeName>[/<subpath>]
// Must start with /, subpath may be empty
// Returns error if it doesn't start with /
func parsePath(path string) (storeName, subpath string, err error) {
	if !strings.HasPrefix(path, "/") {
		return storeName, subpath, errorsmod.Wrapf(types.ErrUnknownRequest, "invalid path: %s", path)
	}

	paths := strings.SplitN(path[1:], "/", 2)
	storeName = paths[0]

	if len(paths) == 2 {
		subpath = "/" + paths[1]
	}

	return storeName, subpath, nil
}

//---------------------- Snapshotting ------------------

// Snapshot implements snapshottypes.Snapshotter. The snapshot output for a given format must be
// identical across nodes such that chunks from different sources fit together. If the output for a
// given format changes (at the byte level), the snapshot format must be bumped - see
// TestMultistoreSnapshot_Checksum test.
func (rs *Store) Snapshot(height uint64, protoWriter protoio.Writer) error {
	if height == 0 {
		return errorsmod.Wrap(types.ErrLogic, "cannot snapshot height 0")
	}
	if height > uint64(GetLatestVersion(rs.db)) {
		return errorsmod.Wrapf(types.ErrLogic, "cannot snapshot future height %v", height)
	}

	// Collect stores to snapshot (only IAVL stores are supported)
	type namedStore struct {
		*iavl.Store
		name string
	}
	stores := []namedStore{}
	keys := keysFromStoreKeyMap(rs.stores)
	for _, key := range keys {
		switch store := rs.GetCommitStore(key).(type) {
		case *iavl.Store:
			stores = append(stores, namedStore{name: key.Name(), Store: store})
		case *transient.Store, *mem.Store:
			// Non-persisted stores shouldn't be snapshotted
			continue
		default:
			return errorsmod.Wrapf(types.ErrLogic,
				"don't know how to snapshot store %q of type %T", key.Name(), store)
		}
	}
	sort.Slice(stores, func(i, j int) bool {
		return strings.Compare(stores[i].name, stores[j].name) == -1
	})

	// Export each IAVL store. Stores are serialized as a stream of SnapshotItem Protobuf
	// messages. The first item contains a SnapshotStore with store metadata (i.e. name),
	// and the following messages contain a SnapshotNode (i.e. an ExportNode). Store changes
	// are demarcated by new SnapshotStore items.
	for _, store := range stores {
		rs.logger.Debug("starting snapshot", "store", store.name, "height", height)
		exporter, err := store.Export(int64(height))
		if err != nil {
			rs.logger.Error("snapshot failed; exporter error", "store", store.name, "err", err)
			return err
		}

		err = func() error {
			defer exporter.Close()

			err := protoWriter.WriteMsg(&snapshottypes.SnapshotItem{
				Item: &snapshottypes.SnapshotItem_Store{
					Store: &snapshottypes.SnapshotStoreItem{
						Name: store.name,
					},
				},
			})
			if err != nil {
				rs.logger.Error("snapshot failed; item store write failed", "store", store.name, "err", err)
				return err
			}

			nodeCount := 0
			for {
				node, err := exporter.Next()
				if err == iavltree.ErrorExportDone {
					rs.logger.Debug("snapshot Done", "store", store.name, "nodeCount", nodeCount)
					break
				} else if err != nil {
					return err
				}
				err = protoWriter.WriteMsg(&snapshottypes.SnapshotItem{
					Item: &snapshottypes.SnapshotItem_IAVL{
						IAVL: &snapshottypes.SnapshotIAVLItem{
							Key:     node.Key,
							Value:   node.Value,
							Height:  int32(node.Height),
							Version: node.Version,
						},
					},
				})
				if err != nil {
					return err
				}
				nodeCount++
			}

			return nil
		}()

		if err != nil {
			return err
		}
	}

	return nil
}

// Restore implements snapshottypes.Snapshotter.
// returns next snapshot item and error.
func (rs *Store) Restore(
	height uint64, format uint32, protoReader protoio.Reader,
) (snapshottypes.SnapshotItem, error) {
	// Import nodes into stores. The first item is expected to be a SnapshotItem containing
	// a SnapshotStoreItem, telling us which store to import into. The following items will contain
	// SnapshotNodeItem (i.e. ExportNode) until we reach the next SnapshotStoreItem or EOF.
	var importer *iavltree.Importer
	var snapshotItem snapshottypes.SnapshotItem
loop:
	for {
		snapshotItem = snapshottypes.SnapshotItem{}
		err := protoReader.ReadMsg(&snapshotItem)
		if err == io.EOF {
			break
		} else if err != nil {
			return snapshottypes.SnapshotItem{}, errorsmod.Wrap(err, "invalid protobuf message")
		}

		switch item := snapshotItem.Item.(type) {
		case *snapshottypes.SnapshotItem_Store:
			if importer != nil {
				err = importer.Commit()
				if err != nil {
					return snapshottypes.SnapshotItem{}, errorsmod.Wrap(err, "IAVL commit failed")
				}
				importer.Close()
			}
			store, ok := rs.GetStoreByName(item.Store.Name).(*iavl.Store)
			if !ok || store == nil {
				return snapshottypes.SnapshotItem{}, errorsmod.Wrapf(types.ErrLogic, "cannot import into non-IAVL store %q", item.Store.Name)
			}
			importer, err = store.Import(int64(height))
			if err != nil {
				return snapshottypes.SnapshotItem{}, errorsmod.Wrap(err, "import failed")
			}
			defer importer.Close()
			// Importer height must reflect the node height (which usually matches the block height, but not always)
			rs.logger.Debug("restoring snapshot", "store", item.Store.Name)

		case *snapshottypes.SnapshotItem_IAVL:
			if importer == nil {
				rs.logger.Error("failed to restore; received IAVL node item before store item")
				return snapshottypes.SnapshotItem{}, errorsmod.Wrap(types.ErrLogic, "received IAVL node item before store item")
			}
			if item.IAVL.Height > math.MaxInt8 {
				return snapshottypes.SnapshotItem{}, errorsmod.Wrapf(types.ErrLogic, "node height %v cannot exceed %v",
					item.IAVL.Height, math.MaxInt8)
			}
			node := &iavltree.ExportNode{
				Key:     item.IAVL.Key,
				Value:   item.IAVL.Value,
				Height:  int8(item.IAVL.Height),
				Version: item.IAVL.Version,
			}
			// Protobuf does not differentiate between []byte{} as nil, but fortunately IAVL does
			// not allow nil keys nor nil values for leaf nodes, so we can always set them to empty.
			if node.Key == nil {
				node.Key = []byte{}
			}
			if node.Height == 0 && node.Value == nil {
				node.Value = []byte{}
			}
			err := importer.Add(node)
			if err != nil {
				return snapshottypes.SnapshotItem{}, errorsmod.Wrap(err, "IAVL node import failed")
			}

		default:
			break loop
		}
	}

	if importer != nil {
		err := importer.Commit()
		if err != nil {
			return snapshottypes.SnapshotItem{}, errorsmod.Wrap(err, "IAVL commit failed")
		}
		importer.Close()
	}

	rs.flushMetadata(rs.db, int64(height), rs.buildCommitInfo(int64(height)))
	return snapshotItem, rs.LoadLatestVersion()
}

func (rs *Store) loadCommitStoreFromParams(key types.StoreKey, id types.CommitID, params storeParams) (types.CommitStore, error) {
	var db dbm.DB

	if params.db != nil {
		db = dbm.NewPrefixDB(params.db, []byte("s/_/"))
	} else {
		prefix := "s/k:" + params.key.Name() + "/"
		db = dbm.NewPrefixDB(rs.db, []byte(prefix))
	}

	switch params.typ {
	case types.StoreTypeMulti:
		panic("recursive MultiStores not yet supported")

	case types.StoreTypeIAVL:
		var store types.CommitKVStore
		var err error

		if params.initialVersion == 0 {
			store, err = iavl.LoadStore(db, rs.logger, key, id, rs.iavlCacheSize, rs.iavlDisableFastNode, rs.commitSync, rs.metrics)
		} else {
			store, err = iavl.LoadStoreWithInitialVersion(db, rs.logger, key, id, params.initialVersion, rs.iavlCacheSize, rs.iavlDisableFastNode, rs.commitSync, rs.metrics)
		}

		if err != nil {
			return nil, err
		}

		if rs.interBlockCache != nil {
			// Wrap and get a CommitKVStore with inter-block caching. Note, this should
			// only wrap the primary CommitKVStore, not any store that is already
			// branched as that will create unexpected behavior.
			store = rs.interBlockCache.GetStoreCache(key, store)
		}

		return store, err

	case types.StoreTypeDB:
		return commitDBStoreAdapter{Store: dbadapter.Store{DB: db}}, nil

	case types.StoreTypeTransient:
		if _, ok := key.(*types.TransientStoreKey); !ok {
			return nil, fmt.Errorf("unexpected key type for a TransientStoreKey; got: %s, %T", key.String(), key)
		}

		return transient.NewStore(), nil

	case types.StoreTypeMemory:
		if _, ok := key.(*types.MemoryStoreKey); !ok {
			return nil, fmt.Errorf("unexpected key type for a MemoryStoreKey; got: %s, %T", key.String(), key)
		}

		return mem.NewStore(), nil

	case types.StoreTypeObject:
		if _, ok := key.(*types.ObjectStoreKey); !ok {
			return nil, fmt.Errorf("unexpected key type for a ObjectStoreKey; got: %s, %T", key.String(), key)
		}

		return transient.NewObjStore(), nil

	default:
		panic(fmt.Sprintf("unrecognized store type %v", params.typ))
	}
}

func (rs *Store) buildCommitInfo(version int64) *types.CommitInfo {
	keys := keysFromStoreKeyMap(rs.stores)
	storeInfos := []types.StoreInfo{}
	for _, key := range keys {
		store := rs.stores[key]
		storeType := store.GetStoreType()
		if storeType == types.StoreTypeTransient || storeType == types.StoreTypeMemory || storeType == types.StoreTypeObject {
			continue
		}
		storeInfos = append(storeInfos, types.StoreInfo{
			Name:     key.Name(),
			CommitId: store.LastCommitID(),
		})
	}
	return &types.CommitInfo{
		Version:    version,
		StoreInfos: storeInfos,
	}
}

// RollbackToVersion delete the versions after `target` and update the latest version.
func (rs *Store) RollbackToVersion(target int64) error {
	if target <= 0 {
		return fmt.Errorf("invalid rollback height target: %d", target)
	}

	for key, store := range rs.stores {
		if store.GetStoreType() == types.StoreTypeIAVL {
			// If the store is wrapped with an inter-block cache, we must first unwrap
			// it to get the underlying IAVL store.
			store = rs.GetCommitKVStore(key)
			err := store.(*iavl.Store).LoadVersionForOverwriting(target)
			if err != nil {
				return err
			}
		}
	}

	rs.flushMetadata(rs.db, target, rs.buildCommitInfo(target))

	return rs.LoadLatestVersion()
}

// SetCommitHeader sets the commit block header of the store.
func (rs *Store) SetCommitHeader(h cmtproto.Header) {
	rs.commitHeader = h
}

// GetCommitInfo attempts to retrieve CommitInfo for a given version/height. It
// will return an error if no CommitInfo exists, we fail to unmarshal the record
// or if we cannot retrieve the object from the DB.
func (rs *Store) GetCommitInfo(ver int64) (*types.CommitInfo, error) {
	cInfoKey := fmt.Sprintf(commitInfoKeyFmt, ver)

	bz, err := rs.db.Get([]byte(cInfoKey))
	if err != nil {
		return nil, errorsmod.Wrap(err, "failed to get commit info")
	} else if bz == nil {
		return nil, errors.New("no commit info found")
	}

	cInfo := &types.CommitInfo{}
	if err = cInfo.Unmarshal(bz); err != nil {
		return nil, errorsmod.Wrap(err, "failed unmarshal commit info")
	}

	return cInfo, nil
}

func (rs *Store) flushMetadata(db dbm.DB, version int64, cInfo *types.CommitInfo) {
	rs.logger.Debug("flushing metadata", "height", version)
	batch := db.NewBatch()
	defer func() {
		_ = batch.Close()
	}()

	if cInfo != nil {
		flushCommitInfo(batch, version, cInfo)
	} else {
		rs.logger.Debug("commitInfo is nil, not flushed", "height", version)
	}

	flushLatestVersion(batch, version)

	if err := batch.WriteSync(); err != nil {
		panic(fmt.Errorf("error on batch write %w", err))
	}
	rs.logger.Debug("flushing metadata finished", "height", version)
}

type storeParams struct {
	key            types.StoreKey
	db             dbm.DB
	typ            types.StoreType
	initialVersion uint64
}

func newStoreParams(key types.StoreKey, db dbm.DB, typ types.StoreType, initialVersion uint64) storeParams {
	return storeParams{
		key:            key,
		db:             db,
		typ:            typ,
		initialVersion: initialVersion,
	}
}

func GetLatestVersion(db dbm.DB) int64 {
	bz, err := db.Get([]byte(latestVersionKey))
	if err != nil {
		panic(err)
	} else if bz == nil {
		return 0
	}

	var latestVersion int64

	if err := gogotypes.StdInt64Unmarshal(&latestVersion, bz); err != nil {
		panic(err)
	}

	return latestVersion
}

// Commits each store and returns a new commitInfo.
func commitStores(version int64, storeMap map[types.StoreKey]types.CommitStore, removalMap map[types.StoreKey]bool) *types.CommitInfo {
	storeInfos := make([]types.StoreInfo, 0, len(storeMap))
	storeKeys := keysFromStoreKeyMap(storeMap)

	for _, key := range storeKeys {
		store := storeMap[key]
		last := store.LastCommitID()

		// If a commit event execution is interrupted, a new iavl store's version
		// will be larger than the RMS's metadata, when the block is replayed, we
		// should avoid committing that iavl store again.
		var commitID types.CommitID
		if last.Version >= version {
			last.Version = version
			commitID = last
		} else {
			commitID = store.Commit()
		}

		storeType := store.GetStoreType()
		if storeType == types.StoreTypeTransient || storeType == types.StoreTypeMemory || storeType == types.StoreTypeObject {
			continue
		}

		if !removalMap[key] {
			si := types.StoreInfo{}
			si.Name = key.Name()
			si.CommitId = commitID
			storeInfos = append(storeInfos, si)
		}
	}

	sort.SliceStable(storeInfos, func(i, j int) bool {
		return strings.Compare(storeInfos[i].Name, storeInfos[j].Name) < 0
	})

	return &types.CommitInfo{
		Version:    version,
		StoreInfos: storeInfos,
	}
}

func flushCommitInfo(batch dbm.Batch, version int64, cInfo *types.CommitInfo) {
	bz, err := cInfo.Marshal()
	if err != nil {
		panic(err)
	}

	cInfoKey := fmt.Sprintf(commitInfoKeyFmt, version)
	err = batch.Set([]byte(cInfoKey), bz)
	if err != nil {
		panic(err)
	}
}

func flushLatestVersion(batch dbm.Batch, version int64) {
	bz, err := gogotypes.StdInt64Marshal(version)
	if err != nil {
		panic(err)
	}

	err = batch.Set([]byte(latestVersionKey), bz)
	if err != nil {
		panic(err)
	}
}<|MERGE_RESOLUTION|>--- conflicted
+++ resolved
@@ -63,20 +63,6 @@
 	iavlCacheSize       int
 	iavlDisableFastNode bool
 	storesParams        map[types.StoreKey]storeParams
-<<<<<<< HEAD
-	stores              map[types.StoreKey]types.CommitKVStore
-	keysByName          map[string]types.StoreKey
-	initialVersion      int64
-	removalMap          map[types.StoreKey]bool
-	traceWriter         io.Writer
-	traceContext        types.TraceContext
-	traceContextMutex   sync.Mutex
-	interBlockCache     types.MultiStorePersistentCache
-	listeners           map[types.StoreKey]*types.MemoryListener
-	metrics             metrics.StoreMetrics
-	commitHeader        cmtproto.Header
-	commitSync          bool
-=======
 	// CommitStore is a common interface to unify generic CommitKVStore of different value types
 	stores            map[types.StoreKey]types.CommitStore
 	keysByName        map[string]types.StoreKey
@@ -89,7 +75,7 @@
 	listeners         map[types.StoreKey]*types.MemoryListener
 	metrics           metrics.StoreMetrics
 	commitHeader      cmtproto.Header
->>>>>>> 52a97a81
+	commitSync        bool
 }
 
 var (
