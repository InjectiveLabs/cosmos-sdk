package ante

import (
	"context"
	"encoding/base64"
	"encoding/hex"
	"errors"
	"fmt"

	secp256k1dcrd "github.com/decred/dcrd/dcrec/secp256k1/v4"
	"google.golang.org/protobuf/types/known/anypb"

	apisigning "cosmossdk.io/api/cosmos/tx/signing/v1beta1"
	"cosmossdk.io/core/event"
	"cosmossdk.io/core/gas"
	"cosmossdk.io/core/transaction"
	errorsmod "cosmossdk.io/errors"
<<<<<<< HEAD
=======
	storetypes "cosmossdk.io/store/types"
>>>>>>> 4f445ed9
	txsigning "cosmossdk.io/x/tx/signing"

	codectypes "github.com/cosmos/cosmos-sdk/codec/types"
	"github.com/cosmos/cosmos-sdk/crypto/keys/ed25519"
	kmultisig "github.com/cosmos/cosmos-sdk/crypto/keys/multisig"
	"github.com/cosmos/cosmos-sdk/crypto/keys/secp256k1"
	"github.com/cosmos/cosmos-sdk/crypto/keys/secp256r1"
	cryptotypes "github.com/cosmos/cosmos-sdk/crypto/types"
	"github.com/cosmos/cosmos-sdk/crypto/types/multisig"
	sdk "github.com/cosmos/cosmos-sdk/types"
	sdkerrors "github.com/cosmos/cosmos-sdk/types/errors"
	"github.com/cosmos/cosmos-sdk/types/tx"
	"github.com/cosmos/cosmos-sdk/types/tx/signing"
	authsigning "github.com/cosmos/cosmos-sdk/x/auth/signing"
	"github.com/cosmos/cosmos-sdk/x/auth/types"
)

var (
	// simulation signature values used to estimate gas consumption
	key                = make([]byte, secp256k1.PubKeySize)
	simSecp256k1Pubkey = &secp256k1.PubKey{Key: key}
	simSecp256k1Sig    [64]byte
)

func init() {
	// This decodes a valid hex string into a sepc256k1Pubkey for use in transaction simulation
	bz, _ := hex.DecodeString("035AD6810A47F073553FF30D2FCC7E0D3B1C0B74B61A1AAA2582344037151E143A")
	copy(key, bz)
	simSecp256k1Pubkey.Key = key
}

// SignatureVerificationGasConsumer is the type of function that is used to both
// consume gas when verifying signatures and also to accept or reject different types of pubkeys
// This is where apps can define their own PubKey
type SignatureVerificationGasConsumer = func(meter gas.Meter, sig signing.SignatureV2, params types.Params) error

type AccountAbstractionKeeper interface {
	IsAbstractedAccount(ctx context.Context, addr []byte) (bool, error)
	AuthenticateAccount(ctx context.Context, signer []byte, bundler string, rawTx *tx.TxRaw, protoTx *tx.Tx, signIndex uint32) error
}

// SigVerificationDecorator verifies all signatures for a tx and returns an
// error if any are invalid.
// It will populate an account's public key if that is not present only if
// PubKey.Address() == Account.Address().
// Note, the SigVerificationDecorator will not check
// signatures on ReCheckTx. It will also increase the sequence number, and consume
// gas for signature verification.
//
// In cases where unordered or parallel transactions are desired, it is recommended
// to set unordered=true with a reasonable timeout_height value, in which case
// this nonce verification and increment will be skipped.
//
// CONTRACT: Tx must implement SigVerifiableTx interface
type SigVerificationDecorator struct {
	ak                   AccountKeeper
	aaKeeper             AccountAbstractionKeeper
	signModeHandler      *txsigning.HandlerMap
	sigGasConsumer       SignatureVerificationGasConsumer
	extraVerifyIsOnCurve func(pubKey cryptotypes.PubKey) (bool, error)
}

func NewSigVerificationDecorator(ak AccountKeeper, signModeHandler *txsigning.HandlerMap, sigGasConsumer SignatureVerificationGasConsumer, aaKeeper AccountAbstractionKeeper) SigVerificationDecorator {
	return NewSigVerificationDecoratorWithVerifyOnCurve(ak, signModeHandler, sigGasConsumer, aaKeeper, nil)
}

func NewSigVerificationDecoratorWithVerifyOnCurve(ak AccountKeeper, signModeHandler *txsigning.HandlerMap, sigGasConsumer SignatureVerificationGasConsumer, aaKeeper AccountAbstractionKeeper, verifyFn func(pubKey cryptotypes.PubKey) (bool, error)) SigVerificationDecorator {
	return SigVerificationDecorator{
		aaKeeper:             aaKeeper,
		ak:                   ak,
		signModeHandler:      signModeHandler,
		sigGasConsumer:       sigGasConsumer,
		extraVerifyIsOnCurve: verifyFn,
	}
}

// OnlyLegacyAminoSigners checks SignatureData to see if all
// signers are using SIGN_MODE_LEGACY_AMINO_JSON. If this is the case
// then the corresponding SignatureV2 struct will not have account sequence
// explicitly set, and we should skip the explicit verification of sig.Sequence
// in the SigVerificationDecorator's AnteHandler function.
func OnlyLegacyAminoSigners(sigData signing.SignatureData) bool {
	switch v := sigData.(type) {
	case *signing.SingleSignatureData:
		return v.SignMode == apisigning.SignMode_SIGN_MODE_LEGACY_AMINO_JSON
	case *signing.MultiSignatureData:
		for _, s := range v.Signatures {
			if !OnlyLegacyAminoSigners(s) {
				return false
			}
		}
		return true
	default:
		return false
	}
}

func (svd SigVerificationDecorator) VerifyIsOnCurve(pubKey cryptotypes.PubKey) error {
	if svd.extraVerifyIsOnCurve != nil {
		handled, err := svd.extraVerifyIsOnCurve(pubKey)
		if handled {
			return err
		}
	}
	// when simulating pubKey.Key will always be nil
	if pubKey.Bytes() == nil {
		return nil
	}

	switch typedPubKey := pubKey.(type) {
	case *ed25519.PubKey:
		if !typedPubKey.IsOnCurve() {
			return errorsmod.Wrap(sdkerrors.ErrInvalidPubKey, "ed25519 key is not on curve")
		}
	case *secp256k1.PubKey:
		pubKeyObject, err := secp256k1dcrd.ParsePubKey(typedPubKey.Bytes())
		if err != nil {
			if errors.Is(err, secp256k1dcrd.ErrPubKeyNotOnCurve) {
				return errorsmod.Wrap(sdkerrors.ErrInvalidPubKey, "secp256k1 key is not on curve")
			}
			return err
		}
<<<<<<< HEAD
		if !pubKeyObject.IsOnCurve() {
			return errorsmod.Wrap(sdkerrors.ErrInvalidPubKey, "secp256k1 key is not on curve")
=======
		// Only make check if simulate=false
		if !simulate && !bytes.Equal(pk.Address(), signers[i]) && ctx.IsSigverifyTx() {
			return ctx, errorsmod.Wrapf(sdkerrors.ErrInvalidPubKey,
				"pubKey does not match signer address %s with signer index: %d", signerStrs[i], i)
>>>>>>> 4f445ed9
		}

	case *secp256r1.PubKey:
		pubKeyObject := typedPubKey.Key.PublicKey
		if !pubKeyObject.IsOnCurve(pubKeyObject.X, pubKeyObject.Y) {
			return errorsmod.Wrap(sdkerrors.ErrInvalidPubKey, "secp256r1 key is not on curve")
		}

	case multisig.PubKey:
		pubKeysObjects := typedPubKey.GetPubKeys()
		ok := true
		for _, pubKeyObject := range pubKeysObjects {
			if err := svd.VerifyIsOnCurve(pubKeyObject); err != nil {
				ok = false
				break
			}
		}
		if !ok {
			return errorsmod.Wrap(sdkerrors.ErrInvalidPubKey, "some keys are not on curve")
		}

	default:
		return errorsmod.Wrapf(sdkerrors.ErrInvalidPubKey, "unsupported key type: %T", typedPubKey)
	}

	return nil
}

func (svd SigVerificationDecorator) AnteHandle(ctx sdk.Context, tx sdk.Tx, _ bool, next sdk.AnteHandler) (newCtx sdk.Context, err error) {
	if err := svd.ValidateTx(ctx, tx); err != nil {
		return ctx, err
	}
	return next(ctx, tx, false)
}

func (svd SigVerificationDecorator) ValidateTx(ctx context.Context, tx transaction.Tx) error {
	sigTx, ok := tx.(authsigning.Tx)
	if !ok {
		return errorsmod.Wrap(sdkerrors.ErrTxDecode, "invalid transaction type")
	}

	// stdSigs contains the sequence number, account number, and signatures.
	// When simulating, this would just be a 0-length slice.
	signatures, err := sigTx.GetSignaturesV2()
	if err != nil {
		return err
	}

	signers, err := sigTx.GetSigners()
	if err != nil {
		return err
	}

	// check that signer length and signature length are the same
	if len(signatures) != len(signers) {
		return errorsmod.Wrapf(sdkerrors.ErrUnauthorized, "invalid number of signer;  expected: %d, got %d", len(signers), len(signatures))
	}

	pubKeys, err := sigTx.GetPubKeys()
	if err != nil {
		return err
	}

	// NOTE: the tx_wrapper implementation returns nil, in case the pubkey is not populated.
	// so we can always expect the pubkey of the signer to be at the same index as the signer
	// itself. If this does not work, it's a failure in the implementation of the interface.
	// we're erroring, but most likely we should be panicking.
	if len(pubKeys) != len(signers) {
		return errorsmod.Wrapf(sdkerrors.ErrInvalidRequest, "invalid number of pubkeys; expected %d, got %d", len(signers), len(pubKeys))
	}

	for i := range signers {
		err = svd.authenticate(ctx, sigTx, signers[i], signatures[i], pubKeys[i], i)
		if err != nil {
			return err
		}
	}

	eventMgr := svd.ak.GetEnvironment().EventService.EventManager(ctx)
	events := [][]event.Attribute{}
	for i, sig := range signatures {
		signerStr, err := svd.ak.AddressCodec().BytesToString(signers[i])
		if err != nil {
			return err
		}

		events = append(events, []event.Attribute{event.NewAttribute(sdk.AttributeKeyAccountSequence, fmt.Sprintf("%s/%d", signerStr, sig.Sequence))})

		sigBzs, err := signatureDataToBz(sig.Data)
		if err != nil {
			return err
		}
		for _, sigBz := range sigBzs {
			events = append(events, []event.Attribute{event.NewAttribute(sdk.AttributeKeySignature, base64.StdEncoding.EncodeToString(sigBz))})
		}
	}

	for _, v := range events {
		if err := eventMgr.EmitKV(sdk.EventTypeTx, v...); err != nil {
			return err
		}
	}

	return nil
}

// authenticate the authentication of the TX for a specific tx signer.
func (svd SigVerificationDecorator) authenticate(ctx context.Context, tx authsigning.Tx, signer []byte, sig signing.SignatureV2, txPubKey cryptotypes.PubKey, signerIndex int) error {
	// first we check if it's an AA
	if svd.aaKeeper != nil {
		isAa, err := svd.aaKeeper.IsAbstractedAccount(ctx, signer)
		if err != nil {
			return err
		}
		if isAa {
			return svd.authenticateAbstractedAccount(ctx, tx, signer, signerIndex)
		}
	}

	// not an AA, proceed with standard auth flow.

	// newlyCreated is a flag that indicates if the account was newly created.
	// This is only the case when the user is sending their first tx.
	newlyCreated := false
	acc := GetSignerAcc(ctx, svd.ak, signer)
	if acc == nil {
		// If the account is nil, we assume this is the account's first tx. In this case, the account needs to be
		// created, but the sign doc should use account number 0. This is because the account number is
		// not known until the account is created when the tx was signed, the account number was unknown
		// and 0 was set.
		acc = svd.ak.NewAccountWithAddress(ctx, txPubKey.Address().Bytes())
		newlyCreated = true
	}

	// the account is without a pubkey, let's attempt to check if in the
	// tx we were correctly provided a valid pubkey.
	if acc.GetPubKey() == nil {
		err := svd.setPubKey(ctx, acc, txPubKey)
		if err != nil {
			return err
		}
	}

	err := svd.consumeSignatureGas(ctx, acc.GetPubKey(), sig)
	if err != nil {
		return err
	}

<<<<<<< HEAD
	err = svd.verifySig(ctx, tx, acc, sig, newlyCreated)
=======
	utx, ok := tx.(sdk.TxWithUnordered)
	isUnordered := ok && utx.GetUnordered()

	// stdSigs contains the sequence number, account number, and signatures.
	// When simulating, this would just be a 0-length slice.
	sigs, err := sigTx.GetSignaturesV2()
>>>>>>> 4f445ed9
	if err != nil {
		return err
	}

	err = svd.increaseSequence(tx, acc)
	if err != nil {
		return err
	}
	// update account changes in state.
	svd.ak.SetAccount(ctx, acc)
	return nil
}

// consumeSignatureGas will consume gas according to the pub-key being verified.
func (svd SigVerificationDecorator) consumeSignatureGas(
	ctx context.Context,
	pubKey cryptotypes.PubKey,
	signature signing.SignatureV2,
) error {
	if svd.ak.GetEnvironment().TransactionService.ExecMode(ctx) == transaction.ExecModeSimulate && pubKey == nil {
		pubKey = simSecp256k1Pubkey
	}

	// make a SignatureV2 with PubKey filled in from above
	signature = signing.SignatureV2{
		PubKey:   pubKey,
		Data:     signature.Data,
		Sequence: signature.Sequence,
	}

	return svd.sigGasConsumer(svd.ak.GetEnvironment().GasService.GasMeter(ctx), signature, svd.ak.GetParams(ctx))
}

<<<<<<< HEAD
// verifySig will verify the signature of the provided signer account.
func (svd SigVerificationDecorator) verifySig(ctx context.Context, tx sdk.Tx, acc sdk.AccountI, sig signing.SignatureV2, newlyCreated bool) error {
	execMode := svd.ak.GetEnvironment().TransactionService.ExecMode(ctx)
	unorderedTx, ok := tx.(sdk.TxWithUnordered)
	isUnordered := ok && unorderedTx.GetUnordered()

	// only check sequence if the tx is not unordered
	if !isUnordered {
		if execMode == transaction.ExecModeCheck {
			if sig.Sequence < acc.GetSequence() {
				return errorsmod.Wrapf(
					sdkerrors.ErrWrongSequence,
					"account sequence mismatch: expected higher than or equal to %d, got %d", acc.GetSequence(), sig.Sequence,
				)
			}
		} else if sig.Sequence != acc.GetSequence() {
			return errorsmod.Wrapf(
				sdkerrors.ErrWrongSequence,
				"account sequence mismatch: expected %d, got %d", acc.GetSequence(), sig.Sequence,
			)
=======
		// Check account sequence number.
		if !isUnordered {
			if sig.Sequence != acc.GetSequence() {
				return ctx, errorsmod.Wrapf(
					sdkerrors.ErrWrongSequence,
					"account sequence mismatch, expected %d, got %d", acc.GetSequence(), sig.Sequence,
				)
			}
>>>>>>> 4f445ed9
		}
	}

	// we're in simulation mode, or in ReCheckTx, or context is not
	// on sig verify tx, then we do not need to verify the signatures
	// in the tx.
	if execMode == transaction.ExecModeSimulate ||
		isRecheckTx(ctx, svd.ak.GetEnvironment().TransactionService) ||
		!isSigverifyTx(ctx) {
		return nil
	}

<<<<<<< HEAD
	// retrieve pubkey
	pubKey := acc.GetPubKey()
	if pubKey == nil {
		return errorsmod.Wrap(sdkerrors.ErrInvalidPubKey, "pubkey on account is not set")
	}
=======
		// no need to verify signatures on recheck tx
		if !simulate && !ctx.IsReCheckTx() && ctx.IsSigverifyTx() {
			anyPk, _ := codectypes.NewAnyWithValue(pubKey)

			signerData := txsigning.SignerData{
				Address:       acc.GetAddress().String(),
				ChainID:       chainID,
				AccountNumber: accNum,
				Sequence:      sig.Sequence,
				PubKey: &anypb.Any{
					TypeUrl: anyPk.TypeUrl,
					Value:   anyPk.Value,
				},
			}
			adaptableTx, ok := tx.(authsigning.V2AdaptableTx)
			if !ok {
				return ctx, fmt.Errorf("expected tx to implement V2AdaptableTx, got %T", tx)
			}
			txData := adaptableTx.GetSigningTxData()
			err = authsigning.VerifySignature(ctx, pubKey, signerData, sig.Data, svd.signModeHandler, txData)
			if err != nil {
				var errMsg string
				if OnlyLegacyAminoSigners(sig.Data) {
					// If all signers are using SIGN_MODE_LEGACY_AMINO, we rely on VerifySignature to check account sequence number,
					// and therefore communicate sequence number as a potential cause of error.
					errMsg = fmt.Sprintf("signature verification failed; please verify account number (%d), sequence (%d) and chain-id (%s)", accNum, acc.GetSequence(), chainID)
				} else {
					errMsg = fmt.Sprintf("signature verification failed; please verify account number (%d) and chain-id (%s): (%s)", accNum, chainID, err.Error())
				}
				return ctx, errorsmod.Wrap(sdkerrors.ErrUnauthorized, errMsg)
>>>>>>> 4f445ed9

	// retrieve signer data
	hinfo := svd.ak.GetEnvironment().HeaderService.HeaderInfo(ctx)
	genesis := hinfo.Height == 0
	chainID := hinfo.ChainID
	var accNum uint64
	// if we are not in genesis use the account number from the account
	if !genesis {
		accNum = acc.GetAccountNumber()
	}

	// if the account number is 0 and the account is signing, the sign doc will not have an account number
	if acc.GetSequence() == 0 && newlyCreated {
		// If the account sequence is 0, and we're in genesis, then we're
		// dealing with an account that has been generated but never used.
		// in this case, we should not verify signatures.
		accNum = 0
	}

	anyPk, _ := codectypes.NewAnyWithValue(pubKey)

	signerData := txsigning.SignerData{
		Address:       acc.GetAddress().String(),
		ChainID:       chainID,
		AccountNumber: accNum,
		Sequence:      sig.Sequence,
		PubKey: &anypb.Any{
			TypeUrl: anyPk.TypeUrl,
			Value:   anyPk.Value,
		},
	}
	adaptableTx, ok := tx.(authsigning.V2AdaptableTx)
	if !ok {
		return fmt.Errorf("expected tx to implement V2AdaptableTx, got %T", tx)
	}
	txData := adaptableTx.GetSigningTxData()
	err := authsigning.VerifySignature(ctx, pubKey, signerData, sig.Data, svd.signModeHandler, txData)
	if err != nil {
		var errMsg string
		if OnlyLegacyAminoSigners(sig.Data) {
			// If all signers are using SIGN_MODE_LEGACY_AMINO, we rely on VerifySignature to check account sequence number,
			// and therefore communicate sequence number as a potential cause of error.
			errMsg = fmt.Sprintf("signature verification failed; please verify account number (%d), sequence (%d) and chain-id (%s): (%s)", accNum, acc.GetSequence(), chainID, err.Error())
		} else {
			errMsg = fmt.Sprintf("signature verification failed; please verify account number (%d) and chain-id (%s): (%s)", accNum, chainID, err.Error())
		}
		return errorsmod.Wrap(sdkerrors.ErrUnauthorized, errMsg)
	}

	return nil
}

// setPubKey will attempt to set the pubkey for the account given the list of available public keys.
// This must be called only in case the account has not a pubkey set yet.
func (svd SigVerificationDecorator) setPubKey(ctx context.Context, acc sdk.AccountI, txPubKey cryptotypes.PubKey) error {
	// if we're not in sig verify then we can just skip.
	if !isSigverifyTx(ctx) {
		return nil
	}

	// if the pubkey is nil then we don't have any pubkey to set
	// for this account, which also means we cannot do signature
	// verification.
	if txPubKey == nil {
		// if we're not in simulation mode, and we do not have a valid pubkey
		// for this signer, then we simply error.
		if svd.ak.GetEnvironment().TransactionService.ExecMode(ctx) != transaction.ExecModeSimulate {
			return fmt.Errorf("the account %s is without a pubkey and did not provide a pubkey in the tx to set it", acc.GetAddress().String())
		}
		// if we're in simulation mode, then we can populate the pubkey with the
		// sim one and simply return.
		txPubKey = simSecp256k1Pubkey
		return acc.SetPubKey(txPubKey)
	}

	// this code path is taken when a user has received tokens but not submitted their first transaction
	// if the address does not match the pubkey, then we error.
	// TODO: in the future the relationship between address and pubkey should be more flexible.
	if !acc.GetAddress().Equals(sdk.AccAddress(txPubKey.Address().Bytes())) {
		return sdkerrors.ErrInvalidPubKey.Wrapf("the account %s cannot be claimed by public key with address %x", acc.GetAddress(), txPubKey.Address())
	}

	err := svd.VerifyIsOnCurve(txPubKey)
	if err != nil {
		return err
	}

	// we set the pubkey in the account, without setting it in state.
	// this will be done by the increaseSequenceAndUpdateAccount method.
	return acc.SetPubKey(txPubKey)
}

<<<<<<< HEAD
// increaseSequence will increase the provided account interface sequence, unless
// the tx is unordered.
func (svd SigVerificationDecorator) increaseSequence(tx authsigning.Tx, acc sdk.AccountI) error {
	// Bypass incrementing sequence for transactions with unordered set to true.
	// The actual parameters of the un-ordered tx will be checked in a separate
	// decorator.
	unorderedTx, ok := tx.(sdk.TxWithUnordered)
	if ok && unorderedTx.GetUnordered() {
		return nil
=======
func (isd IncrementSequenceDecorator) AnteHandle(ctx sdk.Context, tx sdk.Tx, simulate bool, next sdk.AnteHandler) (sdk.Context, error) {
	if utx, ok := tx.(sdk.TxWithUnordered); ok && utx.GetUnordered() {
		return next(ctx, tx, simulate)
	}
	sigTx, ok := tx.(authsigning.SigVerifiableTx)
	if !ok {
		return ctx, errorsmod.Wrap(sdkerrors.ErrTxDecode, "invalid transaction type")
>>>>>>> 4f445ed9
	}

	return acc.SetSequence(acc.GetSequence() + 1)
}

// authenticateAbstractedAccount computes an AA authentication instruction and invokes the auth flow on the AA.
func (svd SigVerificationDecorator) authenticateAbstractedAccount(ctx context.Context, authTx authsigning.Tx, signer []byte, index int) error {
	// the bundler is the AA itself.
	selfBundler, err := svd.ak.AddressCodec().BytesToString(signer)
	if err != nil {
		return err
	}

	infoTx := authTx.(interface {
		AsTxRaw() (*tx.TxRaw, error)
		AsTx() (*tx.Tx, error)
	})

	txRaw, err := infoTx.AsTxRaw()
	if err != nil {
		return fmt.Errorf("unable to get raw tx: %w", err)
	}

	protoTx, err := infoTx.AsTx()
	if err != nil {
		return fmt.Errorf("unable to get proto tx: %w", err)
	}

	return svd.aaKeeper.AuthenticateAccount(ctx, signer, selfBundler, txRaw, protoTx, uint32(index))
}

// ValidateSigCountDecorator takes in Params and returns errors if there are too many signatures in the tx for the given params
// otherwise it calls next AnteHandler
// Use this decorator to set parameterized limit on number of signatures in tx
// CONTRACT: Tx must implement SigVerifiableTx interface
type ValidateSigCountDecorator struct {
	ak AccountKeeper
}

func NewValidateSigCountDecorator(ak AccountKeeper) ValidateSigCountDecorator {
	return ValidateSigCountDecorator{
		ak: ak,
	}
}

// AnteHandle implements an ante decorator for ValidateSigCountDecorator
func (vscd ValidateSigCountDecorator) AnteHandle(ctx sdk.Context, tx sdk.Tx, _ bool, next sdk.AnteHandler) (newCtx sdk.Context, err error) {
	if err := vscd.ValidateTx(ctx, tx); err != nil {
		return ctx, err
	}

	return next(ctx, tx, false)
}

// ValidateTx implements an TxValidator for ValidateSigCountDecorator
func (vscd ValidateSigCountDecorator) ValidateTx(ctx context.Context, tx sdk.Tx) error {
	sigTx, ok := tx.(authsigning.SigVerifiableTx)
	if !ok {
		return errorsmod.Wrap(sdkerrors.ErrTxDecode, "Tx must be a sigTx")
	}

	params := vscd.ak.GetParams(ctx)
	pubKeys, err := sigTx.GetPubKeys()
	if err != nil {
		return err
	}

	sigCount := 0
	for _, pk := range pubKeys {
		sigCount += CountSubKeys(pk)
		if uint64(sigCount) > params.TxSigLimit {
			return errorsmod.Wrapf(sdkerrors.ErrTooManySignatures, "signatures: %d, limit: %d", sigCount, params.TxSigLimit)
		}
	}

	return nil
}

// DefaultSigVerificationGasConsumer is the default implementation of SignatureVerificationGasConsumer. It consumes gas
// for signature verification based upon the public key type. The cost is fetched from the given params and is matched
// by the concrete type.
func DefaultSigVerificationGasConsumer(meter gas.Meter, sig signing.SignatureV2, params types.Params) error {
	pubkey := sig.PubKey

	switch pubkey := pubkey.(type) {
	case *ed25519.PubKey:
<<<<<<< HEAD
		return meter.Consume(params.SigVerifyCostED25519, "ante verify: ed25519")
=======
		meter.ConsumeGas(params.SigVerifyCostED25519, "ante verify: ed25519")
		return nil
>>>>>>> 4f445ed9

	case *secp256k1.PubKey:
		return meter.Consume(params.SigVerifyCostSecp256k1, "ante verify: secp256k1")

	case *secp256r1.PubKey:
		return meter.Consume(params.SigVerifyCostSecp256r1(), "ante verify: secp256r1")

	case multisig.PubKey:
		multisignature, ok := sig.Data.(*signing.MultiSignatureData)
		if !ok {
			return fmt.Errorf("expected %T, got, %T", &signing.MultiSignatureData{}, sig.Data)
		}

		err := ConsumeMultisignatureVerificationGas(meter, multisignature, pubkey, params, sig.Sequence)
		if err != nil {
			return err
		}

		return nil

	default:
		return errorsmod.Wrapf(sdkerrors.ErrInvalidPubKey, "unrecognized public key type: %T", pubkey)
	}
}

// ConsumeMultisignatureVerificationGas consumes gas from a GasMeter for verifying a multisig pubKey signature.
func ConsumeMultisignatureVerificationGas(
	meter gas.Meter, sig *signing.MultiSignatureData, pubKey multisig.PubKey,
	params types.Params, accSeq uint64,
) error {
	// if BitArray is nil, it means tx has been built for simulation.
	if sig.BitArray == nil {
		return multisignatureSimulationVerificationGas(meter, sig, pubKey, params, accSeq)
	}

	size := sig.BitArray.Count()
	sigIndex := 0

	for i := 0; i < size; i++ {
		if !sig.BitArray.GetIndex(i) {
			continue
		}
		sigV2 := signing.SignatureV2{
			PubKey:   pubKey.GetPubKeys()[i],
			Data:     sig.Signatures[sigIndex],
			Sequence: accSeq,
		}

		err := DefaultSigVerificationGasConsumer(meter, sigV2, params)
		if err != nil {
			return err
		}

		sigIndex++
	}

	return nil
}

// multisignatureSimulationVerificationGas consume gas for verifying a simulation multisig pubKey signature. As it's
// a simulation tx the number of signatures its equal to the multisig threshold.
func multisignatureSimulationVerificationGas(
	meter gas.Meter, sig *signing.MultiSignatureData, pubKey multisig.PubKey,
	params types.Params, accSeq uint64,
) error {
	for i := 0; i < len(sig.Signatures); i++ {
		sigV2 := signing.SignatureV2{
			PubKey:   pubKey.GetPubKeys()[i],
			Data:     sig.Signatures[i],
			Sequence: accSeq,
		}

		err := DefaultSigVerificationGasConsumer(meter, sigV2, params)
		if err != nil {
			return err
		}
	}

	return nil
}

// GetSignerAcc returns an account for a given address that is expected to sign
// a transaction.
func GetSignerAcc(ctx context.Context, ak AccountKeeper, addr sdk.AccAddress) sdk.AccountI {
	return ak.GetAccount(ctx, addr)
}

// CountSubKeys counts the total number of keys for a multi-sig public key.
// A non-multisig, i.e. a regular signature, it naturally a count of 1. If it is a multisig,
// then it recursively calls it on its pubkeys.
func CountSubKeys(pub cryptotypes.PubKey) int {
	if pub == nil {
		return 0
	}

	v, ok := pub.(*kmultisig.LegacyAminoPubKey)
	if !ok {
		return 1
	}

	numKeys := 0
	for _, subkey := range v.GetPubKeys() {
		numKeys += CountSubKeys(subkey)
	}

	return numKeys
}

// signatureDataToBz converts a SignatureData into raw bytes signature.
// For SingleSignatureData, it returns the signature raw bytes.
// For MultiSignatureData, it returns an array of all individual signatures,
// as well as the aggregated signature.
func signatureDataToBz(data signing.SignatureData) ([][]byte, error) {
	if data == nil {
		return nil, errors.New("got empty SignatureData")
	}

	switch data := data.(type) {
	case *signing.SingleSignatureData:
		return [][]byte{data.Signature}, nil

	case *signing.MultiSignatureData:
		sigs := [][]byte{}
		var err error

		for _, d := range data.Signatures {
			nestedSigs, err := signatureDataToBz(d)
			if err != nil {
				return nil, err
			}

			sigs = append(sigs, nestedSigs...)
		}

		multiSignature := cryptotypes.MultiSignature{
			Signatures: sigs,
		}

		aggregatedSig, err := multiSignature.Marshal()
		if err != nil {
			return nil, err
		}

		sigs = append(sigs, aggregatedSig)
		return sigs, nil

	default:
		return nil, sdkerrors.ErrInvalidType.Wrapf("unexpected signature data type %T", data)
	}
}

// isSigverifyTx will always return true, unless the context is a sdk.Context, in which case we will return the
// value of IsSigverifyTx.
func isSigverifyTx(ctx context.Context) bool {
	if sdkCtx, ok := sdk.TryUnwrapSDKContext(ctx); ok {
		return sdkCtx.IsSigverifyTx()
	}
	return true
}

func isRecheckTx(ctx context.Context, txSvc transaction.Service) bool {
	if sdkCtx, ok := sdk.TryUnwrapSDKContext(ctx); ok {
		return sdkCtx.IsReCheckTx()
	}
	return txSvc.ExecMode(ctx) == transaction.ExecModeReCheck
}<|MERGE_RESOLUTION|>--- conflicted
+++ resolved
@@ -1,24 +1,15 @@
 package ante
 
 import (
-	"context"
+	"bytes"
 	"encoding/base64"
 	"encoding/hex"
-	"errors"
 	"fmt"
 
-	secp256k1dcrd "github.com/decred/dcrd/dcrec/secp256k1/v4"
 	"google.golang.org/protobuf/types/known/anypb"
 
-	apisigning "cosmossdk.io/api/cosmos/tx/signing/v1beta1"
-	"cosmossdk.io/core/event"
-	"cosmossdk.io/core/gas"
-	"cosmossdk.io/core/transaction"
 	errorsmod "cosmossdk.io/errors"
-<<<<<<< HEAD
-=======
 	storetypes "cosmossdk.io/store/types"
->>>>>>> 4f445ed9
 	txsigning "cosmossdk.io/x/tx/signing"
 
 	codectypes "github.com/cosmos/cosmos-sdk/codec/types"
@@ -30,7 +21,6 @@
 	"github.com/cosmos/cosmos-sdk/crypto/types/multisig"
 	sdk "github.com/cosmos/cosmos-sdk/types"
 	sdkerrors "github.com/cosmos/cosmos-sdk/types/errors"
-	"github.com/cosmos/cosmos-sdk/types/tx"
 	"github.com/cosmos/cosmos-sdk/types/tx/signing"
 	authsigning "github.com/cosmos/cosmos-sdk/x/auth/signing"
 	"github.com/cosmos/cosmos-sdk/x/auth/types"
@@ -53,45 +43,189 @@
 // SignatureVerificationGasConsumer is the type of function that is used to both
 // consume gas when verifying signatures and also to accept or reject different types of pubkeys
 // This is where apps can define their own PubKey
-type SignatureVerificationGasConsumer = func(meter gas.Meter, sig signing.SignatureV2, params types.Params) error
-
-type AccountAbstractionKeeper interface {
-	IsAbstractedAccount(ctx context.Context, addr []byte) (bool, error)
-	AuthenticateAccount(ctx context.Context, signer []byte, bundler string, rawTx *tx.TxRaw, protoTx *tx.Tx, signIndex uint32) error
-}
-
-// SigVerificationDecorator verifies all signatures for a tx and returns an
-// error if any are invalid.
-// It will populate an account's public key if that is not present only if
-// PubKey.Address() == Account.Address().
-// Note, the SigVerificationDecorator will not check
-// signatures on ReCheckTx. It will also increase the sequence number, and consume
-// gas for signature verification.
+type SignatureVerificationGasConsumer = func(meter storetypes.GasMeter, sig signing.SignatureV2, params types.Params) error
+
+// SetPubKeyDecorator sets PubKeys in context for any signer which does not already have pubkey set
+// PubKeys must be set in context for all signers before any other sigverify decorators run
+// CONTRACT: Tx must implement SigVerifiableTx interface
+type SetPubKeyDecorator struct {
+	ak AccountKeeper
+}
+
+func NewSetPubKeyDecorator(ak AccountKeeper) SetPubKeyDecorator {
+	return SetPubKeyDecorator{
+		ak: ak,
+	}
+}
+
+func (spkd SetPubKeyDecorator) AnteHandle(ctx sdk.Context, tx sdk.Tx, simulate bool, next sdk.AnteHandler) (sdk.Context, error) {
+	sigTx, ok := tx.(authsigning.SigVerifiableTx)
+	if !ok {
+		return ctx, errorsmod.Wrap(sdkerrors.ErrTxDecode, "invalid tx type")
+	}
+
+	pubkeys, err := sigTx.GetPubKeys()
+	if err != nil {
+		return ctx, err
+	}
+
+	signers, err := sigTx.GetSigners()
+	if err != nil {
+		return sdk.Context{}, err
+	}
+
+	signerStrs := make([]string, len(signers))
+	for i, pk := range pubkeys {
+		var err error
+		signerStrs[i], err = spkd.ak.AddressCodec().BytesToString(signers[i])
+		if err != nil {
+			return sdk.Context{}, err
+		}
+
+		// PublicKey was omitted from slice since it has already been set in context
+		if pk == nil {
+			if !simulate {
+				continue
+			}
+			pk = simSecp256k1Pubkey
+		}
+		// Only make check if simulate=false
+		if !simulate && !bytes.Equal(pk.Address(), signers[i]) && ctx.IsSigverifyTx() {
+			return ctx, errorsmod.Wrapf(sdkerrors.ErrInvalidPubKey,
+				"pubKey does not match signer address %s with signer index: %d", signerStrs[i], i)
+		}
+
+		acc, err := GetSignerAcc(ctx, spkd.ak, signers[i])
+		if err != nil {
+			return ctx, err
+		}
+		// account already has pubkey set,no need to reset
+		if acc.GetPubKey() != nil {
+			continue
+		}
+		err = acc.SetPubKey(pk)
+		if err != nil {
+			return ctx, errorsmod.Wrap(sdkerrors.ErrInvalidPubKey, err.Error())
+		}
+		spkd.ak.SetAccount(ctx, acc)
+	}
+
+	// Also emit the following events, so that txs can be indexed by these
+	// indices:
+	// - signature (via `tx.signature='<sig_as_base64>'`),
+	// - concat(address,"/",sequence) (via `tx.acc_seq='cosmos1abc...def/42'`).
+	sigs, err := sigTx.GetSignaturesV2()
+	if err != nil {
+		return ctx, err
+	}
+
+	var events sdk.Events
+	for i, sig := range sigs {
+		events = append(events, sdk.NewEvent(sdk.EventTypeTx,
+			sdk.NewAttribute(sdk.AttributeKeyAccountSequence, fmt.Sprintf("%s/%d", signerStrs[i], sig.Sequence)),
+		))
+
+		sigBzs, err := signatureDataToBz(sig.Data)
+		if err != nil {
+			return ctx, err
+		}
+		for _, sigBz := range sigBzs {
+			events = append(events, sdk.NewEvent(sdk.EventTypeTx,
+				sdk.NewAttribute(sdk.AttributeKeySignature, base64.StdEncoding.EncodeToString(sigBz)),
+			))
+		}
+	}
+
+	ctx.EventManager().EmitEvents(events)
+
+	return next(ctx, tx, simulate)
+}
+
+// Consume parameter-defined amount of gas for each signature according to the passed-in SignatureVerificationGasConsumer function
+// before calling the next AnteHandler
+// CONTRACT: Pubkeys are set in context for all signers before this decorator runs
+// CONTRACT: Tx must implement SigVerifiableTx interface
+type SigGasConsumeDecorator struct {
+	ak             AccountKeeper
+	sigGasConsumer SignatureVerificationGasConsumer
+}
+
+func NewSigGasConsumeDecorator(ak AccountKeeper, sigGasConsumer SignatureVerificationGasConsumer) SigGasConsumeDecorator {
+	if sigGasConsumer == nil {
+		sigGasConsumer = DefaultSigVerificationGasConsumer
+	}
+
+	return SigGasConsumeDecorator{
+		ak:             ak,
+		sigGasConsumer: sigGasConsumer,
+	}
+}
+
+func (sgcd SigGasConsumeDecorator) AnteHandle(ctx sdk.Context, tx sdk.Tx, simulate bool, next sdk.AnteHandler) (newCtx sdk.Context, err error) {
+	sigTx, ok := tx.(authsigning.SigVerifiableTx)
+	if !ok {
+		return ctx, errorsmod.Wrap(sdkerrors.ErrTxDecode, "invalid transaction type")
+	}
+
+	params := sgcd.ak.GetParams(ctx)
+	sigs, err := sigTx.GetSignaturesV2()
+	if err != nil {
+		return ctx, err
+	}
+
+	// stdSigs contains the sequence number, account number, and signatures.
+	// When simulating, this would just be a 0-length slice.
+	signers, err := sigTx.GetSigners()
+	if err != nil {
+		return ctx, err
+	}
+
+	for i, sig := range sigs {
+		signerAcc, err := GetSignerAcc(ctx, sgcd.ak, signers[i])
+		if err != nil {
+			return ctx, err
+		}
+
+		pubKey := signerAcc.GetPubKey()
+
+		// In simulate mode the transaction comes with no signatures, thus if the
+		// account's pubkey is nil, both signature verification and gasKVStore.Set()
+		// shall consume the largest amount, i.e. it takes more gas to verify
+		// secp256k1 keys than ed25519 ones.
+		if simulate && pubKey == nil {
+			pubKey = simSecp256k1Pubkey
+		}
+
+		// make a SignatureV2 with PubKey filled in from above
+		sig = signing.SignatureV2{
+			PubKey:   pubKey,
+			Data:     sig.Data,
+			Sequence: sig.Sequence,
+		}
+
+		err = sgcd.sigGasConsumer(ctx.GasMeter(), sig, params)
+		if err != nil {
+			return ctx, err
+		}
+	}
+
+	return next(ctx, tx, simulate)
+}
+
+// SigVerificationDecorator verifies all signatures for a tx and return an error if any are invalid. Note,
+// the SigVerificationDecorator will not check signatures on ReCheck.
 //
-// In cases where unordered or parallel transactions are desired, it is recommended
-// to set unordered=true with a reasonable timeout_height value, in which case
-// this nonce verification and increment will be skipped.
-//
+// CONTRACT: Pubkeys are set in context for all signers before this decorator runs
 // CONTRACT: Tx must implement SigVerifiableTx interface
 type SigVerificationDecorator struct {
-	ak                   AccountKeeper
-	aaKeeper             AccountAbstractionKeeper
-	signModeHandler      *txsigning.HandlerMap
-	sigGasConsumer       SignatureVerificationGasConsumer
-	extraVerifyIsOnCurve func(pubKey cryptotypes.PubKey) (bool, error)
-}
-
-func NewSigVerificationDecorator(ak AccountKeeper, signModeHandler *txsigning.HandlerMap, sigGasConsumer SignatureVerificationGasConsumer, aaKeeper AccountAbstractionKeeper) SigVerificationDecorator {
-	return NewSigVerificationDecoratorWithVerifyOnCurve(ak, signModeHandler, sigGasConsumer, aaKeeper, nil)
-}
-
-func NewSigVerificationDecoratorWithVerifyOnCurve(ak AccountKeeper, signModeHandler *txsigning.HandlerMap, sigGasConsumer SignatureVerificationGasConsumer, aaKeeper AccountAbstractionKeeper, verifyFn func(pubKey cryptotypes.PubKey) (bool, error)) SigVerificationDecorator {
+	ak              AccountKeeper
+	signModeHandler *txsigning.HandlerMap
+}
+
+func NewSigVerificationDecorator(ak AccountKeeper, signModeHandler *txsigning.HandlerMap) SigVerificationDecorator {
 	return SigVerificationDecorator{
-		aaKeeper:             aaKeeper,
-		ak:                   ak,
-		signModeHandler:      signModeHandler,
-		sigGasConsumer:       sigGasConsumer,
-		extraVerifyIsOnCurve: verifyFn,
+		ak:              ak,
+		signModeHandler: signModeHandler,
 	}
 }
 
@@ -103,7 +237,7 @@
 func OnlyLegacyAminoSigners(sigData signing.SignatureData) bool {
 	switch v := sigData.(type) {
 	case *signing.SingleSignatureData:
-		return v.SignMode == apisigning.SignMode_SIGN_MODE_LEGACY_AMINO_JSON
+		return v.SignMode == signing.SignMode_SIGN_MODE_LEGACY_AMINO_JSON
 	case *signing.MultiSignatureData:
 		for _, s := range v.Signatures {
 			if !OnlyLegacyAminoSigners(s) {
@@ -116,253 +250,44 @@
 	}
 }
 
-func (svd SigVerificationDecorator) VerifyIsOnCurve(pubKey cryptotypes.PubKey) error {
-	if svd.extraVerifyIsOnCurve != nil {
-		handled, err := svd.extraVerifyIsOnCurve(pubKey)
-		if handled {
-			return err
-		}
-	}
-	// when simulating pubKey.Key will always be nil
-	if pubKey.Bytes() == nil {
-		return nil
-	}
-
-	switch typedPubKey := pubKey.(type) {
-	case *ed25519.PubKey:
-		if !typedPubKey.IsOnCurve() {
-			return errorsmod.Wrap(sdkerrors.ErrInvalidPubKey, "ed25519 key is not on curve")
-		}
-	case *secp256k1.PubKey:
-		pubKeyObject, err := secp256k1dcrd.ParsePubKey(typedPubKey.Bytes())
-		if err != nil {
-			if errors.Is(err, secp256k1dcrd.ErrPubKeyNotOnCurve) {
-				return errorsmod.Wrap(sdkerrors.ErrInvalidPubKey, "secp256k1 key is not on curve")
-			}
-			return err
-		}
-<<<<<<< HEAD
-		if !pubKeyObject.IsOnCurve() {
-			return errorsmod.Wrap(sdkerrors.ErrInvalidPubKey, "secp256k1 key is not on curve")
-=======
-		// Only make check if simulate=false
-		if !simulate && !bytes.Equal(pk.Address(), signers[i]) && ctx.IsSigverifyTx() {
-			return ctx, errorsmod.Wrapf(sdkerrors.ErrInvalidPubKey,
-				"pubKey does not match signer address %s with signer index: %d", signerStrs[i], i)
->>>>>>> 4f445ed9
-		}
-
-	case *secp256r1.PubKey:
-		pubKeyObject := typedPubKey.Key.PublicKey
-		if !pubKeyObject.IsOnCurve(pubKeyObject.X, pubKeyObject.Y) {
-			return errorsmod.Wrap(sdkerrors.ErrInvalidPubKey, "secp256r1 key is not on curve")
-		}
-
-	case multisig.PubKey:
-		pubKeysObjects := typedPubKey.GetPubKeys()
-		ok := true
-		for _, pubKeyObject := range pubKeysObjects {
-			if err := svd.VerifyIsOnCurve(pubKeyObject); err != nil {
-				ok = false
-				break
-			}
-		}
-		if !ok {
-			return errorsmod.Wrap(sdkerrors.ErrInvalidPubKey, "some keys are not on curve")
-		}
-
-	default:
-		return errorsmod.Wrapf(sdkerrors.ErrInvalidPubKey, "unsupported key type: %T", typedPubKey)
-	}
-
-	return nil
-}
-
-func (svd SigVerificationDecorator) AnteHandle(ctx sdk.Context, tx sdk.Tx, _ bool, next sdk.AnteHandler) (newCtx sdk.Context, err error) {
-	if err := svd.ValidateTx(ctx, tx); err != nil {
-		return ctx, err
-	}
-	return next(ctx, tx, false)
-}
-
-func (svd SigVerificationDecorator) ValidateTx(ctx context.Context, tx transaction.Tx) error {
+func (svd SigVerificationDecorator) AnteHandle(ctx sdk.Context, tx sdk.Tx, simulate bool, next sdk.AnteHandler) (newCtx sdk.Context, err error) {
 	sigTx, ok := tx.(authsigning.Tx)
 	if !ok {
-		return errorsmod.Wrap(sdkerrors.ErrTxDecode, "invalid transaction type")
-	}
-
-	// stdSigs contains the sequence number, account number, and signatures.
-	// When simulating, this would just be a 0-length slice.
-	signatures, err := sigTx.GetSignaturesV2()
-	if err != nil {
-		return err
-	}
-
-	signers, err := sigTx.GetSigners()
-	if err != nil {
-		return err
-	}
-
-	// check that signer length and signature length are the same
-	if len(signatures) != len(signers) {
-		return errorsmod.Wrapf(sdkerrors.ErrUnauthorized, "invalid number of signer;  expected: %d, got %d", len(signers), len(signatures))
-	}
-
-	pubKeys, err := sigTx.GetPubKeys()
-	if err != nil {
-		return err
-	}
-
-	// NOTE: the tx_wrapper implementation returns nil, in case the pubkey is not populated.
-	// so we can always expect the pubkey of the signer to be at the same index as the signer
-	// itself. If this does not work, it's a failure in the implementation of the interface.
-	// we're erroring, but most likely we should be panicking.
-	if len(pubKeys) != len(signers) {
-		return errorsmod.Wrapf(sdkerrors.ErrInvalidRequest, "invalid number of pubkeys; expected %d, got %d", len(signers), len(pubKeys))
-	}
-
-	for i := range signers {
-		err = svd.authenticate(ctx, sigTx, signers[i], signatures[i], pubKeys[i], i)
-		if err != nil {
-			return err
-		}
-	}
-
-	eventMgr := svd.ak.GetEnvironment().EventService.EventManager(ctx)
-	events := [][]event.Attribute{}
-	for i, sig := range signatures {
-		signerStr, err := svd.ak.AddressCodec().BytesToString(signers[i])
-		if err != nil {
-			return err
-		}
-
-		events = append(events, []event.Attribute{event.NewAttribute(sdk.AttributeKeyAccountSequence, fmt.Sprintf("%s/%d", signerStr, sig.Sequence))})
-
-		sigBzs, err := signatureDataToBz(sig.Data)
-		if err != nil {
-			return err
-		}
-		for _, sigBz := range sigBzs {
-			events = append(events, []event.Attribute{event.NewAttribute(sdk.AttributeKeySignature, base64.StdEncoding.EncodeToString(sigBz))})
-		}
-	}
-
-	for _, v := range events {
-		if err := eventMgr.EmitKV(sdk.EventTypeTx, v...); err != nil {
-			return err
-		}
-	}
-
-	return nil
-}
-
-// authenticate the authentication of the TX for a specific tx signer.
-func (svd SigVerificationDecorator) authenticate(ctx context.Context, tx authsigning.Tx, signer []byte, sig signing.SignatureV2, txPubKey cryptotypes.PubKey, signerIndex int) error {
-	// first we check if it's an AA
-	if svd.aaKeeper != nil {
-		isAa, err := svd.aaKeeper.IsAbstractedAccount(ctx, signer)
-		if err != nil {
-			return err
-		}
-		if isAa {
-			return svd.authenticateAbstractedAccount(ctx, tx, signer, signerIndex)
-		}
-	}
-
-	// not an AA, proceed with standard auth flow.
-
-	// newlyCreated is a flag that indicates if the account was newly created.
-	// This is only the case when the user is sending their first tx.
-	newlyCreated := false
-	acc := GetSignerAcc(ctx, svd.ak, signer)
-	if acc == nil {
-		// If the account is nil, we assume this is the account's first tx. In this case, the account needs to be
-		// created, but the sign doc should use account number 0. This is because the account number is
-		// not known until the account is created when the tx was signed, the account number was unknown
-		// and 0 was set.
-		acc = svd.ak.NewAccountWithAddress(ctx, txPubKey.Address().Bytes())
-		newlyCreated = true
-	}
-
-	// the account is without a pubkey, let's attempt to check if in the
-	// tx we were correctly provided a valid pubkey.
-	if acc.GetPubKey() == nil {
-		err := svd.setPubKey(ctx, acc, txPubKey)
-		if err != nil {
-			return err
-		}
-	}
-
-	err := svd.consumeSignatureGas(ctx, acc.GetPubKey(), sig)
-	if err != nil {
-		return err
-	}
-
-<<<<<<< HEAD
-	err = svd.verifySig(ctx, tx, acc, sig, newlyCreated)
-=======
+		return ctx, errorsmod.Wrap(sdkerrors.ErrTxDecode, "invalid transaction type")
+	}
+
 	utx, ok := tx.(sdk.TxWithUnordered)
 	isUnordered := ok && utx.GetUnordered()
 
 	// stdSigs contains the sequence number, account number, and signatures.
 	// When simulating, this would just be a 0-length slice.
 	sigs, err := sigTx.GetSignaturesV2()
->>>>>>> 4f445ed9
-	if err != nil {
-		return err
-	}
-
-	err = svd.increaseSequence(tx, acc)
-	if err != nil {
-		return err
-	}
-	// update account changes in state.
-	svd.ak.SetAccount(ctx, acc)
-	return nil
-}
-
-// consumeSignatureGas will consume gas according to the pub-key being verified.
-func (svd SigVerificationDecorator) consumeSignatureGas(
-	ctx context.Context,
-	pubKey cryptotypes.PubKey,
-	signature signing.SignatureV2,
-) error {
-	if svd.ak.GetEnvironment().TransactionService.ExecMode(ctx) == transaction.ExecModeSimulate && pubKey == nil {
-		pubKey = simSecp256k1Pubkey
-	}
-
-	// make a SignatureV2 with PubKey filled in from above
-	signature = signing.SignatureV2{
-		PubKey:   pubKey,
-		Data:     signature.Data,
-		Sequence: signature.Sequence,
-	}
-
-	return svd.sigGasConsumer(svd.ak.GetEnvironment().GasService.GasMeter(ctx), signature, svd.ak.GetParams(ctx))
-}
-
-<<<<<<< HEAD
-// verifySig will verify the signature of the provided signer account.
-func (svd SigVerificationDecorator) verifySig(ctx context.Context, tx sdk.Tx, acc sdk.AccountI, sig signing.SignatureV2, newlyCreated bool) error {
-	execMode := svd.ak.GetEnvironment().TransactionService.ExecMode(ctx)
-	unorderedTx, ok := tx.(sdk.TxWithUnordered)
-	isUnordered := ok && unorderedTx.GetUnordered()
-
-	// only check sequence if the tx is not unordered
-	if !isUnordered {
-		if execMode == transaction.ExecModeCheck {
-			if sig.Sequence < acc.GetSequence() {
-				return errorsmod.Wrapf(
-					sdkerrors.ErrWrongSequence,
-					"account sequence mismatch: expected higher than or equal to %d, got %d", acc.GetSequence(), sig.Sequence,
-				)
-			}
-		} else if sig.Sequence != acc.GetSequence() {
-			return errorsmod.Wrapf(
-				sdkerrors.ErrWrongSequence,
-				"account sequence mismatch: expected %d, got %d", acc.GetSequence(), sig.Sequence,
-			)
-=======
+	if err != nil {
+		return ctx, err
+	}
+
+	signers, err := sigTx.GetSigners()
+	if err != nil {
+		return ctx, err
+	}
+
+	// check that signer length and signature length are the same
+	if len(sigs) != len(signers) {
+		return ctx, errorsmod.Wrapf(sdkerrors.ErrUnauthorized, "invalid number of signer;  expected: %d, got %d", len(signers), len(sigs))
+	}
+
+	for i, sig := range sigs {
+		acc, err := GetSignerAcc(ctx, svd.ak, signers[i])
+		if err != nil {
+			return ctx, err
+		}
+
+		// retrieve pubkey
+		pubKey := acc.GetPubKey()
+		if !simulate && pubKey == nil {
+			return ctx, errorsmod.Wrap(sdkerrors.ErrInvalidPubKey, "pubkey on account is not set")
+		}
+
 		// Check account sequence number.
 		if !isUnordered {
 			if sig.Sequence != acc.GetSequence() {
@@ -371,26 +296,16 @@
 					"account sequence mismatch, expected %d, got %d", acc.GetSequence(), sig.Sequence,
 				)
 			}
->>>>>>> 4f445ed9
-		}
-	}
-
-	// we're in simulation mode, or in ReCheckTx, or context is not
-	// on sig verify tx, then we do not need to verify the signatures
-	// in the tx.
-	if execMode == transaction.ExecModeSimulate ||
-		isRecheckTx(ctx, svd.ak.GetEnvironment().TransactionService) ||
-		!isSigverifyTx(ctx) {
-		return nil
-	}
-
-<<<<<<< HEAD
-	// retrieve pubkey
-	pubKey := acc.GetPubKey()
-	if pubKey == nil {
-		return errorsmod.Wrap(sdkerrors.ErrInvalidPubKey, "pubkey on account is not set")
-	}
-=======
+		}
+
+		// retrieve signer data
+		genesis := ctx.BlockHeight() == 0
+		chainID := ctx.ChainID()
+		var accNum uint64
+		if !genesis {
+			accNum = acc.GetAccountNumber()
+		}
+
 		// no need to verify signatures on recheck tx
 		if !simulate && !ctx.IsReCheckTx() && ctx.IsSigverifyTx() {
 			anyPk, _ := codectypes.NewAnyWithValue(pubKey)
@@ -421,110 +336,33 @@
 					errMsg = fmt.Sprintf("signature verification failed; please verify account number (%d) and chain-id (%s): (%s)", accNum, chainID, err.Error())
 				}
 				return ctx, errorsmod.Wrap(sdkerrors.ErrUnauthorized, errMsg)
->>>>>>> 4f445ed9
-
-	// retrieve signer data
-	hinfo := svd.ak.GetEnvironment().HeaderService.HeaderInfo(ctx)
-	genesis := hinfo.Height == 0
-	chainID := hinfo.ChainID
-	var accNum uint64
-	// if we are not in genesis use the account number from the account
-	if !genesis {
-		accNum = acc.GetAccountNumber()
-	}
-
-	// if the account number is 0 and the account is signing, the sign doc will not have an account number
-	if acc.GetSequence() == 0 && newlyCreated {
-		// If the account sequence is 0, and we're in genesis, then we're
-		// dealing with an account that has been generated but never used.
-		// in this case, we should not verify signatures.
-		accNum = 0
-	}
-
-	anyPk, _ := codectypes.NewAnyWithValue(pubKey)
-
-	signerData := txsigning.SignerData{
-		Address:       acc.GetAddress().String(),
-		ChainID:       chainID,
-		AccountNumber: accNum,
-		Sequence:      sig.Sequence,
-		PubKey: &anypb.Any{
-			TypeUrl: anyPk.TypeUrl,
-			Value:   anyPk.Value,
-		},
-	}
-	adaptableTx, ok := tx.(authsigning.V2AdaptableTx)
-	if !ok {
-		return fmt.Errorf("expected tx to implement V2AdaptableTx, got %T", tx)
-	}
-	txData := adaptableTx.GetSigningTxData()
-	err := authsigning.VerifySignature(ctx, pubKey, signerData, sig.Data, svd.signModeHandler, txData)
-	if err != nil {
-		var errMsg string
-		if OnlyLegacyAminoSigners(sig.Data) {
-			// If all signers are using SIGN_MODE_LEGACY_AMINO, we rely on VerifySignature to check account sequence number,
-			// and therefore communicate sequence number as a potential cause of error.
-			errMsg = fmt.Sprintf("signature verification failed; please verify account number (%d), sequence (%d) and chain-id (%s): (%s)", accNum, acc.GetSequence(), chainID, err.Error())
-		} else {
-			errMsg = fmt.Sprintf("signature verification failed; please verify account number (%d) and chain-id (%s): (%s)", accNum, chainID, err.Error())
-		}
-		return errorsmod.Wrap(sdkerrors.ErrUnauthorized, errMsg)
-	}
-
-	return nil
-}
-
-// setPubKey will attempt to set the pubkey for the account given the list of available public keys.
-// This must be called only in case the account has not a pubkey set yet.
-func (svd SigVerificationDecorator) setPubKey(ctx context.Context, acc sdk.AccountI, txPubKey cryptotypes.PubKey) error {
-	// if we're not in sig verify then we can just skip.
-	if !isSigverifyTx(ctx) {
-		return nil
-	}
-
-	// if the pubkey is nil then we don't have any pubkey to set
-	// for this account, which also means we cannot do signature
-	// verification.
-	if txPubKey == nil {
-		// if we're not in simulation mode, and we do not have a valid pubkey
-		// for this signer, then we simply error.
-		if svd.ak.GetEnvironment().TransactionService.ExecMode(ctx) != transaction.ExecModeSimulate {
-			return fmt.Errorf("the account %s is without a pubkey and did not provide a pubkey in the tx to set it", acc.GetAddress().String())
-		}
-		// if we're in simulation mode, then we can populate the pubkey with the
-		// sim one and simply return.
-		txPubKey = simSecp256k1Pubkey
-		return acc.SetPubKey(txPubKey)
-	}
-
-	// this code path is taken when a user has received tokens but not submitted their first transaction
-	// if the address does not match the pubkey, then we error.
-	// TODO: in the future the relationship between address and pubkey should be more flexible.
-	if !acc.GetAddress().Equals(sdk.AccAddress(txPubKey.Address().Bytes())) {
-		return sdkerrors.ErrInvalidPubKey.Wrapf("the account %s cannot be claimed by public key with address %x", acc.GetAddress(), txPubKey.Address())
-	}
-
-	err := svd.VerifyIsOnCurve(txPubKey)
-	if err != nil {
-		return err
-	}
-
-	// we set the pubkey in the account, without setting it in state.
-	// this will be done by the increaseSequenceAndUpdateAccount method.
-	return acc.SetPubKey(txPubKey)
-}
-
-<<<<<<< HEAD
-// increaseSequence will increase the provided account interface sequence, unless
-// the tx is unordered.
-func (svd SigVerificationDecorator) increaseSequence(tx authsigning.Tx, acc sdk.AccountI) error {
-	// Bypass incrementing sequence for transactions with unordered set to true.
-	// The actual parameters of the un-ordered tx will be checked in a separate
-	// decorator.
-	unorderedTx, ok := tx.(sdk.TxWithUnordered)
-	if ok && unorderedTx.GetUnordered() {
-		return nil
-=======
+
+			}
+		}
+	}
+
+	return next(ctx, tx, simulate)
+}
+
+// IncrementSequenceDecorator handles incrementing sequences of all signers.
+// Use the IncrementSequenceDecorator decorator to prevent replay attacks. Note,
+// there is need to execute IncrementSequenceDecorator on RecheckTx since
+// BaseApp.Commit() will set the check state based on the latest header.
+//
+// NOTE: Since CheckTx and DeliverTx state are managed separately, subsequent and
+// sequential txs orginating from the same account cannot be handled correctly in
+// a reliable way unless sequence numbers are managed and tracked manually by a
+// client. It is recommended to instead use multiple messages in a tx.
+type IncrementSequenceDecorator struct {
+	ak AccountKeeper
+}
+
+func NewIncrementSequenceDecorator(ak AccountKeeper) IncrementSequenceDecorator {
+	return IncrementSequenceDecorator{
+		ak: ak,
+	}
+}
+
 func (isd IncrementSequenceDecorator) AnteHandle(ctx sdk.Context, tx sdk.Tx, simulate bool, next sdk.AnteHandler) (sdk.Context, error) {
 	if utx, ok := tx.(sdk.TxWithUnordered); ok && utx.GetUnordered() {
 		return next(ctx, tx, simulate)
@@ -532,36 +370,24 @@
 	sigTx, ok := tx.(authsigning.SigVerifiableTx)
 	if !ok {
 		return ctx, errorsmod.Wrap(sdkerrors.ErrTxDecode, "invalid transaction type")
->>>>>>> 4f445ed9
-	}
-
-	return acc.SetSequence(acc.GetSequence() + 1)
-}
-
-// authenticateAbstractedAccount computes an AA authentication instruction and invokes the auth flow on the AA.
-func (svd SigVerificationDecorator) authenticateAbstractedAccount(ctx context.Context, authTx authsigning.Tx, signer []byte, index int) error {
-	// the bundler is the AA itself.
-	selfBundler, err := svd.ak.AddressCodec().BytesToString(signer)
-	if err != nil {
-		return err
-	}
-
-	infoTx := authTx.(interface {
-		AsTxRaw() (*tx.TxRaw, error)
-		AsTx() (*tx.Tx, error)
-	})
-
-	txRaw, err := infoTx.AsTxRaw()
-	if err != nil {
-		return fmt.Errorf("unable to get raw tx: %w", err)
-	}
-
-	protoTx, err := infoTx.AsTx()
-	if err != nil {
-		return fmt.Errorf("unable to get proto tx: %w", err)
-	}
-
-	return svd.aaKeeper.AuthenticateAccount(ctx, signer, selfBundler, txRaw, protoTx, uint32(index))
+	}
+
+	// increment sequence of all signers
+	signers, err := sigTx.GetSigners()
+	if err != nil {
+		return sdk.Context{}, err
+	}
+
+	for _, signer := range signers {
+		acc := isd.ak.GetAccount(ctx, signer)
+		if err := acc.SetSequence(acc.GetSequence() + 1); err != nil {
+			panic(err)
+		}
+
+		isd.ak.SetAccount(ctx, acc)
+	}
+
+	return next(ctx, tx, simulate)
 }
 
 // ValidateSigCountDecorator takes in Params and returns errors if there are too many signatures in the tx for the given params
@@ -578,71 +404,59 @@
 	}
 }
 
-// AnteHandle implements an ante decorator for ValidateSigCountDecorator
-func (vscd ValidateSigCountDecorator) AnteHandle(ctx sdk.Context, tx sdk.Tx, _ bool, next sdk.AnteHandler) (newCtx sdk.Context, err error) {
-	if err := vscd.ValidateTx(ctx, tx); err != nil {
-		return ctx, err
-	}
-
-	return next(ctx, tx, false)
-}
-
-// ValidateTx implements an TxValidator for ValidateSigCountDecorator
-func (vscd ValidateSigCountDecorator) ValidateTx(ctx context.Context, tx sdk.Tx) error {
+func (vscd ValidateSigCountDecorator) AnteHandle(ctx sdk.Context, tx sdk.Tx, simulate bool, next sdk.AnteHandler) (sdk.Context, error) {
 	sigTx, ok := tx.(authsigning.SigVerifiableTx)
 	if !ok {
-		return errorsmod.Wrap(sdkerrors.ErrTxDecode, "Tx must be a sigTx")
+		return ctx, errorsmod.Wrap(sdkerrors.ErrTxDecode, "Tx must be a sigTx")
 	}
 
 	params := vscd.ak.GetParams(ctx)
 	pubKeys, err := sigTx.GetPubKeys()
 	if err != nil {
-		return err
+		return ctx, err
 	}
 
 	sigCount := 0
 	for _, pk := range pubKeys {
 		sigCount += CountSubKeys(pk)
 		if uint64(sigCount) > params.TxSigLimit {
-			return errorsmod.Wrapf(sdkerrors.ErrTooManySignatures, "signatures: %d, limit: %d", sigCount, params.TxSigLimit)
-		}
-	}
-
-	return nil
+			return ctx, errorsmod.Wrapf(sdkerrors.ErrTooManySignatures,
+				"signatures: %d, limit: %d", sigCount, params.TxSigLimit)
+		}
+	}
+
+	return next(ctx, tx, simulate)
 }
 
 // DefaultSigVerificationGasConsumer is the default implementation of SignatureVerificationGasConsumer. It consumes gas
 // for signature verification based upon the public key type. The cost is fetched from the given params and is matched
 // by the concrete type.
-func DefaultSigVerificationGasConsumer(meter gas.Meter, sig signing.SignatureV2, params types.Params) error {
+func DefaultSigVerificationGasConsumer(
+	meter storetypes.GasMeter, sig signing.SignatureV2, params types.Params,
+) error {
 	pubkey := sig.PubKey
-
 	switch pubkey := pubkey.(type) {
 	case *ed25519.PubKey:
-<<<<<<< HEAD
-		return meter.Consume(params.SigVerifyCostED25519, "ante verify: ed25519")
-=======
 		meter.ConsumeGas(params.SigVerifyCostED25519, "ante verify: ed25519")
 		return nil
->>>>>>> 4f445ed9
 
 	case *secp256k1.PubKey:
-		return meter.Consume(params.SigVerifyCostSecp256k1, "ante verify: secp256k1")
+		meter.ConsumeGas(params.SigVerifyCostSecp256k1, "ante verify: secp256k1")
+		return nil
 
 	case *secp256r1.PubKey:
-		return meter.Consume(params.SigVerifyCostSecp256r1(), "ante verify: secp256r1")
+		meter.ConsumeGas(params.SigVerifyCostSecp256r1(), "ante verify: secp256r1")
+		return nil
 
 	case multisig.PubKey:
 		multisignature, ok := sig.Data.(*signing.MultiSignatureData)
 		if !ok {
 			return fmt.Errorf("expected %T, got, %T", &signing.MultiSignatureData{}, sig.Data)
 		}
-
 		err := ConsumeMultisignatureVerificationGas(meter, multisignature, pubkey, params, sig.Sequence)
 		if err != nil {
 			return err
 		}
-
 		return nil
 
 	default:
@@ -650,16 +464,11 @@
 	}
 }
 
-// ConsumeMultisignatureVerificationGas consumes gas from a GasMeter for verifying a multisig pubKey signature.
+// ConsumeMultisignatureVerificationGas consumes gas from a GasMeter for verifying a multisig pubkey signature
 func ConsumeMultisignatureVerificationGas(
-	meter gas.Meter, sig *signing.MultiSignatureData, pubKey multisig.PubKey,
+	meter storetypes.GasMeter, sig *signing.MultiSignatureData, pubkey multisig.PubKey,
 	params types.Params, accSeq uint64,
 ) error {
-	// if BitArray is nil, it means tx has been built for simulation.
-	if sig.BitArray == nil {
-		return multisignatureSimulationVerificationGas(meter, sig, pubKey, params, accSeq)
-	}
-
 	size := sig.BitArray.Count()
 	sigIndex := 0
 
@@ -668,39 +477,15 @@
 			continue
 		}
 		sigV2 := signing.SignatureV2{
-			PubKey:   pubKey.GetPubKeys()[i],
+			PubKey:   pubkey.GetPubKeys()[i],
 			Data:     sig.Signatures[sigIndex],
 			Sequence: accSeq,
 		}
-
 		err := DefaultSigVerificationGasConsumer(meter, sigV2, params)
 		if err != nil {
 			return err
 		}
-
 		sigIndex++
-	}
-
-	return nil
-}
-
-// multisignatureSimulationVerificationGas consume gas for verifying a simulation multisig pubKey signature. As it's
-// a simulation tx the number of signatures its equal to the multisig threshold.
-func multisignatureSimulationVerificationGas(
-	meter gas.Meter, sig *signing.MultiSignatureData, pubKey multisig.PubKey,
-	params types.Params, accSeq uint64,
-) error {
-	for i := 0; i < len(sig.Signatures); i++ {
-		sigV2 := signing.SignatureV2{
-			PubKey:   pubKey.GetPubKeys()[i],
-			Data:     sig.Signatures[i],
-			Sequence: accSeq,
-		}
-
-		err := DefaultSigVerificationGasConsumer(meter, sigV2, params)
-		if err != nil {
-			return err
-		}
 	}
 
 	return nil
@@ -708,8 +493,12 @@
 
 // GetSignerAcc returns an account for a given address that is expected to sign
 // a transaction.
-func GetSignerAcc(ctx context.Context, ak AccountKeeper, addr sdk.AccAddress) sdk.AccountI {
-	return ak.GetAccount(ctx, addr)
+func GetSignerAcc(ctx sdk.Context, ak AccountKeeper, addr sdk.AccAddress) (sdk.AccountI, error) {
+	if acc := ak.GetAccount(ctx, addr); acc != nil {
+		return acc, nil
+	}
+
+	return nil, errorsmod.Wrapf(sdkerrors.ErrUnknownAddress, "account %s does not exist", addr)
 }
 
 // CountSubKeys counts the total number of keys for a multi-sig public key.
@@ -719,7 +508,6 @@
 	if pub == nil {
 		return 0
 	}
-
 	v, ok := pub.(*kmultisig.LegacyAminoPubKey)
 	if !ok {
 		return 1
@@ -739,13 +527,12 @@
 // as well as the aggregated signature.
 func signatureDataToBz(data signing.SignatureData) ([][]byte, error) {
 	if data == nil {
-		return nil, errors.New("got empty SignatureData")
+		return nil, fmt.Errorf("got empty SignatureData")
 	}
 
 	switch data := data.(type) {
 	case *signing.SingleSignatureData:
 		return [][]byte{data.Signature}, nil
-
 	case *signing.MultiSignatureData:
 		sigs := [][]byte{}
 		var err error
@@ -755,39 +542,20 @@
 			if err != nil {
 				return nil, err
 			}
-
 			sigs = append(sigs, nestedSigs...)
 		}
 
 		multiSignature := cryptotypes.MultiSignature{
 			Signatures: sigs,
 		}
-
 		aggregatedSig, err := multiSignature.Marshal()
 		if err != nil {
 			return nil, err
 		}
-
 		sigs = append(sigs, aggregatedSig)
+
 		return sigs, nil
-
 	default:
 		return nil, sdkerrors.ErrInvalidType.Wrapf("unexpected signature data type %T", data)
 	}
-}
-
-// isSigverifyTx will always return true, unless the context is a sdk.Context, in which case we will return the
-// value of IsSigverifyTx.
-func isSigverifyTx(ctx context.Context) bool {
-	if sdkCtx, ok := sdk.TryUnwrapSDKContext(ctx); ok {
-		return sdkCtx.IsSigverifyTx()
-	}
-	return true
-}
-
-func isRecheckTx(ctx context.Context, txSvc transaction.Service) bool {
-	if sdkCtx, ok := sdk.TryUnwrapSDKContext(ctx); ok {
-		return sdkCtx.IsReCheckTx()
-	}
-	return txSvc.ExecMode(ctx) == transaction.ExecModeReCheck
 }