--- conflicted
+++ resolved
@@ -2,58 +2,33 @@
 
 import (
 	"context"
-	"errors"
 	"fmt"
 
 	"cosmossdk.io/collections"
-	collcodec "cosmossdk.io/collections/codec"
-	"cosmossdk.io/core/address"
-	"cosmossdk.io/core/appmodule"
-	"cosmossdk.io/core/comet"
-	"cosmossdk.io/core/event"
+	"cosmossdk.io/core/store"
 	errorsmod "cosmossdk.io/errors"
-	"cosmossdk.io/x/distribution/types"
+	"cosmossdk.io/log"
 
 	"github.com/cosmos/cosmos-sdk/codec"
 	sdk "github.com/cosmos/cosmos-sdk/types"
 	sdkerrors "github.com/cosmos/cosmos-sdk/types/errors"
+	"github.com/cosmos/cosmos-sdk/x/distribution/types"
 )
 
 // Keeper of the distribution store
 type Keeper struct {
-	appmodule.Environment
-
-	cometService comet.Service
-
+	storeService  store.KVStoreService
 	cdc           codec.BinaryCodec
-	addrCdc       address.Codec
 	authKeeper    types.AccountKeeper
 	bankKeeper    types.BankKeeper
 	stakingKeeper types.StakingKeeper
-
 	// the address capable of executing a MsgUpdateParams message. Typically, this
 	// should be the x/gov module account.
 	authority string
 
-	Schema collections.Schema
-	Params collections.Item[types.Params]
-	// FeePool stores decimal tokens that cannot be yet distributed.
-	// In the past it held the community pool, but it has been replaced by x/protocolpool.
+	Schema  collections.Schema
+	Params  collections.Item[types.Params]
 	FeePool collections.Item[types.FeePool]
-	// DelegatorsWithdrawAddress key: delAddr | value: withdrawAddr
-	DelegatorsWithdrawAddress collections.Map[sdk.AccAddress, sdk.AccAddress]
-	// ValidatorCurrentRewards key: valAddr | value: ValidatorCurrentRewards
-	ValidatorCurrentRewards collections.Map[sdk.ValAddress, types.ValidatorCurrentRewards]
-	// DelegatorStartingInfo key: valAddr+delAccAddr | value: DelegatorStartingInfo
-	DelegatorStartingInfo collections.Map[collections.Pair[sdk.ValAddress, sdk.AccAddress], types.DelegatorStartingInfo]
-	// ValidatorsAccumulatedCommission key: valAddr | value: ValidatorAccumulatedCommission
-	ValidatorsAccumulatedCommission collections.Map[sdk.ValAddress, types.ValidatorAccumulatedCommission]
-	// ValidatorOutstandingRewards key: valAddr | value: ValidatorOutstandingRewards
-	ValidatorOutstandingRewards collections.Map[sdk.ValAddress, types.ValidatorOutstandingRewards]
-	// ValidatorHistoricalRewards key: valAddr+period | value: ValidatorHistoricalRewards
-	ValidatorHistoricalRewards collections.Map[collections.Pair[sdk.ValAddress, uint64], types.ValidatorHistoricalRewards]
-	// ValidatorSlashEvents key: valAddr+height+period | value: ValidatorSlashEvent
-	ValidatorSlashEvents collections.Map[collections.Triple[sdk.ValAddress, uint64, uint64], types.ValidatorSlashEvent]
 
 	feeCollectorName string // name of the FeeCollector ModuleAccount
 
@@ -78,18 +53,10 @@
 // NewKeeper creates a new distribution Keeper instance
 func NewKeeper(
 	cdc codec.BinaryCodec,
-<<<<<<< HEAD
-	env appmodule.Environment,
-	ak types.AccountKeeper,
-	bk types.BankKeeper,
-	sk types.StakingKeeper,
-	cometService comet.Service,
-=======
 	storeService store.KVStoreService,
 	ak types.AccountKeeper,
 	bk types.BankKeeper,
 	sk types.StakingKeeper,
->>>>>>> 4f445ed9
 	feeCollectorName, authority string,
 	opts ...InitOption,
 ) Keeper {
@@ -98,88 +65,8 @@
 		panic(fmt.Sprintf("%s module account has not been set", types.ModuleName))
 	}
 
-	sb := collections.NewSchemaBuilder(env.KVStoreService)
+	sb := collections.NewSchemaBuilder(storeService)
 	k := Keeper{
-<<<<<<< HEAD
-		Environment:      env,
-		cometService:     cometService,
-		cdc:              cdc,
-		addrCdc:          ak.AddressCodec(),
-		authKeeper:       ak,
-		bankKeeper:       bk,
-		stakingKeeper:    sk,
-		feeCollectorName: feeCollectorName,
-		authority:        authority,
-		Params:           collections.NewItem(sb, types.ParamsKey, "params", codec.CollValue[types.Params](cdc)),
-		FeePool:          collections.NewItem(sb, types.FeePoolKey, "fee_pool", codec.CollValue[types.FeePool](cdc)),
-		DelegatorsWithdrawAddress: collections.NewMap(
-			sb,
-			types.DelegatorWithdrawAddrPrefix,
-			"delegators_withdraw_address",
-			sdk.LengthPrefixedAddressKey(sdk.AccAddressKey), //nolint: staticcheck // sdk.LengthPrefixedAddressKey is needed to retain state compatibility
-			collcodec.KeyToValueCodec(sdk.AccAddressKey),
-		),
-		ValidatorCurrentRewards: collections.NewMap(
-			sb,
-			types.ValidatorCurrentRewardsPrefix,
-			"validators_current_rewards",
-			sdk.LengthPrefixedAddressKey(sdk.ValAddressKey), //nolint: staticcheck // sdk.LengthPrefixedAddressKey is needed to retain state compatibility
-			codec.CollValue[types.ValidatorCurrentRewards](cdc),
-		),
-		DelegatorStartingInfo: collections.NewMap(
-			sb,
-			types.DelegatorStartingInfoPrefix,
-			"delegators_starting_info",
-			collections.NamedPairKeyCodec(
-				"validator_address",
-				sdk.ValAddressKey,
-				"delegator_address",
-				sdk.LengthPrefixedAddressKey(sdk.AccAddressKey), //nolint: staticcheck // sdk.LengthPrefixedAddressKey is needed to retain state compatibility
-			),
-			codec.CollValue[types.DelegatorStartingInfo](cdc),
-		),
-		ValidatorsAccumulatedCommission: collections.NewMap(
-			sb,
-			types.ValidatorAccumulatedCommissionPrefix,
-			"validators_accumulated_commission",
-			sdk.LengthPrefixedAddressKey(sdk.ValAddressKey), //nolint: staticcheck // sdk.LengthPrefixedAddressKey is needed to retain state compatibility
-			codec.CollValue[types.ValidatorAccumulatedCommission](cdc),
-		),
-		ValidatorOutstandingRewards: collections.NewMap(
-			sb,
-			types.ValidatorOutstandingRewardsPrefix,
-			"validator_outstanding_rewards",
-			sdk.LengthPrefixedAddressKey(sdk.ValAddressKey), //nolint: staticcheck // sdk.LengthPrefixedAddressKey is needed to retain state compatibility
-			codec.CollValue[types.ValidatorOutstandingRewards](cdc),
-		),
-
-		ValidatorHistoricalRewards: collections.NewMap(
-			sb,
-			types.ValidatorHistoricalRewardsPrefix,
-			"validator_historical_rewards",
-			collections.NamedPairKeyCodec(
-				"validator_address",
-				sdk.LengthPrefixedAddressKey(sdk.ValAddressKey), //nolint: staticcheck // sdk.LengthPrefixedAddressKey is needed to retain state compatibility
-				"period",
-				sdk.LEUint64Key,
-			),
-			codec.CollValue[types.ValidatorHistoricalRewards](cdc),
-		),
-		ValidatorSlashEvents: collections.NewMap(
-			sb,
-			types.ValidatorSlashEventPrefix,
-			"validator_slash_events",
-			collections.NamedTripleKeyCodec(
-				"validator_address",
-				sdk.LengthPrefixedAddressKey(sdk.ValAddressKey), //nolint: staticcheck // sdk.LengthPrefixedAddressKey is needed to retain state compatibility
-				"height",
-				collections.Uint64Key,
-				"period",
-				collections.Uint64Key,
-			),
-			codec.CollValue[types.ValidatorSlashEvent](cdc),
-		),
-=======
 		storeService:          storeService,
 		cdc:                   cdc,
 		authKeeper:            ak,
@@ -190,7 +77,6 @@
 		Params:                collections.NewItem(sb, types.ParamsKey, "params", codec.CollValue[types.Params](cdc)),
 		FeePool:               collections.NewItem(sb, types.FeePoolKey, "fee_pool", codec.CollValue[types.FeePool](cdc)),
 		externalCommunityPool: nil,
->>>>>>> 4f445ed9
 	}
 
 	schema, err := sb.Build()
@@ -219,8 +105,6 @@
 	return k.authority
 }
 
-<<<<<<< HEAD
-=======
 // HasExternalCommunityPool is a helper function to denote whether the x/distribution module
 // is using its native community pool, or using an external pool.
 func (k Keeper) HasExternalCommunityPool() bool {
@@ -233,7 +117,6 @@
 	return sdkCtx.Logger().With(log.ModuleKey, "x/"+types.ModuleName)
 }
 
->>>>>>> 4f445ed9
 // SetWithdrawAddr sets a new address that will receive the rewards upon withdrawal
 func (k Keeper) SetWithdrawAddr(ctx context.Context, delegatorAddr, withdrawAddr sdk.AccAddress) error {
 	if k.bankKeeper.BlockedAddr(withdrawAddr) {
@@ -249,29 +132,18 @@
 		return types.ErrSetWithdrawAddrDisabled
 	}
 
-	addr, err := k.addrCdc.BytesToString(withdrawAddr)
-	if err != nil {
-		return err
-	}
-
-<<<<<<< HEAD
-	if err = k.EventService.EventManager(ctx).EmitKV(
-		types.EventTypeSetWithdrawAddress,
-		event.NewAttribute(types.AttributeKeyWithdrawAddress, addr),
-	); err != nil {
-		return err
-	}
-
-	return k.DelegatorsWithdrawAddress.Set(ctx, delegatorAddr, withdrawAddr)
-}
-
-// WithdrawDelegationRewards withdraw rewards from a delegation
-=======
+	sdkCtx := sdk.UnwrapSDKContext(ctx)
+	sdkCtx.EventManager().EmitEvent(
+		sdk.NewEvent(
+			types.EventTypeSetWithdrawAddress,
+			sdk.NewAttribute(types.AttributeKeyWithdrawAddress, withdrawAddr.String()),
+		),
+	)
+
 	return k.SetDelegatorWithdrawAddr(ctx, delegatorAddr, withdrawAddr)
 }
 
 // WithdrawDelegationRewards withdraws rewards from a delegation
->>>>>>> 4f445ed9
 func (k Keeper) WithdrawDelegationRewards(ctx context.Context, delAddr sdk.AccAddress, valAddr sdk.ValAddress) (sdk.Coins, error) {
 	val, err := k.stakingKeeper.Validator(ctx, valAddr)
 	if err != nil {
@@ -305,15 +177,11 @@
 	return rewards, nil
 }
 
-<<<<<<< HEAD
-// WithdrawValidatorCommission withdraw validator commission
-=======
 // WithdrawValidatorCommission withdraws validator commission.
->>>>>>> 4f445ed9
 func (k Keeper) WithdrawValidatorCommission(ctx context.Context, valAddr sdk.ValAddress) (sdk.Coins, error) {
 	// fetch validator accumulated commission
-	accumCommission, err := k.ValidatorsAccumulatedCommission.Get(ctx, valAddr)
-	if err != nil && !errors.Is(err, collections.ErrNotFound) {
+	accumCommission, err := k.GetValidatorAccumulatedCommission(ctx, valAddr)
+	if err != nil {
 		return nil, err
 	}
 
@@ -322,25 +190,18 @@
 	}
 
 	commission, remainder := accumCommission.Commission.TruncateDecimal()
-<<<<<<< HEAD
-	err = k.ValidatorsAccumulatedCommission.Set(ctx, valAddr, types.ValidatorAccumulatedCommission{Commission: remainder}) // leave remainder to withdraw later
-	if err != nil {
-		return nil, err
-	}
-=======
 	err = k.SetValidatorAccumulatedCommission(ctx, valAddr, types.ValidatorAccumulatedCommission{Commission: remainder}) // leave remainder to withdraw later
 	if err != nil {
 		return nil, err
 	}
 
->>>>>>> 4f445ed9
 	// update outstanding
-	outstanding, err := k.ValidatorOutstandingRewards.Get(ctx, valAddr)
-	if err != nil {
-		return nil, err
-	}
-
-	err = k.ValidatorOutstandingRewards.Set(ctx, valAddr, types.ValidatorOutstandingRewards{Rewards: outstanding.Rewards.Sub(sdk.NewDecCoinsFromCoins(commission...))})
+	outstanding, err := k.GetValidatorOutstandingRewards(ctx, valAddr)
+	if err != nil {
+		return nil, err
+	}
+
+	err = k.SetValidatorOutstandingRewards(ctx, valAddr, types.ValidatorOutstandingRewards{Rewards: outstanding.Rewards.Sub(sdk.NewDecCoinsFromCoins(commission...))})
 	if err != nil {
 		return nil, err
 	}
@@ -358,27 +219,43 @@
 		}
 	}
 
-	err = k.EventService.EventManager(ctx).EmitKV(
-		types.EventTypeWithdrawCommission,
-		event.NewAttribute(sdk.AttributeKeyAmount, commission.String()),
+	sdkCtx := sdk.UnwrapSDKContext(ctx)
+	sdkCtx.EventManager().EmitEvent(
+		sdk.NewEvent(
+			types.EventTypeWithdrawCommission,
+			sdk.NewAttribute(sdk.AttributeKeyAmount, commission.String()),
+		),
 	)
-	if err != nil {
-		return nil, err
-	}
 
 	return commission, nil
 }
 
 // GetTotalRewards returns the total amount of fee distribution rewards held in the store
 func (k Keeper) GetTotalRewards(ctx context.Context) (totalRewards sdk.DecCoins) {
-	err := k.ValidatorOutstandingRewards.Walk(ctx, nil, func(_ sdk.ValAddress, rewards types.ValidatorOutstandingRewards) (stop bool, err error) {
-		totalRewards = totalRewards.Add(rewards.Rewards...)
-		return false, nil
-	},
+	k.IterateValidatorOutstandingRewards(ctx,
+		func(_ sdk.ValAddress, rewards types.ValidatorOutstandingRewards) (stop bool) {
+			totalRewards = totalRewards.Add(rewards.Rewards...)
+			return false
+		},
 	)
-	if err != nil {
-		panic(err)
-	}
 
 	return totalRewards
+}
+
+// FundCommunityPool allows an account to directly fund the community fund pool.
+// The amount is first added to the distribution module account and then directly
+// added to the pool. An error is returned if the amount cannot be sent to the
+// module account.
+func (k Keeper) FundCommunityPool(ctx context.Context, amount sdk.Coins, sender sdk.AccAddress) error {
+	if err := k.bankKeeper.SendCoinsFromAccountToModule(ctx, sender, types.ModuleName, amount); err != nil {
+		return err
+	}
+
+	feePool, err := k.FeePool.Get(ctx)
+	if err != nil {
+		return err
+	}
+
+	feePool.CommunityPool = feePool.CommunityPool.Add(sdk.NewDecCoinsFromCoins(amount...)...)
+	return k.FeePool.Set(ctx, feePool)
 }