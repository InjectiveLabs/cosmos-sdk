package types

import (
	"errors"
	"fmt"
	"strings"
	"time"

	yaml "gopkg.in/yaml.v2"

	"github.com/cosmos/cosmos-sdk/codec"
	sdk "github.com/cosmos/cosmos-sdk/types"
	paramtypes "github.com/cosmos/cosmos-sdk/x/params/types"
)

// Staking params default values
const (
	// DefaultUnbondingTime reflects three weeks in seconds as the default
	// unbonding time.
	// TODO: Justify our choice of default here.
	DefaultUnbondingTime time.Duration = time.Hour * 24 * 7 * 3

	// Default maximum number of bonded validators
	DefaultMaxValidators uint32 = 100

	// Default maximum entries in a UBD/RED pair
	DefaultMaxEntries uint32 = 7

	// DefaultHistorical entries is 10000. Apps that don't use IBC can ignore this
	// value by not adding the staking module to the application module manager's
	// SetOrderBeginBlockers.
	DefaultHistoricalEntries uint32 = 10000

	// Default Epoch interval is 10 blocks time
	DefaultEpochInterval int64 = 10
)

var (
	KeyUnbondingTime     = []byte("UnbondingTime")
	KeyMaxValidators     = []byte("MaxValidators")
	KeyMaxEntries        = []byte("MaxEntries")
	KeyBondDenom         = []byte("BondDenom")
	KeyHistoricalEntries = []byte("HistoricalEntries")
	KeyPowerReduction    = []byte("PowerReduction")
	KeyEpochInterval     = []byte("EpochInterval")
)

var _ paramtypes.ParamSet = (*Params)(nil)

// ParamTable for staking module
func ParamKeyTable() paramtypes.KeyTable {
	return paramtypes.NewKeyTable().RegisterParamSet(&Params{})
}

// NewParams creates a new Params instance
<<<<<<< HEAD
func NewParams(unbondingTime time.Duration, maxValidators, maxEntries, historicalEntries uint32, bondDenom string, powerReduction sdk.Int, epochInterval int64) Params {
=======
func NewParams(unbondingTime time.Duration, maxValidators, maxEntries, historicalEntries uint32, bondDenom string) Params {
>>>>>>> 6a0eb507
	return Params{
		UnbondingTime:     unbondingTime,
		MaxValidators:     maxValidators,
		MaxEntries:        maxEntries,
		HistoricalEntries: historicalEntries,
		BondDenom:         bondDenom,
<<<<<<< HEAD
		EpochInterval:     epochInterval,
		PowerReduction:    powerReduction,
=======
>>>>>>> 6a0eb507
	}
}

// Implements params.ParamSet
func (p *Params) ParamSetPairs() paramtypes.ParamSetPairs {
	return paramtypes.ParamSetPairs{
		paramtypes.NewParamSetPair(KeyUnbondingTime, &p.UnbondingTime, validateUnbondingTime),
		paramtypes.NewParamSetPair(KeyMaxValidators, &p.MaxValidators, validateMaxValidators),
		paramtypes.NewParamSetPair(KeyMaxEntries, &p.MaxEntries, validateMaxEntries),
		paramtypes.NewParamSetPair(KeyHistoricalEntries, &p.HistoricalEntries, validateHistoricalEntries),
		paramtypes.NewParamSetPair(KeyBondDenom, &p.BondDenom, validateBondDenom),
<<<<<<< HEAD
		paramtypes.NewParamSetPair(KeyEpochInterval, &p.EpochInterval, validateEpochInterval),
		paramtypes.NewParamSetPair(KeyPowerReduction, &p.PowerReduction, ValidatePowerReduction),
=======
>>>>>>> 6a0eb507
	}
}

// DefaultParams returns a default set of parameters.
func DefaultParams() Params {
	return NewParams(
		DefaultUnbondingTime,
		DefaultMaxValidators,
		DefaultMaxEntries,
		DefaultHistoricalEntries,
		sdk.DefaultBondDenom,
<<<<<<< HEAD
		sdk.DefaultPowerReduction,
		DefaultEpochInterval,
=======
>>>>>>> 6a0eb507
	)
}

// String returns a human readable string representation of the parameters.
func (p Params) String() string {
	out, _ := yaml.Marshal(p)
	return string(out)
}

// unmarshal the current staking params value from store key or panic
func MustUnmarshalParams(cdc *codec.LegacyAmino, value []byte) Params {
	params, err := UnmarshalParams(cdc, value)
	if err != nil {
		panic(err)
	}

	return params
}

// unmarshal the current staking params value from store key
func UnmarshalParams(cdc *codec.LegacyAmino, value []byte) (params Params, err error) {
	err = cdc.Unmarshal(value, &params)
	if err != nil {
		return
	}

	return
}

// validate a set of params
func (p Params) Validate() error {
	if err := validateUnbondingTime(p.UnbondingTime); err != nil {
		return err
	}

	if err := validateMaxValidators(p.MaxValidators); err != nil {
		return err
	}

	if err := validateMaxEntries(p.MaxEntries); err != nil {
		return err
	}

	if err := validateBondDenom(p.BondDenom); err != nil {
		return err
	}

	return nil
}

func validateUnbondingTime(i interface{}) error {
	v, ok := i.(time.Duration)
	if !ok {
		return fmt.Errorf("invalid parameter type: %T", i)
	}

	if v <= 0 {
		return fmt.Errorf("unbonding time must be positive: %d", v)
	}

	return nil
}

func validateMaxValidators(i interface{}) error {
	v, ok := i.(uint32)
	if !ok {
		return fmt.Errorf("invalid parameter type: %T", i)
	}

	if v == 0 {
		return fmt.Errorf("max validators must be positive: %d", v)
	}

	return nil
}

func validateMaxEntries(i interface{}) error {
	v, ok := i.(uint32)
	if !ok {
		return fmt.Errorf("invalid parameter type: %T", i)
	}

	if v == 0 {
		return fmt.Errorf("max entries must be positive: %d", v)
	}

	return nil
}

func validateHistoricalEntries(i interface{}) error {
	_, ok := i.(uint32)
	if !ok {
		return fmt.Errorf("invalid parameter type: %T", i)
	}

	return nil
}

func validateBondDenom(i interface{}) error {
	v, ok := i.(string)
	if !ok {
		return fmt.Errorf("invalid parameter type: %T", i)
	}

	if strings.TrimSpace(v) == "" {
		return errors.New("bond denom cannot be blank")
	}

	if err := sdk.ValidateDenom(v); err != nil {
		return err
	}

	return nil
}

func validateEpochInterval(i interface{}) error {
	v, ok := i.(int64)
	if !ok {
		return fmt.Errorf("invalid parameter type: %T", i)
	}

	if v < 1 {
		return fmt.Errorf("epoch interval should be positive integer")
	}
	return nil
}

func ValidatePowerReduction(i interface{}) error {
	v, ok := i.(sdk.Int)
	if !ok {
		return fmt.Errorf("invalid parameter type: %T", i)
	}

	if v.LT(sdk.NewInt(1)) {
		return fmt.Errorf("power reduction cannot be lower than 1")
	}

	return nil
}<|MERGE_RESOLUTION|>--- conflicted
+++ resolved
@@ -53,22 +53,14 @@
 }
 
 // NewParams creates a new Params instance
-<<<<<<< HEAD
-func NewParams(unbondingTime time.Duration, maxValidators, maxEntries, historicalEntries uint32, bondDenom string, powerReduction sdk.Int, epochInterval int64) Params {
-=======
-func NewParams(unbondingTime time.Duration, maxValidators, maxEntries, historicalEntries uint32, bondDenom string) Params {
->>>>>>> 6a0eb507
+func NewParams(unbondingTime time.Duration, maxValidators, maxEntries, historicalEntries uint32, bondDenom string, epochInterval int64) Params {
 	return Params{
 		UnbondingTime:     unbondingTime,
 		MaxValidators:     maxValidators,
 		MaxEntries:        maxEntries,
 		HistoricalEntries: historicalEntries,
 		BondDenom:         bondDenom,
-<<<<<<< HEAD
 		EpochInterval:     epochInterval,
-		PowerReduction:    powerReduction,
-=======
->>>>>>> 6a0eb507
 	}
 }
 
@@ -80,11 +72,7 @@
 		paramtypes.NewParamSetPair(KeyMaxEntries, &p.MaxEntries, validateMaxEntries),
 		paramtypes.NewParamSetPair(KeyHistoricalEntries, &p.HistoricalEntries, validateHistoricalEntries),
 		paramtypes.NewParamSetPair(KeyBondDenom, &p.BondDenom, validateBondDenom),
-<<<<<<< HEAD
 		paramtypes.NewParamSetPair(KeyEpochInterval, &p.EpochInterval, validateEpochInterval),
-		paramtypes.NewParamSetPair(KeyPowerReduction, &p.PowerReduction, ValidatePowerReduction),
-=======
->>>>>>> 6a0eb507
 	}
 }
 
@@ -96,11 +84,7 @@
 		DefaultMaxEntries,
 		DefaultHistoricalEntries,
 		sdk.DefaultBondDenom,
-<<<<<<< HEAD
-		sdk.DefaultPowerReduction,
 		DefaultEpochInterval,
-=======
->>>>>>> 6a0eb507
 	)
 }
 
