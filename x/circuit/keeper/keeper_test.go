package keeper_test

import (
	"bytes"
	"context"
	"testing"

	"github.com/stretchr/testify/require"

	"cosmossdk.io/core/address"
	coretesting "cosmossdk.io/core/testing"
	storetypes "cosmossdk.io/store/types"
	"cosmossdk.io/x/circuit"
	"cosmossdk.io/x/circuit/keeper"
	"cosmossdk.io/x/circuit/types"

	addresscodec "github.com/cosmos/cosmos-sdk/codec/address"
	codectestutil "github.com/cosmos/cosmos-sdk/codec/testutil"
	"github.com/cosmos/cosmos-sdk/runtime"
	"github.com/cosmos/cosmos-sdk/testutil"
	moduletestutil "github.com/cosmos/cosmos-sdk/types/module/testutil"
	authtypes "github.com/cosmos/cosmos-sdk/x/auth/types"
)

var addresses = []string{
	"cosmos1zglwfu6xjzvzagqcmvzewyzjp9xwqw5qwrr8n9",
	"cosmos1p8s0p6gqc6c9gt77lgr2qqujz49huhu6a80smx",
	"cosmos1qasf9ehx8m7cnat39ndc74rx3fg7z66u8lw0fd",
	"cosmos1uxrdj5zfuudhypsmmjxnj4gpu432ycht06a05a",
	"cosmos1wn7k8a7fwpmrwnm94ndj0germfnxnhl6hs8spj",
}

type fixture struct {
	ctx        context.Context
	keeper     keeper.Keeper
	mockAddr   []byte
	mockPerms  types.Permissions
	mockMsgURL string
	ac         address.Codec
}

func initFixture(t *testing.T) *fixture {
	t.Helper()
<<<<<<< HEAD
	encCfg := moduletestutil.MakeTestEncodingConfig(codectestutil.CodecOptions{}, circuit.AppModule{})
=======

	encCfg := moduletestutil.MakeTestEncodingConfig(circuit.AppModuleBasic{})
>>>>>>> 4f445ed9
	ac := addresscodec.NewBech32Codec("cosmos")
	mockStoreKey := storetypes.NewKVStoreKey("test")

	env := runtime.NewEnvironment(runtime.NewKVStoreService(mockStoreKey), coretesting.NewNopLogger())
	authority, err := ac.BytesToString(authtypes.NewModuleAddress(types.GovModuleName))
	require.NoError(t, err)
	k := keeper.NewKeeper(env, encCfg.Codec, authority, ac)

	bz, err := ac.StringToBytes(authority)
	require.NoError(t, err)

	return &fixture{
		ctx:      testutil.DefaultContextWithDB(t, mockStoreKey, storetypes.NewTransientStoreKey("transient_test")).Ctx,
		keeper:   k,
		mockAddr: bz,
		mockPerms: types.Permissions{
			Level:         3,
			LimitTypeUrls: []string{"test"},
		},
		mockMsgURL: "mock_url",
		ac:         ac,
	}
}

func TestGetAuthority(t *testing.T) {
	t.Parallel()
	f := initFixture(t)
	authority := f.keeper.GetAuthority()
	require.True(t, bytes.Equal(f.mockAddr, authority))
}

func TestGetAndSetPermissions(t *testing.T) {
	t.Parallel()
	f := initFixture(t)
	// Set the permissions for the mock address.

	err := f.keeper.Permissions.Set(f.ctx, f.mockAddr, f.mockPerms)
	require.NoError(t, err)

	// Retrieve the permissions for the mock address.
	perms, err := f.keeper.Permissions.Get(f.ctx, f.mockAddr)
	require.NoError(t, err)

	//// Assert that the retrieved permissions match the expected value.
	require.Equal(t, f.mockPerms, perms)
}

func TestIteratePermissions(t *testing.T) {
	t.Parallel()
	f := initFixture(t)
	// Define a set of mock permissions
	mockPerms := []types.Permissions{
		{Level: types.Permissions_LEVEL_SOME_MSGS, LimitTypeUrls: []string{"url1", "url2"}},
		{Level: types.Permissions_LEVEL_ALL_MSGS},
		{Level: types.Permissions_LEVEL_NONE_UNSPECIFIED},
	}

	// Set the permissions for a set of mock addresses
	mockAddrs := [][]byte{
		[]byte("mock_address_1"),
		[]byte("mock_address_2"),
		[]byte("mock_address_3"),
	}
	for i, addr := range mockAddrs {
<<<<<<< HEAD
		err := f.keeper.Permissions.Set(f.ctx, addr, mockPerms[i])
		require.NoError(t, err)
=======
		require.NoError(t, f.keeper.Permissions.Set(f.ctx, addr, mockPerms[i]))
>>>>>>> 4f445ed9
	}

	// Define a variable to store the returned permissions
	var returnedPerms []types.Permissions

	// Iterate through the permissions and append them to the returnedPerms slice
	err := f.keeper.Permissions.Walk(f.ctx, nil, func(address []byte, perms types.Permissions) (stop bool, err error) {
		returnedPerms = append(returnedPerms, perms)
		return false, nil
	})
	require.NoError(t, err)

	// Assert that the returned permissions match the set mock permissions
	require.Equal(t, mockPerms, returnedPerms)
}

func TestIterateDisabledList(t *testing.T) {
	t.Parallel()
	f := initFixture(t)

	mockMsgs := []string{
		"mockUrl1",
		"mockUrl2",
		"mockUrl3",
	}

	for _, url := range mockMsgs {
		require.NoError(t, f.keeper.DisableList.Set(f.ctx, url))
	}

	// Define a variable to store the returned disabled URLs
	var returnedDisabled []string

	err := f.keeper.DisableList.Walk(f.ctx, nil, func(msgUrl string) (bool, error) {
		returnedDisabled = append(returnedDisabled, msgUrl)
		return false, nil
	})
	require.NoError(t, err)

	// Assert that the returned disabled URLs match the set mock disabled URLs
	require.Equal(t, mockMsgs[0], returnedDisabled[0])
	require.Equal(t, mockMsgs[1], returnedDisabled[1])
	require.Equal(t, mockMsgs[2], returnedDisabled[2])

	// re-enable mockMsgs[0]
	require.NoError(t, f.keeper.DisableList.Remove(f.ctx, mockMsgs[0]))
	returnedDisabled = []string{}

	err = f.keeper.DisableList.Walk(f.ctx, nil, func(msgUrl string) (bool, error) {
		returnedDisabled = append(returnedDisabled, msgUrl)
		return false, nil
	})
	require.NoError(t, err)

	require.Len(t, returnedDisabled, 2)
	require.Equal(t, mockMsgs[1], returnedDisabled[0])
	require.Equal(t, mockMsgs[2], returnedDisabled[1])
}

func TestIsAllowed(t *testing.T) {
	t.Parallel()
	f := initFixture(t)

	testCases := []struct {
		name        string
		msgURL      string
		setDisabled bool
		expected    bool
	}{
		{
			name:        "allowed message",
			msgURL:      "test_allowed",
			setDisabled: false,
			expected:    true,
		},
		{
			name:        "disabled message",
			msgURL:      "test_disabled",
			setDisabled: true,
			expected:    false,
		},
	}

	for _, tc := range testCases {
		t.Run(tc.name, func(t *testing.T) {
			if tc.setDisabled {
				err := f.keeper.DisableList.Set(f.ctx, tc.msgURL)
				require.NoError(t, err)
			}

			allowed, err := f.keeper.IsAllowed(f.ctx, tc.msgURL)
			require.NoError(t, err)
			require.Equal(t, tc.expected, allowed)
		})
	}
}<|MERGE_RESOLUTION|>--- conflicted
+++ resolved
@@ -2,20 +2,19 @@
 
 import (
 	"bytes"
-	"context"
+	context "context"
 	"testing"
 
+	cmproto "github.com/cometbft/cometbft/proto/tendermint/types"
 	"github.com/stretchr/testify/require"
 
 	"cosmossdk.io/core/address"
-	coretesting "cosmossdk.io/core/testing"
 	storetypes "cosmossdk.io/store/types"
 	"cosmossdk.io/x/circuit"
 	"cosmossdk.io/x/circuit/keeper"
 	"cosmossdk.io/x/circuit/types"
 
 	addresscodec "github.com/cosmos/cosmos-sdk/codec/address"
-	codectestutil "github.com/cosmos/cosmos-sdk/codec/testutil"
 	"github.com/cosmos/cosmos-sdk/runtime"
 	"github.com/cosmos/cosmos-sdk/testutil"
 	moduletestutil "github.com/cosmos/cosmos-sdk/types/module/testutil"
@@ -41,25 +40,18 @@
 
 func initFixture(t *testing.T) *fixture {
 	t.Helper()
-<<<<<<< HEAD
-	encCfg := moduletestutil.MakeTestEncodingConfig(codectestutil.CodecOptions{}, circuit.AppModule{})
-=======
 
 	encCfg := moduletestutil.MakeTestEncodingConfig(circuit.AppModuleBasic{})
->>>>>>> 4f445ed9
 	ac := addresscodec.NewBech32Codec("cosmos")
 	mockStoreKey := storetypes.NewKVStoreKey("test")
+	storeService := runtime.NewKVStoreService(mockStoreKey)
+	k := keeper.NewKeeper(encCfg.Codec, storeService, authtypes.NewModuleAddress("gov").String(), ac)
 
-	env := runtime.NewEnvironment(runtime.NewKVStoreService(mockStoreKey), coretesting.NewNopLogger())
-	authority, err := ac.BytesToString(authtypes.NewModuleAddress(types.GovModuleName))
-	require.NoError(t, err)
-	k := keeper.NewKeeper(env, encCfg.Codec, authority, ac)
-
-	bz, err := ac.StringToBytes(authority)
+	bz, err := ac.StringToBytes(authtypes.NewModuleAddress("gov").String())
 	require.NoError(t, err)
 
 	return &fixture{
-		ctx:      testutil.DefaultContextWithDB(t, mockStoreKey, storetypes.NewTransientStoreKey("transient_test")).Ctx,
+		ctx:      testutil.DefaultContextWithDB(t, mockStoreKey, storetypes.NewTransientStoreKey("transient_test")).Ctx.WithBlockHeader(cmproto.Header{}),
 		keeper:   k,
 		mockAddr: bz,
 		mockPerms: types.Permissions{
@@ -111,12 +103,7 @@
 		[]byte("mock_address_3"),
 	}
 	for i, addr := range mockAddrs {
-<<<<<<< HEAD
-		err := f.keeper.Permissions.Set(f.ctx, addr, mockPerms[i])
-		require.NoError(t, err)
-=======
 		require.NoError(t, f.keeper.Permissions.Set(f.ctx, addr, mockPerms[i]))
->>>>>>> 4f445ed9
 	}
 
 	// Define a variable to store the returned permissions
@@ -174,42 +161,4 @@
 	require.Len(t, returnedDisabled, 2)
 	require.Equal(t, mockMsgs[1], returnedDisabled[0])
 	require.Equal(t, mockMsgs[2], returnedDisabled[1])
-}
-
-func TestIsAllowed(t *testing.T) {
-	t.Parallel()
-	f := initFixture(t)
-
-	testCases := []struct {
-		name        string
-		msgURL      string
-		setDisabled bool
-		expected    bool
-	}{
-		{
-			name:        "allowed message",
-			msgURL:      "test_allowed",
-			setDisabled: false,
-			expected:    true,
-		},
-		{
-			name:        "disabled message",
-			msgURL:      "test_disabled",
-			setDisabled: true,
-			expected:    false,
-		},
-	}
-
-	for _, tc := range testCases {
-		t.Run(tc.name, func(t *testing.T) {
-			if tc.setDisabled {
-				err := f.keeper.DisableList.Set(f.ctx, tc.msgURL)
-				require.NoError(t, err)
-			}
-
-			allowed, err := f.keeper.IsAllowed(f.ctx, tc.msgURL)
-			require.NoError(t, err)
-			require.Equal(t, tc.expected, allowed)
-		})
-	}
 }