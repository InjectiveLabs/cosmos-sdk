package confix

import (
	"context"
	"fmt"
	"strings"

	"github.com/creachadair/tomledit"
	"github.com/creachadair/tomledit/parser"
	"github.com/creachadair/tomledit/transform"
)

const (
	AppConfig        = "app.toml"
	AppConfigType    = "app"
	ClientConfig     = "client.toml"
	ClientConfigType = "client"
	CMTConfig        = "config.toml"
)

// MigrationMap defines a mapping from a version to a transformation plan.
type MigrationMap map[string]func(from *tomledit.Document, to, planType string) (transform.Plan, *tomledit.Document)

// loadDestConfigFile is the function signature to load the destination version
// configuration toml file.
type loadDestConfigFile func(to, planType string) (*tomledit.Document, error)

var Migrations = MigrationMap{
	"v0.45": NoPlan, // Confix supports only the current supported SDK version. So we do not support v0.44 -> v0.45.
	"v0.46": defaultPlanBuilder,
	"v0.47": defaultPlanBuilder,
	"v0.50": defaultPlanBuilder,
	"v0.52": defaultPlanBuilder,
	"v2":    V2PlanBuilder,
	// "v0.xx.x": defaultPlanBuilder, // add specific migration in case of configuration changes in minor versions
}

type v2KeyChangesMap map[string][]string

// list all the keys which are need to be modified in v2
var v2KeyChanges = v2KeyChangesMap{
	"minimum-gas-prices": []string{"server.minimum-gas-prices"},
	"min-retain-blocks":  []string{"comet.min-retain-blocks"},
	"index-events":       []string{"comet.index-abci-events"},
	"halt-height":        []string{"comet.halt-height"},
	"halt-time":          []string{"comet.halt-time"},
	"app-db-backend":     []string{"store.app-db-backend"},
	"pruning-keep-recent": []string{
		"store.options.sc-pruning-option.keep-recent",
	},
	"pruning-interval": []string{
		"store.options.sc-pruning-option.interval",
	},
	"iavl-cache-size":       []string{"store.options.iavl-config.cache-size"},
	"iavl-disable-fastnode": []string{"store.options.iavl-config.skip-fast-storage-upgrade"},
	"telemetry.enabled":     []string{"telemetry.enable"},
	"mempool.max-txs":       []string{"comet.mempool.max-txs"},
	// Add other key mappings as needed
}

func defaultPlanBuilder(from *tomledit.Document, to, planType string) (transform.Plan, *tomledit.Document) {
	return PlanBuilder(from, to, planType, LoadLocalConfig)
}

// PlanBuilder is a function that returns a transformation plan for a given diff between two files.
func PlanBuilder(from *tomledit.Document, to, planType string, loadFn loadDestConfigFile) (transform.Plan, *tomledit.Document) {
	plan := transform.Plan{}
	deletedSections := map[string]bool{}

	target, err := loadFn(to, planType)
	if err != nil {
		panic(fmt.Errorf("failed to parse file: %w. This file should have been valid", err))
	}

	diffs := DiffKeys(from, target)
	for _, diff := range diffs {
		kv := diff.KV

		var step transform.Step
		keys := strings.Split(kv.Key, ".")

		if !diff.Deleted {
			switch diff.Type {
			case Section:
				step = transform.Step{
					Desc: fmt.Sprintf("add %s section", kv.Key),
					T: transform.Func(func(_ context.Context, doc *tomledit.Document) error {
						title := fmt.Sprintf("###                    %s Configuration                    ###", strings.Title(kv.Key))
						doc.Sections = append(doc.Sections, &tomledit.Section{
							Heading: &parser.Heading{
								Block: parser.Comments{
									strings.Repeat("#", len(title)),
									title,
									strings.Repeat("#", len(title)),
								},
								Name: keys,
							},
						})
						return nil
					}),
				}
			case Mapping:
				if len(keys) == 1 { // top-level key
					step = transform.Step{
						Desc: fmt.Sprintf("add %s key", kv.Key),
						T: transform.EnsureKey(nil, &parser.KeyValue{
							Block: kv.Block,
							Name:  parser.Key{keys[0]},
							Value: parser.MustValue(kv.Value),
						}),
					}
				} else if len(keys) > 1 {
					step = transform.Step{
						Desc: fmt.Sprintf("add %s key", kv.Key),
						T: transform.EnsureKey(keys[0:len(keys)-1], &parser.KeyValue{
							Block: kv.Block,
							Name:  parser.Key{keys[len(keys)-1]},
							Value: parser.MustValue(kv.Value),
						}),
					}
				}
			default:
				panic(fmt.Errorf("unknown diff type: %s", diff.Type))
			}
		} else {
			if diff.Type == Section {
				deletedSections[kv.Key] = true
				step = transform.Step{
					Desc: fmt.Sprintf("remove %s section", kv.Key),
					T:    transform.Remove(keys),
				}
			} else {
				// when the whole section is deleted we don't need to remove the keys
				if len(keys) > 1 && deletedSections[keys[0]] {
					continue
				}

				step = transform.Step{
					Desc: fmt.Sprintf("remove %s key", kv.Key),
					T:    transform.Remove(keys),
				}
			}
		}

		plan = append(plan, step)
	}

	return plan, from
}

// NoPlan returns a no-op plan.
func NoPlan(from *tomledit.Document, to, planType string) (transform.Plan, *tomledit.Document) {
	fmt.Printf("no migration needed to %s\n", to)
	return transform.Plan{}, from
}

// V2PlanBuilder is a function that returns a transformation plan to convert to v2 config
func V2PlanBuilder(from *tomledit.Document, to, planType string) (transform.Plan, *tomledit.Document) {
	target, err := LoadLocalConfig(to, planType)
	if err != nil {
		panic(fmt.Errorf("failed to parse file: %w. This file should have been valid", err))
	}

	plan := transform.Plan{}
	plan = updateMatchedKeysPlan(from, target, plan)
	plan = applyKeyChangesPlan(from, plan)

	return plan, target
}

// updateMatchedKeysPlan updates all matched keys with old key values
func updateMatchedKeysPlan(from, target *tomledit.Document, plan transform.Plan) transform.Plan {
	matches := MatchKeys(from, target)
	for oldKey, newKey := range matches {
		oldEntry := getEntry(from, oldKey)
		if oldEntry == nil {
			continue
		}

		// check if the key "app-db-backend" exists and if its value is empty in the existing config
		// If the value is empty, update the key value with the default value
		// of v2 i.e., goleveldb  to prevent network failures.
		if isAppDBBackend(newKey, oldEntry) {
			continue // lets keep app-db-backend with v2 default value
		}

		// update newKey value with old entry value
		step := createUpdateStep(oldKey, newKey, oldEntry)
		plan = append(plan, step)
	}
	return plan
}

// applyKeyChangesPlan checks if key changes are needed with the "to" version and applies them
func applyKeyChangesPlan(from *tomledit.Document, plan transform.Plan) transform.Plan {
	changes := v2KeyChanges
	for oldKey, newKeys := range changes {
		oldEntry := getEntry(from, oldKey)
		if oldEntry == nil {
			continue
		}

		for _, newKey := range newKeys {
			// check if the key "app-db-backend" exists and if its value is empty in the existing config
			// If the value is empty, update the key value with the default value
			// of v2 i.e., goleveldb  to prevent network failures.
			if isAppDBBackend(newKey, oldEntry) {
				continue // lets keep app-db-backend with v2 default value
			}

			// update newKey value with old entry value
			step := createUpdateStep(oldKey, newKey, oldEntry)
			plan = append(plan, step)
		}
	}
	return plan
}

// getEntry retrieves the first entry for the given key from the document
func getEntry(doc *tomledit.Document, key string) *parser.KeyValue {
	splitKeys := strings.Split(key, ".")
	entry := doc.First(splitKeys...)
	if entry == nil || entry.KeyValue == nil {
		return nil
	}
	return entry.KeyValue
}

// isAppDBBackend checks if the key is "store.app-db-backend" and the value is empty
func isAppDBBackend(key string, entry *parser.KeyValue) bool {
	return key == "store.app-db-backend" && entry.Value.String() == `""`
}

// createUpdateStep creates a transformation step to update a key with a new key value
func createUpdateStep(oldKey, newKey string, oldEntry *parser.KeyValue) transform.Step {
	return transform.Step{
		Desc: fmt.Sprintf("updating %s key with %s key", oldKey, newKey),
		T: transform.Func(func(_ context.Context, doc *tomledit.Document) error {
			splitNewKeys := strings.Split(newKey, ".")
			newEntry := doc.First(splitNewKeys...)
			if newEntry == nil || newEntry.KeyValue == nil {
				return nil
			}

<<<<<<< HEAD
			newEntry.KeyValue.Value = oldEntry.Value
=======
			newEntry.Value = oldEntry.Value
>>>>>>> 4f445ed9
			return nil
		}),
	}
}<|MERGE_RESOLUTION|>--- conflicted
+++ resolved
@@ -242,11 +242,7 @@
 				return nil
 			}
 
-<<<<<<< HEAD
-			newEntry.KeyValue.Value = oldEntry.Value
-=======
 			newEntry.Value = oldEntry.Value
->>>>>>> 4f445ed9
 			return nil
 		}),
 	}
