package v5_test

import (
	"math"
	"math/rand"
	"testing"
	"time"

<<<<<<< HEAD
	"github.com/stretchr/testify/assert"
	"github.com/stretchr/testify/require"

	coretesting "cosmossdk.io/core/testing"
	sdkmath "cosmossdk.io/math"
	storetypes "cosmossdk.io/store/types"
	"cosmossdk.io/x/staking"
	v5 "cosmossdk.io/x/staking/migrations/v5"
	stakingtypes "cosmossdk.io/x/staking/types"
=======
	cmtproto "github.com/cometbft/cometbft/proto/tendermint/types"
	"github.com/stretchr/testify/assert"
	"github.com/stretchr/testify/require"

	sdkmath "cosmossdk.io/math"
	storetypes "cosmossdk.io/store/types"
>>>>>>> 4f445ed9

	"github.com/cosmos/cosmos-sdk/codec"
	codectestutil "github.com/cosmos/cosmos-sdk/codec/testutil"
	"github.com/cosmos/cosmos-sdk/testutil"
	"github.com/cosmos/cosmos-sdk/testutil/sims"
	sdk "github.com/cosmos/cosmos-sdk/types"
	moduletestutil "github.com/cosmos/cosmos-sdk/types/module/testutil"
<<<<<<< HEAD
=======
	"github.com/cosmos/cosmos-sdk/x/staking"
	v2 "github.com/cosmos/cosmos-sdk/x/staking/migrations/v2"
	v5 "github.com/cosmos/cosmos-sdk/x/staking/migrations/v5"
	stakingtypes "github.com/cosmos/cosmos-sdk/x/staking/types"
>>>>>>> 4f445ed9
)

func TestHistoricalKeysMigration(t *testing.T) {
	storeKey := storetypes.NewKVStoreKey("staking")
	tKey := storetypes.NewTransientStoreKey("transient_test")
	ctx := testutil.DefaultContext(storeKey, tKey)
	store := ctx.KVStore(storeKey)
	logger := coretesting.NewNopLogger()

	type testCase struct {
		oldKey, newKey, data []byte
	}

	testCases := make(map[int64]testCase)

	// edge cases
	testCases[0], testCases[1], testCases[math.MaxInt32] = testCase{}, testCase{}, testCase{}

	// random cases
	seed := time.Now().UnixNano()
	r := rand.New(rand.NewSource(seed))
	for i := 0; i < 10; i++ {
		height := r.Intn(math.MaxInt32-2) + 2

		testCases[int64(height)] = testCase{}
	}

	cdc := moduletestutil.MakeTestEncodingConfig(codectestutil.CodecOptions{}).Codec
	for height := range testCases {
		testCases[height] = testCase{
			oldKey: v5.GetLegacyHistoricalInfoKey(height),
			newKey: v5.GetHistoricalInfoKey(height),
			data:   []byte("test"),
		}
	}

	// populate store using old key format
	for _, tc := range testCases {
		store.Set(tc.oldKey, tc.data)
	}

	// migrate store to new key format
<<<<<<< HEAD
	require.NoErrorf(t, v5.MigrateStore(ctx, store, cdc, logger), "v5.MigrateStore failed, seed: %d", seed)
=======
	require.NoErrorf(t, v5.MigrateStore(ctx, store, cdc), "v5.MigrateStore failed, seed: %d", seed)
>>>>>>> 4f445ed9

	// check results
	for _, tc := range testCases {
		require.Nilf(t, store.Get(tc.oldKey), "old key should be deleted, seed: %d", seed)
		require.NotNilf(t, store.Get(tc.newKey), "new key should be created, seed: %d", seed)
		require.Equalf(t, tc.data, store.Get(tc.newKey), "seed: %d", seed)
	}
}

func TestDelegationsByValidatorMigrations(t *testing.T) {
	codecOpts := codectestutil.CodecOptions{}
	cdc := moduletestutil.MakeTestEncodingConfig(codecOpts, staking.AppModule{}).Codec
	storeKey := storetypes.NewKVStoreKey(v5.ModuleName)
	tKey := storetypes.NewTransientStoreKey("transient_test")
	ctx := testutil.DefaultContext(storeKey, tKey)
	store := ctx.KVStore(storeKey)
	logger := coretesting.NewNopLogger()

	accAddrs := sims.CreateIncrementalAccounts(11)
	valAddrs := sims.ConvertAddrsToValAddrs(accAddrs[0:1])
	var addedDels []stakingtypes.Delegation

	valAddr, err := codecOpts.GetValidatorCodec().BytesToString(valAddrs[0])
	assert.NoError(t, err)

	for i := 1; i < 11; i++ {
<<<<<<< HEAD
		accAddr, err := codecOpts.GetAddressCodec().BytesToString(accAddrs[i])
		assert.NoError(t, err)
		del1 := stakingtypes.NewDelegation(accAddr, valAddr, sdkmath.LegacyNewDec(100))
		store.Set(v5.GetDelegationKey(accAddrs[i], valAddrs[0]), stakingtypes.MustMarshalDelegation(cdc, del1))
=======
		del1 := stakingtypes.NewDelegation(accAddrs[i].String(), valAddrs[0].String(), sdkmath.LegacyNewDec(100))
		store.Set(stakingtypes.GetDelegationKey(accAddrs[i], valAddrs[0]), stakingtypes.MustMarshalDelegation(cdc, del1))
>>>>>>> 4f445ed9
		addedDels = append(addedDels, del1)
	}

	// before migration the state of delegations by val index should be empty
	dels := getValDelegations(ctx, cdc, storeKey, valAddrs[0])
	assert.Len(t, dels, 0)

<<<<<<< HEAD
	err = v5.MigrateStore(ctx, store, cdc, logger)
=======
	err := v5.MigrateStore(ctx, store, cdc)
>>>>>>> 4f445ed9
	assert.NoError(t, err)

	// after migration the state of delegations by val index should not be empty
	dels = getValDelegations(ctx, cdc, storeKey, valAddrs[0])
	assert.Len(t, dels, len(addedDels))
	assert.Equal(t, addedDels, dels)
}

func getValDelegations(ctx sdk.Context, cdc codec.Codec, storeKey storetypes.StoreKey, valAddr sdk.ValAddress) []stakingtypes.Delegation {
	var delegations []stakingtypes.Delegation

	store := ctx.KVStore(storeKey)
	iterator := storetypes.KVStorePrefixIterator(store, v5.GetDelegationsByValPrefixKey(valAddr))
	for ; iterator.Valid(); iterator.Next() {
		var delegation stakingtypes.Delegation
		valAddr, delAddr, err := v5.ParseDelegationsByValKey(iterator.Key())
		if err != nil {
			panic(err)
		}

		bz := store.Get(v5.GetDelegationKey(delAddr, valAddr))

		cdc.MustUnmarshal(bz, &delegation)

		delegations = append(delegations, delegation)
	}

	return delegations
}<|MERGE_RESOLUTION|>--- conflicted
+++ resolved
@@ -6,38 +6,22 @@
 	"testing"
 	"time"
 
-<<<<<<< HEAD
-	"github.com/stretchr/testify/assert"
-	"github.com/stretchr/testify/require"
-
-	coretesting "cosmossdk.io/core/testing"
-	sdkmath "cosmossdk.io/math"
-	storetypes "cosmossdk.io/store/types"
-	"cosmossdk.io/x/staking"
-	v5 "cosmossdk.io/x/staking/migrations/v5"
-	stakingtypes "cosmossdk.io/x/staking/types"
-=======
 	cmtproto "github.com/cometbft/cometbft/proto/tendermint/types"
 	"github.com/stretchr/testify/assert"
 	"github.com/stretchr/testify/require"
 
 	sdkmath "cosmossdk.io/math"
 	storetypes "cosmossdk.io/store/types"
->>>>>>> 4f445ed9
 
 	"github.com/cosmos/cosmos-sdk/codec"
-	codectestutil "github.com/cosmos/cosmos-sdk/codec/testutil"
 	"github.com/cosmos/cosmos-sdk/testutil"
 	"github.com/cosmos/cosmos-sdk/testutil/sims"
 	sdk "github.com/cosmos/cosmos-sdk/types"
 	moduletestutil "github.com/cosmos/cosmos-sdk/types/module/testutil"
-<<<<<<< HEAD
-=======
 	"github.com/cosmos/cosmos-sdk/x/staking"
 	v2 "github.com/cosmos/cosmos-sdk/x/staking/migrations/v2"
 	v5 "github.com/cosmos/cosmos-sdk/x/staking/migrations/v5"
 	stakingtypes "github.com/cosmos/cosmos-sdk/x/staking/types"
->>>>>>> 4f445ed9
 )
 
 func TestHistoricalKeysMigration(t *testing.T) {
@@ -45,10 +29,10 @@
 	tKey := storetypes.NewTransientStoreKey("transient_test")
 	ctx := testutil.DefaultContext(storeKey, tKey)
 	store := ctx.KVStore(storeKey)
-	logger := coretesting.NewNopLogger()
 
 	type testCase struct {
-		oldKey, newKey, data []byte
+		oldKey, newKey []byte
+		historicalInfo []byte
 	}
 
 	testCases := make(map[int64]testCase)
@@ -65,61 +49,49 @@
 		testCases[int64(height)] = testCase{}
 	}
 
-	cdc := moduletestutil.MakeTestEncodingConfig(codectestutil.CodecOptions{}).Codec
+	cdc := moduletestutil.MakeTestEncodingConfig().Codec
 	for height := range testCases {
 		testCases[height] = testCase{
-			oldKey: v5.GetLegacyHistoricalInfoKey(height),
-			newKey: v5.GetHistoricalInfoKey(height),
-			data:   []byte("test"),
+			oldKey:         v2.GetHistoricalInfoKey(height),
+			newKey:         v5.GetHistoricalInfoKey(height),
+			historicalInfo: cdc.MustMarshal(createHistoricalInfo(height, "testChainID")),
 		}
 	}
 
 	// populate store using old key format
 	for _, tc := range testCases {
-		store.Set(tc.oldKey, tc.data)
+		store.Set(tc.oldKey, tc.historicalInfo)
 	}
 
 	// migrate store to new key format
-<<<<<<< HEAD
-	require.NoErrorf(t, v5.MigrateStore(ctx, store, cdc, logger), "v5.MigrateStore failed, seed: %d", seed)
-=======
 	require.NoErrorf(t, v5.MigrateStore(ctx, store, cdc), "v5.MigrateStore failed, seed: %d", seed)
->>>>>>> 4f445ed9
 
 	// check results
 	for _, tc := range testCases {
 		require.Nilf(t, store.Get(tc.oldKey), "old key should be deleted, seed: %d", seed)
 		require.NotNilf(t, store.Get(tc.newKey), "new key should be created, seed: %d", seed)
-		require.Equalf(t, tc.data, store.Get(tc.newKey), "seed: %d", seed)
+		require.Equalf(t, tc.historicalInfo, store.Get(tc.newKey), "seed: %d", seed)
 	}
 }
 
+func createHistoricalInfo(height int64, chainID string) *stakingtypes.HistoricalInfo {
+	return &stakingtypes.HistoricalInfo{Header: cmtproto.Header{ChainID: chainID, Height: height}}
+}
+
 func TestDelegationsByValidatorMigrations(t *testing.T) {
-	codecOpts := codectestutil.CodecOptions{}
-	cdc := moduletestutil.MakeTestEncodingConfig(codecOpts, staking.AppModule{}).Codec
+	cdc := moduletestutil.MakeTestEncodingConfig(staking.AppModuleBasic{}).Codec
 	storeKey := storetypes.NewKVStoreKey(v5.ModuleName)
 	tKey := storetypes.NewTransientStoreKey("transient_test")
 	ctx := testutil.DefaultContext(storeKey, tKey)
 	store := ctx.KVStore(storeKey)
-	logger := coretesting.NewNopLogger()
 
 	accAddrs := sims.CreateIncrementalAccounts(11)
 	valAddrs := sims.ConvertAddrsToValAddrs(accAddrs[0:1])
 	var addedDels []stakingtypes.Delegation
 
-	valAddr, err := codecOpts.GetValidatorCodec().BytesToString(valAddrs[0])
-	assert.NoError(t, err)
-
 	for i := 1; i < 11; i++ {
-<<<<<<< HEAD
-		accAddr, err := codecOpts.GetAddressCodec().BytesToString(accAddrs[i])
-		assert.NoError(t, err)
-		del1 := stakingtypes.NewDelegation(accAddr, valAddr, sdkmath.LegacyNewDec(100))
-		store.Set(v5.GetDelegationKey(accAddrs[i], valAddrs[0]), stakingtypes.MustMarshalDelegation(cdc, del1))
-=======
 		del1 := stakingtypes.NewDelegation(accAddrs[i].String(), valAddrs[0].String(), sdkmath.LegacyNewDec(100))
 		store.Set(stakingtypes.GetDelegationKey(accAddrs[i], valAddrs[0]), stakingtypes.MustMarshalDelegation(cdc, del1))
->>>>>>> 4f445ed9
 		addedDels = append(addedDels, del1)
 	}
 
@@ -127,11 +99,7 @@
 	dels := getValDelegations(ctx, cdc, storeKey, valAddrs[0])
 	assert.Len(t, dels, 0)
 
-<<<<<<< HEAD
-	err = v5.MigrateStore(ctx, store, cdc, logger)
-=======
 	err := v5.MigrateStore(ctx, store, cdc)
->>>>>>> 4f445ed9
 	assert.NoError(t, err)
 
 	// after migration the state of delegations by val index should not be empty
@@ -147,12 +115,12 @@
 	iterator := storetypes.KVStorePrefixIterator(store, v5.GetDelegationsByValPrefixKey(valAddr))
 	for ; iterator.Valid(); iterator.Next() {
 		var delegation stakingtypes.Delegation
-		valAddr, delAddr, err := v5.ParseDelegationsByValKey(iterator.Key())
+		valAddr, delAddr, err := stakingtypes.ParseDelegationsByValKey(iterator.Key())
 		if err != nil {
 			panic(err)
 		}
 
-		bz := store.Get(v5.GetDelegationKey(delAddr, valAddr))
+		bz := store.Get(stakingtypes.GetDelegationKey(delAddr, valAddr))
 
 		cdc.MustUnmarshal(bz, &delegation)
 
