--- conflicted
+++ resolved
@@ -8,41 +8,33 @@
 	"github.com/stretchr/testify/require"
 
 	"cosmossdk.io/math"
-<<<<<<< HEAD
-	"cosmossdk.io/x/mint"
-	"cosmossdk.io/x/mint/simulation"
-	"cosmossdk.io/x/mint/types"
 
-	codectestutil "github.com/cosmos/cosmos-sdk/codec/testutil"
-=======
-
->>>>>>> 4f445ed9
 	sdk "github.com/cosmos/cosmos-sdk/types"
 	"github.com/cosmos/cosmos-sdk/types/module"
 	moduletestutil "github.com/cosmos/cosmos-sdk/types/module/testutil"
 	simtypes "github.com/cosmos/cosmos-sdk/types/simulation"
+	"github.com/cosmos/cosmos-sdk/x/mint"
+	"github.com/cosmos/cosmos-sdk/x/mint/simulation"
+	"github.com/cosmos/cosmos-sdk/x/mint/types"
 )
 
 // TestRandomizedGenState tests the normal scenario of applying RandomizedGenState.
-// Abnormal scenarios are not tested here.
+// Abonormal scenarios are not tested here.
 func TestRandomizedGenState(t *testing.T) {
-	cdcOpts := codectestutil.CodecOptions{}
-	encCfg := moduletestutil.MakeTestEncodingConfig(cdcOpts, mint.AppModule{})
+	encCfg := moduletestutil.MakeTestEncodingConfig(mint.AppModuleBasic{})
 
 	s := rand.NewSource(1)
 	r := rand.New(s)
 
 	simState := module.SimulationState{
-		AppParams:      make(simtypes.AppParams),
-		Cdc:            encCfg.Codec,
-		AddressCodec:   cdcOpts.GetAddressCodec(),
-		ValidatorCodec: cdcOpts.GetValidatorCodec(),
-		Rand:           r,
-		NumBonded:      3,
-		BondDenom:      sdk.DefaultBondDenom,
-		Accounts:       simtypes.RandomAccounts(r, 3),
-		InitialStake:   math.NewInt(1000),
-		GenState:       make(map[string]json.RawMessage),
+		AppParams:    make(simtypes.AppParams),
+		Cdc:          encCfg.Codec,
+		Rand:         r,
+		NumBonded:    3,
+		BondDenom:    sdk.DefaultBondDenom,
+		Accounts:     simtypes.RandomAccounts(r, 3),
+		InitialStake: math.NewInt(1000),
+		GenState:     make(map[string]json.RawMessage),
 	}
 
 	simulation.RandomizedGenState(&simState)
@@ -66,9 +58,9 @@
 	require.Equal(t, "0.000000000000000000", mintGenesis.Minter.AnnualProvisions.String())
 }
 
-// TestRandomizedGenState1 tests abnormal scenarios of applying RandomizedGenState.
+// TestRandomizedGenState tests abnormal scenarios of applying RandomizedGenState.
 func TestRandomizedGenState1(t *testing.T) {
-	encCfg := moduletestutil.MakeTestEncodingConfig(codectestutil.CodecOptions{}, mint.AppModule{})
+	encCfg := moduletestutil.MakeTestEncodingConfig(mint.AppModuleBasic{})
 
 	s := rand.NewSource(1)
 	r := rand.New(s)
