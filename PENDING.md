--- conflicted
+++ resolved
@@ -5,11 +5,8 @@
 * Gaia REST API (`gaiacli advanced rest-server`)
 
 * Gaia CLI  (`gaiacli`)
-<<<<<<< HEAD
   * [cli] [\#2728](https://github.com/cosmos/cosmos-sdk/pull/2728) Seperate `tx` and `query` subcommands by module
-=======
   * [cli] [\#2727](https://github.com/cosmos/cosmos-sdk/pull/2727) Fix unbonding command flow
->>>>>>> bbf8e546
 
 * Gaia
 
