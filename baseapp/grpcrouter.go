--- conflicted
+++ resolved
@@ -4,7 +4,7 @@
 	"context"
 	"fmt"
 
-	abci "github.com/cometbft/cometbft/api/cometbft/abci/v1"
+	abci "github.com/cometbft/cometbft/abci/types"
 	gogogrpc "github.com/cosmos/gogoproto/grpc"
 	"google.golang.org/grpc"
 	"google.golang.org/grpc/encoding"
@@ -17,14 +17,6 @@
 	sdk "github.com/cosmos/cosmos-sdk/types"
 )
 
-type QueryRouter interface {
-	HybridHandlerByRequestName(name string) []func(ctx context.Context, req, resp protoiface.MessageV1) error
-	RegisterService(sd *grpc.ServiceDesc, handler interface{})
-	ResponseNameByRequestName(requestName string) string
-	Route(path string) GRPCQueryHandler
-	SetInterfaceRegistry(interfaceRegistry codectypes.InterfaceRegistry)
-}
-
 // GRPCQueryRouter routes ABCI Query requests to GRPC handlers
 type GRPCQueryRouter struct {
 	// routes maps query handlers used in ABCIQuery.
@@ -32,11 +24,6 @@
 	// hybridHandlers maps the request name to the handler. It is a hybrid handler which seamlessly
 	// handles both gogo and protov2 messages.
 	hybridHandlers map[string][]func(ctx context.Context, req, resp protoiface.MessageV1) error
-<<<<<<< HEAD
-	// responseByRequestName maps the request name to the response name.
-	responseByRequestName map[string]string
-=======
->>>>>>> 4f445ed9
 	// binaryCodec is used to encode/decode binary protobuf messages.
 	binaryCodec codec.BinaryCodec
 	// cdc is the gRPC codec used by the router to correctly unmarshal messages.
@@ -51,28 +38,19 @@
 	handler     interface{}
 }
 
-var (
-	_ gogogrpc.Server = &GRPCQueryRouter{}
-	_ QueryRouter     = &GRPCQueryRouter{}
-)
+var _ gogogrpc.Server = &GRPCQueryRouter{}
 
 // NewGRPCQueryRouter creates a new GRPCQueryRouter
 func NewGRPCQueryRouter() *GRPCQueryRouter {
 	return &GRPCQueryRouter{
-<<<<<<< HEAD
-		routes:                map[string]GRPCQueryHandler{},
-		hybridHandlers:        map[string][]func(ctx context.Context, req, resp protoiface.MessageV1) error{},
-		responseByRequestName: map[string]string{},
-=======
 		routes:         map[string]GRPCQueryHandler{},
 		hybridHandlers: map[string][]func(ctx context.Context, req, resp protoiface.MessageV1) error{},
->>>>>>> 4f445ed9
 	}
 }
 
 // GRPCQueryHandler defines a function type which handles ABCI Query requests
 // using gRPC
-type GRPCQueryHandler = func(ctx sdk.Context, req *abci.QueryRequest) (*abci.QueryResponse, error)
+type GRPCQueryHandler = func(ctx sdk.Context, req *abci.RequestQuery) (*abci.ResponseQuery, error)
 
 // Route returns the GRPCQueryHandler for a given query route path or nil
 // if not found
@@ -125,11 +103,7 @@
 		)
 	}
 
-<<<<<<< HEAD
-	qrt.routes[fqName] = func(ctx sdk.Context, req *abci.QueryRequest) (*abci.QueryResponse, error) {
-=======
 	qrt.routes[fqName] = func(ctx sdk.Context, req *abci.RequestQuery) (*abci.ResponseQuery, error) {
->>>>>>> 4f445ed9
 		// call the method handler from the service description with the handler object,
 		// a wrapped sdk.Context with proto-unmarshaled data from the ABCI request data
 		res, err := methodHandler(handler, ctx, func(i interface{}) error {
@@ -147,11 +121,7 @@
 		}
 
 		// return the result bytes as the response value
-<<<<<<< HEAD
-		return &abci.QueryResponse{
-=======
 		return &abci.ResponseQuery{
->>>>>>> 4f445ed9
 			Height: req.Height,
 			Value:  resBytes,
 		}, nil
@@ -163,35 +133,16 @@
 	return qrt.hybridHandlers[name]
 }
 
-<<<<<<< HEAD
-func (qrt *GRPCQueryRouter) ResponseNameByRequestName(requestName string) string {
-	return qrt.responseByRequestName[requestName]
-}
-
-=======
->>>>>>> 4f445ed9
 func (qrt *GRPCQueryRouter) registerHybridHandler(sd *grpc.ServiceDesc, method grpc.MethodDesc, handler interface{}) error {
 	// extract message name from method descriptor
 	inputName, err := protocompat.RequestFullNameFromMethodDesc(sd, method)
 	if err != nil {
 		return err
 	}
-<<<<<<< HEAD
-	outputName, err := protocompat.ResponseFullNameFromMethodDesc(sd, method)
-	if err != nil {
-		return err
-	}
-=======
->>>>>>> 4f445ed9
 	methodHandler, err := protocompat.MakeHybridHandler(qrt.binaryCodec, sd, method, handler)
 	if err != nil {
 		return err
 	}
-<<<<<<< HEAD
-	// map input name to output name
-	qrt.responseByRequestName[string(inputName)] = string(outputName)
-=======
->>>>>>> 4f445ed9
 	qrt.hybridHandlers[string(inputName)] = append(qrt.hybridHandlers[string(inputName)], methodHandler)
 	return nil
 }
@@ -199,7 +150,6 @@
 // SetInterfaceRegistry sets the interface registry for the router. This will
 // also register the interface reflection gRPC service.
 func (qrt *GRPCQueryRouter) SetInterfaceRegistry(interfaceRegistry codectypes.InterfaceRegistry) {
-	qrt.binaryCodec = codec.NewProtoCodec(interfaceRegistry)
 	// instantiate the codec
 	qrt.cdc = codec.NewProtoCodec(interfaceRegistry).GRPCCodec()
 	qrt.binaryCodec = codec.NewProtoCodec(interfaceRegistry)
