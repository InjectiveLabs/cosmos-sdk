--- conflicted
+++ resolved
@@ -7,14 +7,9 @@
 // If newCtx.IsZero(), ctx is used instead.
 type AnteHandler func(ctx Context, tx Tx, simulate bool) (newCtx Context, err error)
 
-<<<<<<< HEAD
-// PostHandler
-type PostHandler func(ctx Context, tx Tx, res *Result, simulate, success bool) (newCtx Context, err error)
-=======
 // PostHandler like AnteHandler but it executes after RunMsgs. Runs on success
 // or failure and enables use cases like gas refunding.
 type PostHandler func(ctx Context, tx Tx, simulate, success bool) (newCtx Context, err error)
->>>>>>> b2e4270f
 
 // AnteDecorator wraps the next AnteHandler to perform custom pre-processing.
 type AnteDecorator interface {
@@ -23,17 +18,10 @@
 
 // PostDecorator wraps the next PostHandler to perform custom post-processing.
 type PostDecorator interface {
-<<<<<<< HEAD
-	PostHandle(ctx Context, tx Tx, res *Result, simulate, success bool, next PostHandler) (newCtx Context, err error)
-}
-
-// ChainDecorator chains AnteDecorators together with each AnteDecorator
-=======
 	PostHandle(ctx Context, tx Tx, simulate, success bool, next PostHandler) (newCtx Context, err error)
 }
 
 // ChainAnteDecorators ChainDecorator chains AnteDecorators together with each AnteDecorator
->>>>>>> b2e4270f
 // wrapping over the decorators further along chain and returns a single AnteHandler.
 //
 // NOTE: The first element is outermost decorator, while the last element is innermost
@@ -80,13 +68,8 @@
 		chain = append(chain, Terminator{})
 	}
 
-<<<<<<< HEAD
-	return func(ctx Context, tx Tx, res *Result, simulate, success bool) (Context, error) {
-		return chain[0].PostHandle(ctx, tx, res, simulate, success, ChainPostDecorators(chain[1:]...))
-=======
 	return func(ctx Context, tx Tx, simulate, success bool) (Context, error) {
 		return chain[0].PostHandle(ctx, tx, simulate, success, ChainPostDecorators(chain[1:]...))
->>>>>>> b2e4270f
 	}
 }
 
@@ -115,12 +98,7 @@
 	return ctx, nil
 }
 
-<<<<<<< HEAD
-// PostHandler returns the provided Context and nil error
-func (t Terminator) PostHandle(ctx Context, _ Tx, _ *Result, _, _ bool, _ PostHandler) (Context, error) {
-=======
 // PostHandle returns the provided Context and nil error
 func (t Terminator) PostHandle(ctx Context, _ Tx, _, _ bool, _ PostHandler) (Context, error) {
->>>>>>> b2e4270f
 	return ctx, nil
 }