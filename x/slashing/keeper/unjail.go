--- conflicted
+++ resolved
@@ -4,9 +4,9 @@
 	"context"
 
 	"cosmossdk.io/errors"
-	"cosmossdk.io/x/slashing/types"
 
 	sdk "github.com/cosmos/cosmos-sdk/types"
+	"github.com/cosmos/cosmos-sdk/x/slashing/types"
 )
 
 // Unjail calls the staking Unjail function to unjail a validator if the
@@ -55,20 +55,16 @@
 	// that the validator was never bonded and must've been jailed due to falling
 	// below their minimum self-delegation. The validator can unjail at any point
 	// assuming they've now bonded above their minimum self-delegation.
-	info, err := k.ValidatorSigningInfo.Get(ctx, consAddr)
+	info, err := k.GetValidatorSigningInfo(ctx, consAddr)
 	if err == nil {
 		// cannot be unjailed if tombstoned
 		if info.Tombstoned {
 			return types.ErrValidatorJailed
 		}
 
-<<<<<<< HEAD
-		if k.HeaderService.HeaderInfo(ctx).Time.Before(info.JailedUntil) {
-=======
 		// cannot be unjailed until out of jail
 		sdkCtx := sdk.UnwrapSDKContext(ctx)
 		if sdkCtx.BlockHeader().Time.Before(info.JailedUntil) {
->>>>>>> 4f445ed9
 			return types.ErrValidatorJailed
 		}
 	}
