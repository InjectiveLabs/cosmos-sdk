--- conflicted
+++ resolved
@@ -17,12 +17,7 @@
 type NoOpMempool struct{}
 
 func (NoOpMempool) Insert(context.Context, sdk.Tx) error                  { return nil }
-<<<<<<< HEAD
-func (NoOpMempool) Select(context.Context, []sdk.Tx) Iterator             { return nil }
-func (NoOpMempool) SelectBy(context.Context, []sdk.Tx, func(sdk.Tx) bool) {}
-=======
 func (NoOpMempool) Select(context.Context, [][]byte) Iterator             { return nil }
 func (NoOpMempool) SelectBy(context.Context, [][]byte, func(sdk.Tx) bool) {}
->>>>>>> 4f445ed9
 func (NoOpMempool) CountTx() int                                          { return 0 }
 func (NoOpMempool) Remove(sdk.Tx) error                                   { return nil }