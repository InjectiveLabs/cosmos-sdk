--- conflicted
+++ resolved
@@ -1,43 +1,25 @@
 package ante_test
 
 import (
-	"context"
 	"testing"
 	"time"
 
-<<<<<<< HEAD
-	"github.com/stretchr/testify/require"
-	"go.uber.org/mock/gomock"
-	"google.golang.org/protobuf/types/known/anypb"
-=======
 	abci "github.com/cometbft/cometbft/abci/types"
 	"github.com/stretchr/testify/require"
 	"go.uber.org/mock/gomock"
->>>>>>> 4f445ed9
 
 	// TODO We don't need to import these API types if we use gogo's registry
 	// ref: https://github.com/cosmos/cosmos-sdk/issues/14647
 	_ "cosmossdk.io/api/cosmos/bank/v1beta1"
 	_ "cosmossdk.io/api/cosmos/crypto/secp256k1"
-<<<<<<< HEAD
-	apisigning "cosmossdk.io/api/cosmos/tx/signing/v1beta1"
-	"cosmossdk.io/core/appmodule"
-	"cosmossdk.io/core/header"
-	coretesting "cosmossdk.io/core/testing"
-=======
->>>>>>> 4f445ed9
 	storetypes "cosmossdk.io/store/types"
-	txsigning "cosmossdk.io/x/tx/signing"
 
 	"github.com/cosmos/cosmos-sdk/client"
 	"github.com/cosmos/cosmos-sdk/client/tx"
-	codectestutil "github.com/cosmos/cosmos-sdk/codec/testutil"
-	codectypes "github.com/cosmos/cosmos-sdk/codec/types"
 	cryptotypes "github.com/cosmos/cosmos-sdk/crypto/types"
 	"github.com/cosmos/cosmos-sdk/runtime"
 	"github.com/cosmos/cosmos-sdk/testutil"
 	clitestutil "github.com/cosmos/cosmos-sdk/testutil/cli"
-	simtestutil "github.com/cosmos/cosmos-sdk/testutil/sims"
 	"github.com/cosmos/cosmos-sdk/testutil/testdata"
 	_ "github.com/cosmos/cosmos-sdk/testutil/testdata/testpb"
 	sdk "github.com/cosmos/cosmos-sdk/types"
@@ -52,6 +34,7 @@
 	authtestutil "github.com/cosmos/cosmos-sdk/x/auth/testutil"
 	txtestutil "github.com/cosmos/cosmos-sdk/x/auth/tx/testutil"
 	"github.com/cosmos/cosmos-sdk/x/auth/types"
+	"github.com/cosmos/cosmos-sdk/x/bank"
 )
 
 // TestAccount represents an account used in the tests in x/auth/ante.
@@ -62,46 +45,32 @@
 
 // AnteTestSuite is a test suite to be used with ante handler tests.
 type AnteTestSuite struct {
-	env             appmodule.Environment
-	anteHandler     sdk.AnteHandler
-	ctx             sdk.Context
-	clientCtx       client.Context
-	txBuilder       client.TxBuilder
-	accountKeeper   keeper.AccountKeeper
-	bankKeeper      *authtestutil.MockBankKeeper
-	consensusKeeper *antetestutil.MockConsensusKeeper
-	acctsModKeeper  *authtestutil.MockAccountsModKeeper
-	txBankKeeper    *txtestutil.MockBankKeeper
-	feeGrantKeeper  *antetestutil.MockFeegrantKeeper
-	encCfg          moduletestutil.TestEncodingConfig
+	anteHandler    sdk.AnteHandler
+	ctx            sdk.Context
+	clientCtx      client.Context
+	txBuilder      client.TxBuilder
+	accountKeeper  keeper.AccountKeeper
+	bankKeeper     *authtestutil.MockBankKeeper
+	txBankKeeper   *txtestutil.MockBankKeeper
+	feeGrantKeeper *antetestutil.MockFeegrantKeeper
+	encCfg         moduletestutil.TestEncodingConfig
 }
 
 // SetupTest setups a new test, with new app, context, and anteHandler.
 func SetupTestSuite(t *testing.T, isCheckTx bool) *AnteTestSuite {
 	t.Helper()
-<<<<<<< HEAD
-=======
-
->>>>>>> 4f445ed9
+
 	suite := &AnteTestSuite{}
-	// gomock initializations
 	ctrl := gomock.NewController(t)
 	suite.bankKeeper = authtestutil.NewMockBankKeeper(ctrl)
 	suite.txBankKeeper = txtestutil.NewMockBankKeeper(ctrl)
 	suite.feeGrantKeeper = antetestutil.NewMockFeegrantKeeper(ctrl)
-	suite.acctsModKeeper = authtestutil.NewMockAccountsModKeeper(ctrl)
 
 	key := storetypes.NewKVStoreKey(types.StoreKey)
 	testCtx := testutil.DefaultContextWithDB(t, key, storetypes.NewTransientStoreKey("transient_test"))
-	suite.ctx = testCtx.Ctx.WithIsCheckTx(isCheckTx).WithBlockHeight(1).WithHeaderInfo(header.Info{Height: 1, ChainID: testCtx.Ctx.ChainID()})
-	suite.encCfg = moduletestutil.MakeTestEncodingConfig(codectestutil.CodecOptions{}, auth.AppModule{})
-
-	accNum := uint64(0)
-	suite.acctsModKeeper.EXPECT().NextAccountNumber(gomock.Any()).AnyTimes().DoAndReturn(func(ctx context.Context) (uint64, error) {
-		currNum := accNum
-		accNum++
-		return currNum, nil
-	})
+	suite.ctx = testCtx.Ctx.WithIsCheckTx(isCheckTx).WithBlockHeight(1) // app.BaseApp.NewContext(isCheckTx, cmtproto.Header{}).WithBlockHeight(1)
+	suite.encCfg = moduletestutil.MakeTestEncodingConfig(auth.AppModuleBasic{}, bank.AppModuleBasic{})
+
 	maccPerms := map[string][]string{
 		"fee_collector":          nil,
 		"mint":                   {"minter"},
@@ -111,17 +80,8 @@
 		"random":                 {"random"},
 	}
 
-	suite.consensusKeeper = antetestutil.NewMockConsensusKeeper(ctrl)
-	suite.consensusKeeper.EXPECT().BlockParams(gomock.Any()).Return(uint64(simtestutil.DefaultConsensusParams.Block.MaxGas), uint64(simtestutil.DefaultConsensusParams.Block.MaxBytes), nil).AnyTimes()
-
-	suite.env = runtime.NewEnvironment(runtime.NewKVStoreService(key), coretesting.NewNopLogger())
-
 	suite.accountKeeper = keeper.NewAccountKeeper(
-<<<<<<< HEAD
-		runtime.NewEnvironment(runtime.NewKVStoreService(key), coretesting.NewNopLogger()), suite.encCfg.Codec, types.ProtoBaseAccount, suite.acctsModKeeper, maccPerms, authcodec.NewBech32Codec("cosmos"),
-=======
 		suite.encCfg.Codec, runtime.NewKVStoreService(key), types.ProtoBaseAccount, maccPerms, authcodec.NewBech32Codec("cosmos"),
->>>>>>> 4f445ed9
 		sdk.Bech32MainPrefix, types.NewModuleAddress("gov").String(),
 	)
 	suite.accountKeeper.GetModuleAccount(suite.ctx, types.FeeCollectorName)
@@ -129,22 +89,20 @@
 	require.NoError(t, err)
 
 	// We're using TestMsg encoding in some tests, so register it here.
-	suite.encCfg.Amino.RegisterConcrete(&testdata.TestMsg{}, "testdata.TestMsg")
+	suite.encCfg.Amino.RegisterConcrete(&testdata.TestMsg{}, "testdata.TestMsg", nil)
 	testdata.RegisterInterfaces(suite.encCfg.InterfaceRegistry)
 
 	suite.clientCtx = client.Context{}.
 		WithTxConfig(suite.encCfg.TxConfig).
-		WithClient(clitestutil.NewMockCometRPCWithResponseQueryValue(nil))
+		WithClient(clitestutil.NewMockCometRPC(abci.ResponseQuery{}))
 
 	anteHandler, err := ante.NewAnteHandler(
 		ante.HandlerOptions{
 			AccountKeeper:   suite.accountKeeper,
 			BankKeeper:      suite.bankKeeper,
-			ConsensusKeeper: suite.consensusKeeper,
 			FeegrantKeeper:  suite.feeGrantKeeper,
 			SignModeHandler: suite.encCfg.TxConfig.SignModeHandler(),
 			SigGasConsumer:  ante.DefaultSigVerificationGasConsumer,
-			Environment:     suite.env,
 		},
 	)
 
@@ -206,15 +164,12 @@
 // example to test for replay protection.
 func (suite *AnteTestSuite) DeliverMsgs(t *testing.T, privs []cryptotypes.PrivKey, msgs []sdk.Msg, feeAmount sdk.Coins, gasLimit uint64, accNums, accSeqs []uint64, chainID string, simulate bool) (sdk.Context, error) {
 	t.Helper()
-<<<<<<< HEAD
-=======
-
->>>>>>> 4f445ed9
+
 	require.NoError(t, suite.txBuilder.SetMsgs(msgs...))
 	suite.txBuilder.SetFeeAmount(feeAmount)
 	suite.txBuilder.SetGasLimit(gasLimit)
 
-	tx, txErr := suite.CreateTestTx(suite.ctx, privs, accNums, accSeqs, chainID, apisigning.SignMode_SIGN_MODE_DIRECT)
+	tx, txErr := suite.CreateTestTx(suite.ctx, privs, accNums, accSeqs, chainID, signing.SignMode_SIGN_MODE_DIRECT)
 	require.NoError(t, txErr)
 	txBytes, err := suite.clientCtx.TxConfig.TxEncoder()(tx)
 	bytesCtx := suite.ctx.WithTxBytes(txBytes)
@@ -224,10 +179,7 @@
 
 func (suite *AnteTestSuite) RunTestCase(t *testing.T, tc TestCase, args TestCaseArgs) {
 	t.Helper()
-<<<<<<< HEAD
-=======
-
->>>>>>> 4f445ed9
+
 	require.NoError(t, suite.txBuilder.SetMsgs(args.msgs...))
 	suite.txBuilder.SetFeeAmount(args.feeAmount)
 	suite.txBuilder.SetGasLimit(args.gasLimit)
@@ -235,7 +187,7 @@
 	// Theoretically speaking, ante handler unit tests should only test
 	// ante handlers, but here we sometimes also test the tx creation
 	// process.
-	tx, txErr := suite.CreateTestTx(suite.ctx, args.privs, args.accNums, args.accSeqs, args.chainID, apisigning.SignMode_SIGN_MODE_DIRECT)
+	tx, txErr := suite.CreateTestTx(suite.ctx, args.privs, args.accNums, args.accSeqs, args.chainID, signing.SignMode_SIGN_MODE_DIRECT)
 	txBytes, err := suite.clientCtx.TxConfig.TxEncoder()(tx)
 	require.NoError(t, err)
 	bytesCtx := suite.ctx.WithTxBytes(txBytes)
@@ -263,72 +215,11 @@
 	}
 }
 
-func (suite *AnteTestSuite) CreateTestUnorderedTx(
-	ctx sdk.Context, privs []cryptotypes.PrivKey,
-	accNums, accSeqs []uint64,
-	chainID string, signMode apisigning.SignMode,
-	unordered bool, unorderedTimeout time.Time,
-) (xauthsigning.Tx, error) {
-	suite.txBuilder.SetUnordered(unordered)
-	suite.txBuilder.SetTimeoutTimestamp(unorderedTimeout)
-
-	// First round: we gather all the signer infos. We use the "set empty
-	// signature" hack to do that.
-	var sigsV2 []signing.SignatureV2
-	for i, priv := range privs {
-		sigV2 := signing.SignatureV2{
-			PubKey: priv.PubKey(),
-			Data: &signing.SingleSignatureData{
-				SignMode:  signMode,
-				Signature: nil,
-			},
-			Sequence: accSeqs[i],
-		}
-
-		sigsV2 = append(sigsV2, sigV2)
-	}
-	err := suite.txBuilder.SetSignatures(sigsV2...)
-	if err != nil {
-		return nil, err
-	}
-
-	// Second round: all signer infos are set, so each signer can sign.
-	sigsV2 = []signing.SignatureV2{}
-	for i, priv := range privs {
-		anyPk, err := codectypes.NewAnyWithValue(priv.PubKey())
-		if err != nil {
-			return nil, err
-		}
-
-		signerData := txsigning.SignerData{
-			Address:       sdk.AccAddress(priv.PubKey().Address()).String(),
-			ChainID:       chainID,
-			AccountNumber: accNums[i],
-			Sequence:      accSeqs[i],
-			PubKey:        &anypb.Any{TypeUrl: anyPk.TypeUrl, Value: anyPk.Value},
-		}
-		sigV2, err := tx.SignWithPrivKey(
-			ctx, signMode, signerData,
-			suite.txBuilder, priv, suite.clientCtx.TxConfig, accSeqs[i])
-		if err != nil {
-			return nil, err
-		}
-
-		sigsV2 = append(sigsV2, sigV2)
-	}
-	err = suite.txBuilder.SetSignatures(sigsV2...)
-	if err != nil {
-		return nil, err
-	}
-
-	return suite.txBuilder.GetTx(), nil
-}
-
 // CreateTestTx is a helper function to create a tx given multiple inputs.
 func (suite *AnteTestSuite) CreateTestTx(
 	ctx sdk.Context, privs []cryptotypes.PrivKey,
 	accNums, accSeqs []uint64,
-	chainID string, signMode apisigning.SignMode,
+	chainID string, signMode signing.SignMode,
 ) (xauthsigning.Tx, error) {
 	// First round: we gather all the signer infos. We use the "set empty
 	// signature" hack to do that.
@@ -353,17 +244,12 @@
 	// Second round: all signer infos are set, so each signer can sign.
 	sigsV2 = []signing.SignatureV2{}
 	for i, priv := range privs {
-		anyPk, err := codectypes.NewAnyWithValue(priv.PubKey())
-		if err != nil {
-			return nil, err
-		}
-
-		signerData := txsigning.SignerData{
+		signerData := xauthsigning.SignerData{
 			Address:       sdk.AccAddress(priv.PubKey().Address()).String(),
 			ChainID:       chainID,
 			AccountNumber: accNums[i],
 			Sequence:      accSeqs[i],
-			PubKey:        &anypb.Any{TypeUrl: anyPk.TypeUrl, Value: anyPk.Value},
+			PubKey:        priv.PubKey(),
 		}
 		sigV2, err := tx.SignWithPrivKey(
 			ctx, signMode, signerData,
