package hd

import (
	"crypto/hmac"
	"crypto/sha512"
	"encoding/binary"
	"errors"
	"fmt"
	"math/big"
	"path/filepath"
	"strconv"
	"strings"

	secp "github.com/decred/dcrd/dcrec/secp256k1/v4"
)

// NewParams creates a BIP 44 parameter object from the params:
// m / purpose' / coinType' / account' / change / addressIndex
func NewParams(purpose, coinType, account uint32, change bool, addressIdx uint32) *BIP44Params {
	return &BIP44Params{
		Purpose:      purpose,
		CoinType:     coinType,
		Account:      account,
		Change:       change,
		AddressIndex: addressIdx,
	}
}

// NewParamsFromPath parses the BIP44 path and unmarshals it into a Bip44Params. It supports both
// absolute and relative paths.
func NewParamsFromPath(path string) (*BIP44Params, error) {
	spl := strings.Split(path, "/")

	// Handle absolute or relative paths
	switch {
	case spl[0] == path:
		return nil, fmt.Errorf("path %s doesn't contain '/' separators", path)

	case strings.TrimSpace(spl[0]) == "":
		return nil, fmt.Errorf("ambiguous path %s: use 'm/' prefix for absolute paths, or no leading '/' for relative ones", path)

	case strings.TrimSpace(spl[0]) == "m":
		spl = spl[1:]
	}

	if len(spl) != 5 {
		return nil, fmt.Errorf("invalid path length %s", path)
	}

	// Check items can be parsed
	purpose, err := hardenedInt(spl[0])
	if err != nil {
		return nil, fmt.Errorf("invalid HD path purpose %s: %w", spl[0], err)
	}

	coinType, err := hardenedInt(spl[1])
	if err != nil {
		return nil, fmt.Errorf("invalid HD path coin type %s: %w", spl[1], err)
	}

	account, err := hardenedInt(spl[2])
	if err != nil {
		return nil, fmt.Errorf("invalid HD path account %s: %w", spl[2], err)
	}

	change, err := hardenedInt(spl[3])
	if err != nil {
		return nil, fmt.Errorf("invalid HD path change %s: %w", spl[3], err)
	}

	addressIdx, err := hardenedInt(spl[4])
	if err != nil {
		return nil, fmt.Errorf("invalid HD path address index %s: %w", spl[4], err)
	}

	// Confirm valid values
	if spl[0] != "44'" {
		return nil, fmt.Errorf("first field in path must be 44', got %s", spl[0])
	}

	if !isHardened(spl[1]) || !isHardened(spl[2]) {
		return nil,
			fmt.Errorf("second and third field in path must be hardened (ie. contain the suffix ', got %s and %s", spl[1], spl[2])
	}

	if isHardened(spl[3]) || isHardened(spl[4]) {
		return nil,
			fmt.Errorf("fourth and fifth field in path must not be hardened (ie. not contain the suffix ', got %s and %s", spl[3], spl[4])
	}

<<<<<<< HEAD
	if !(change == 0 || change == 1) {
		return nil, errors.New("change field can only be 0 or 1")
=======
	if change != 0 && change != 1 {
		return nil, fmt.Errorf("change field can only be 0 or 1")
>>>>>>> 4f445ed9
	}

	return &BIP44Params{
		Purpose:      purpose,
		CoinType:     coinType,
		Account:      account,
		Change:       change > 0,
		AddressIndex: addressIdx,
	}, nil
}

func hardenedInt(field string) (uint32, error) {
	field = strings.TrimSuffix(field, "'")

	i, err := strconv.ParseUint(field, 10, 32)
	if err != nil {
		return 0, err
	}

	return uint32(i), nil
}

func isHardened(field string) bool {
	return strings.HasSuffix(field, "'")
}

// NewFundraiserParams creates a BIP 44 parameter object from the params:
// m / 44' / coinType' / account' / 0 / address_index
// The fixed parameters (purpose', coin_type', and change) are determined by what was used in the fundraiser.
func NewFundraiserParams(account, coinType, addressIdx uint32) *BIP44Params {
	return NewParams(44, coinType, account, false, addressIdx)
}

// DerivationPath returns the BIP44 fields as an array.
func (p BIP44Params) DerivationPath() []uint32 {
	change := uint32(0)
	if p.Change {
		change = 1
	}

	return []uint32{
		p.Purpose,
		p.CoinType,
		p.Account,
		change,
		p.AddressIndex,
	}
}

// String returns the full absolute HD path of the BIP44 (https://github.com/bitcoin/bips/blob/master/bip-0044.mediawiki) params:
// m / purpose' / coin_type' / account' / change / address_index
func (p BIP44Params) String() string {
	var changeStr string
	if p.Change {
		changeStr = "1"
	} else {
		changeStr = "0"
	}
	return fmt.Sprintf("m/%d'/%d'/%d'/%s/%d",
		p.Purpose,
		p.CoinType,
		p.Account,
		changeStr,
		p.AddressIndex)
}

// ComputeMastersFromSeed returns the master secret key's, and chain code.
func ComputeMastersFromSeed(seed []byte) (secret, chainCode [32]byte) {
	curveIdentifier := []byte("Bitcoin seed")
	secret, chainCode = i64(curveIdentifier, seed)

	return
}

// DerivePrivateKeyForPath derives the private key by following the BIP 32/44 path from privKeyBytes,
// using the given chainCode.
func DerivePrivateKeyForPath(privKeyBytes, chainCode [32]byte, path string) ([]byte, error) {
	// First step is to trim the right end path separator lest we panic.
	// See issue https://github.com/cosmos/cosmos-sdk/issues/8557
	path = strings.TrimRightFunc(path, func(r rune) bool { return r == filepath.Separator })
	data := privKeyBytes
	parts := strings.Split(path, "/")

	switch {
	case parts[0] == path:
		return nil, fmt.Errorf("path '%s' doesn't contain '/' separators", path)
	case strings.TrimSpace(parts[0]) == "m":
		parts = parts[1:]
	}

	for i, part := range parts {
		if part == "" {
			return nil, fmt.Errorf("path %q with split element #%d is an empty string", part, i)
		}
		// do we have an apostrophe?
		harden := part[len(part)-1:] == "'"
		// harden == private derivation, else public derivation:
		if harden {
			part = part[:len(part)-1]
		}

		// As per the extended keys specification in
		// https://github.com/bitcoin/bips/blob/master/bip-0032.mediawiki#extended-keys
		// index values are in the range [0, 1<<31-1] aka [0, max(int32)]
		idx, err := strconv.ParseUint(part, 10, 31)
		if err != nil {
			return []byte{}, fmt.Errorf("invalid BIP 32 path %s: %w", path, err)
		}

		data, chainCode = derivePrivateKey(data, chainCode, uint32(idx), harden)
	}

	derivedKey := make([]byte, 32)
	n := copy(derivedKey, data[:])

	if n != 32 || len(data) != 32 {
		return []byte{}, fmt.Errorf("expected a key of length 32, got length: %d", len(data))
	}

	return derivedKey, nil
}

// derivePrivateKey derives the private key with index and chainCode.
// If harden is true, the derivation is 'hardened'.
// It returns the new private key and new chain code.
// For more information on hardened keys see:
//   - https://github.com/bitcoin/bips/blob/master/bip-0032.mediawiki
func derivePrivateKey(privKeyBytes, chainCode [32]byte, index uint32, harden bool) ([32]byte, [32]byte) {
	var data []byte

	if harden {
		index |= 0x80000000

		data = append([]byte{byte(0)}, privKeyBytes[:]...)
	} else {
		// this can't return an error:
		ecPub := secp.PrivKeyFromBytes(privKeyBytes[:]).PubKey()
		pubkeyBytes := ecPub.SerializeCompressed()
		data = pubkeyBytes

		// By using btcec, we can remove the dependency on tendermint/crypto/secp256k1
		// pubkey := secp256k1.PrivKeySecp256k1(privKeyBytes).PubKey()
		// public := pubkey.(secp256k1.PubKeySecp256k1)
		// data = public[:]

	}

	data = append(data, uint32ToBytes(index)...)
	data2, chainCode2 := i64(chainCode[:], data)
	x := addScalars(privKeyBytes[:], data2[:])

	return x, chainCode2
}

// modular big endian addition
func addScalars(a, b []byte) [32]byte {
	aInt := new(big.Int).SetBytes(a)
	bInt := new(big.Int).SetBytes(b)
	sInt := new(big.Int).Add(aInt, bInt)
	x := sInt.Mod(sInt, secp.S256().N).Bytes()
	x2 := [32]byte{}
	copy(x2[32-len(x):], x)

	return x2
}

func uint32ToBytes(i uint32) []byte {
	b := [4]byte{}
	binary.BigEndian.PutUint32(b[:], i)

	return b[:]
}

// i64 returns the two halves of the SHA512 HMAC of key and data.
func i64(key, data []byte) (il, ir [32]byte) {
	mac := hmac.New(sha512.New, key)
	// sha512 does not err
	_, _ = mac.Write(data)

	I := mac.Sum(nil)
	copy(il[:], I[:32])
	copy(ir[:], I[32:])

	return
}

// CreateHDPath returns BIP 44 object from account and index parameters.
func CreateHDPath(coinType, account, index uint32) *BIP44Params {
	return NewFundraiserParams(account, coinType, index)
}<|MERGE_RESOLUTION|>--- conflicted
+++ resolved
@@ -4,7 +4,6 @@
 	"crypto/hmac"
 	"crypto/sha512"
 	"encoding/binary"
-	"errors"
 	"fmt"
 	"math/big"
 	"path/filepath"
@@ -88,13 +87,8 @@
 			fmt.Errorf("fourth and fifth field in path must not be hardened (ie. not contain the suffix ', got %s and %s", spl[3], spl[4])
 	}
 
-<<<<<<< HEAD
-	if !(change == 0 || change == 1) {
-		return nil, errors.New("change field can only be 0 or 1")
-=======
 	if change != 0 && change != 1 {
 		return nil, fmt.Errorf("change field can only be 0 or 1")
->>>>>>> 4f445ed9
 	}
 
 	return &BIP44Params{
@@ -235,11 +229,11 @@
 		pubkeyBytes := ecPub.SerializeCompressed()
 		data = pubkeyBytes
 
-		// By using btcec, we can remove the dependency on tendermint/crypto/secp256k1
-		// pubkey := secp256k1.PrivKeySecp256k1(privKeyBytes).PubKey()
-		// public := pubkey.(secp256k1.PubKeySecp256k1)
-		// data = public[:]
-
+		/* By using btcec, we can remove the dependency on tendermint/crypto/secp256k1
+		pubkey := secp256k1.PrivKeySecp256k1(privKeyBytes).PubKey()
+		public := pubkey.(secp256k1.PubKeySecp256k1)
+		data = public[:]
+		*/
 	}
 
 	data = append(data, uint32ToBytes(index)...)
@@ -268,7 +262,7 @@
 	return b[:]
 }
 
-// i64 returns the two halves of the SHA512 HMAC of key and data.
+// i64 returns the two halfs of the SHA512 HMAC of key and data.
 func i64(key, data []byte) (il, ir [32]byte) {
 	mac := hmac.New(sha512.New, key)
 	// sha512 does not err
