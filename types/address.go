--- conflicted
+++ resolved
@@ -6,16 +6,20 @@
 	"encoding/json"
 	"errors"
 	"fmt"
+	"strings"
 	"sync"
 	"sync/atomic"
 
 	"github.com/hashicorp/golang-lru/simplelru"
 	"sigs.k8s.io/yaml"
 
-	addresscodec "github.com/cosmos/cosmos-sdk/codec/address"
+	errorsmod "cosmossdk.io/errors"
+
 	cryptotypes "github.com/cosmos/cosmos-sdk/crypto/types"
 	"github.com/cosmos/cosmos-sdk/internal/conv"
+	"github.com/cosmos/cosmos-sdk/types/address"
 	"github.com/cosmos/cosmos-sdk/types/bech32"
+	sdkerrors "github.com/cosmos/cosmos-sdk/types/errors"
 )
 
 const (
@@ -28,6 +32,7 @@
 	//	config.SetBech32PrefixForValidator(yourBech32PrefixValAddr, yourBech32PrefixValPub)
 	//	config.SetBech32PrefixForConsensusNode(yourBech32PrefixConsAddr, yourBech32PrefixConsPub)
 	//	config.SetPurpose(yourPurpose)
+	//	config.SetCoinType(yourCoinType)
 	//	config.Seal()
 
 	// Bech32MainPrefix defines the main SDK Bech32 prefix of an account's address
@@ -71,31 +76,6 @@
 	Bech32PrefixConsPub = Bech32MainPrefix + PrefixValidator + PrefixConsensus + PrefixPublic
 )
 
-// GetBech32PrefixAccPub returns the Bech32 prefix of an account's public key.
-func GetBech32PrefixAccPub(mainPrefix string) string {
-	return mainPrefix + PrefixPublic
-}
-
-// GetBech32PrefixValAddr returns the Bech32 prefix of a validator's operator address.
-func GetBech32PrefixValAddr(mainPrefix string) string {
-	return mainPrefix + PrefixValidator + PrefixOperator
-}
-
-// GetBech32PrefixValPub returns the Bech32 prefix of a validator's operator public key.
-func GetBech32PrefixValPub(mainPrefix string) string {
-	return mainPrefix + PrefixValidator + PrefixOperator + PrefixPublic
-}
-
-// GetBech32PrefixConsAddr returns the Bech32 prefix of a consensus node address.
-func GetBech32PrefixConsAddr(mainPrefix string) string {
-	return mainPrefix + PrefixValidator + PrefixConsensus
-}
-
-// GetBech32PrefixConsPub returns the Bech32 prefix of a consensus node public key.
-func GetBech32PrefixConsPub(mainPrefix string) string {
-	return mainPrefix + PrefixValidator + PrefixConsensus + PrefixPublic
-}
-
 // cache variables
 var (
 	// AccAddress.String() is expensive and if unoptimized dominantly showed up in profiles,
@@ -149,7 +129,6 @@
 	Marshal() ([]byte, error)
 	MarshalJSON() ([]byte, error)
 	Bytes() []byte
-	// Deprecated: Use an address.Codec to convert addresses from and to string/bytes.
 	String() string
 	Format(s fmt.State, verb rune)
 }
@@ -179,8 +158,29 @@
 	return AccAddress(bz), err
 }
 
+// VerifyAddressFormat verifies that the provided bytes form a valid address
+// according to the default address rules or a custom address verifier set by
+// GetConfig().SetAddressVerifier().
+// TODO make an issue to get rid of global Config
+// ref: https://github.com/cosmos/cosmos-sdk/issues/9690
+func VerifyAddressFormat(bz []byte) error {
+	verifier := GetConfig().GetAddressVerifier()
+	if verifier != nil {
+		return verifier(bz)
+	}
+
+	if len(bz) == 0 {
+		return errorsmod.Wrap(sdkerrors.ErrUnknownAddress, "addresses cannot be empty")
+	}
+
+	if len(bz) > address.MaxAddrLen {
+		return errorsmod.Wrapf(sdkerrors.ErrUnknownAddress, "address max length is %d, got %d", address.MaxAddrLen, len(bz))
+	}
+
+	return nil
+}
+
 // MustAccAddressFromBech32 calls AccAddressFromBech32 and panics on error.
-// Deprecated: Use an address.Codec to convert addresses from and to string/bytes.
 func MustAccAddressFromBech32(address string) AccAddress {
 	addr, err := AccAddressFromBech32(address)
 	if err != nil {
@@ -191,12 +191,24 @@
 }
 
 // AccAddressFromBech32 creates an AccAddress from a Bech32 string.
-// Deprecated: Use an address.Codec to convert addresses from and to string/bytes.
 func AccAddressFromBech32(address string) (addr AccAddress, err error) {
+	if len(strings.TrimSpace(address)) == 0 {
+		return AccAddress{}, errors.New("empty address string is not allowed")
+	}
+
 	bech32PrefixAccAddr := GetConfig().GetBech32AccountAddrPrefix()
 
-	addrCdc := addresscodec.NewBech32Codec(bech32PrefixAccAddr)
-	return addrCdc.StringToBytes(address)
+	bz, err := GetFromBech32(address, bech32PrefixAccAddr)
+	if err != nil {
+		return nil, err
+	}
+
+	err = VerifyAddressFormat(bz)
+	if err != nil {
+		return nil, err
+	}
+
+	return AccAddress(bz), nil
 }
 
 // Returns boolean for whether two AccAddresses are Equal
@@ -284,7 +296,6 @@
 }
 
 // String implements the Stringer interface.
-// Deprecated: Use an address.Codec to convert addresses from and to string/bytes.
 func (aa AccAddress) String() string {
 	if aa.Empty() {
 		return ""
@@ -311,15 +322,9 @@
 	case 's':
 		_, _ = s.Write([]byte(aa.String()))
 	case 'p':
-<<<<<<< HEAD
-		_, _ = s.Write([]byte(fmt.Sprintf("%p", aa)))
-	default:
-		_, _ = s.Write([]byte(fmt.Sprintf("%X", []byte(aa))))
-=======
 		_, _ = fmt.Fprintf(s, "%p", aa)
 	default:
 		_, _ = fmt.Fprintf(s, "%X", []byte(aa))
->>>>>>> 4f445ed9
 	}
 }
 
@@ -338,23 +343,24 @@
 }
 
 // ValAddressFromBech32 creates a ValAddress from a Bech32 string.
-// Deprecated: Use an address.Codec to convert addresses from and to string/bytes.
 func ValAddressFromBech32(address string) (addr ValAddress, err error) {
+	if len(strings.TrimSpace(address)) == 0 {
+		return ValAddress{}, errors.New("empty address string is not allowed")
+	}
+
 	bech32PrefixValAddr := GetConfig().GetBech32ValidatorAddrPrefix()
 
-	addrCdc := addresscodec.NewBech32Codec(bech32PrefixValAddr)
-	return addrCdc.StringToBytes(address)
-}
-
-// MustValAddressFromBech32 calls ValAddressFromBech32 and panics on error.
-// Deprecated: Use an address.Codec to convert addresses from and to string/bytes.
-func MustValAddressFromBech32(address string) ValAddress {
-	addr, err := ValAddressFromBech32(address)
-	if err != nil {
-		panic(err)
-	}
-
-	return addr
+	bz, err := GetFromBech32(address, bech32PrefixValAddr)
+	if err != nil {
+		return nil, err
+	}
+
+	err = VerifyAddressFormat(bz)
+	if err != nil {
+		return nil, err
+	}
+
+	return ValAddress(bz), nil
 }
 
 // MustValAddressFromBech32 calls ValAddressFromBech32 and panics on error.
@@ -454,7 +460,6 @@
 }
 
 // String implements the Stringer interface.
-// Deprecated: Use an address.Codec to convert addresses from and to string/bytes.
 func (va ValAddress) String() string {
 	if va.Empty() {
 		return ""
@@ -481,15 +486,9 @@
 	case 's':
 		_, _ = s.Write([]byte(va.String()))
 	case 'p':
-<<<<<<< HEAD
-		_, _ = s.Write([]byte(fmt.Sprintf("%p", va)))
-	default:
-		_, _ = s.Write([]byte(fmt.Sprintf("%X", []byte(va))))
-=======
 		_, _ = fmt.Fprintf(s, "%p", va)
 	default:
 		_, _ = fmt.Fprintf(s, "%X", []byte(va))
->>>>>>> 4f445ed9
 	}
 }
 
@@ -509,12 +508,24 @@
 }
 
 // ConsAddressFromBech32 creates a ConsAddress from a Bech32 string.
-// Deprecated: Use an address.Codec to convert addresses from and to string/bytes.
 func ConsAddressFromBech32(address string) (addr ConsAddress, err error) {
+	if len(strings.TrimSpace(address)) == 0 {
+		return ConsAddress{}, errors.New("empty address string is not allowed")
+	}
+
 	bech32PrefixConsAddr := GetConfig().GetBech32ConsensusAddrPrefix()
 
-	addrCdc := addresscodec.NewBech32Codec(bech32PrefixConsAddr)
-	return addrCdc.StringToBytes(address)
+	bz, err := GetFromBech32(address, bech32PrefixConsAddr)
+	if err != nil {
+		return nil, err
+	}
+
+	err = VerifyAddressFormat(bz)
+	if err != nil {
+		return nil, err
+	}
+
+	return ConsAddress(bz), nil
 }
 
 // get ConsAddress from pubkey
@@ -609,7 +620,6 @@
 }
 
 // String implements the Stringer interface.
-// Deprecated: Use an address.Codec to convert addresses from and to string/bytes.
 func (ca ConsAddress) String() string {
 	if ca.Empty() {
 		return ""
@@ -630,7 +640,7 @@
 }
 
 // Bech32ifyAddressBytes returns a bech32 representation of address bytes.
-// Returns an empty string if the byte slice is 0-length. Returns an error if the bech32 conversion
+// Returns an empty sting if the byte slice is 0-length. Returns an error if the bech32 conversion
 // fails or the prefix is empty.
 func Bech32ifyAddressBytes(prefix string, bs []byte) (string, error) {
 	if len(bs) == 0 {
@@ -643,7 +653,7 @@
 }
 
 // MustBech32ifyAddressBytes returns a bech32 representation of address bytes.
-// Returns an empty string if the byte slice is 0-length. It panics if the bech32 conversion
+// Returns an empty sting if the byte slice is 0-length. It panics if the bech32 conversion
 // fails or the prefix is empty.
 func MustBech32ifyAddressBytes(prefix string, bs []byte) string {
 	s, err := Bech32ifyAddressBytes(prefix, bs)
@@ -660,15 +670,9 @@
 	case 's':
 		_, _ = s.Write([]byte(ca.String()))
 	case 'p':
-<<<<<<< HEAD
-		_, _ = s.Write([]byte(fmt.Sprintf("%p", ca)))
-	default:
-		_, _ = s.Write([]byte(fmt.Sprintf("%X", []byte(ca))))
-=======
 		_, _ = fmt.Fprintf(s, "%p", ca)
 	default:
 		_, _ = fmt.Fprintf(s, "%X", []byte(ca))
->>>>>>> 4f445ed9
 	}
 }
 
@@ -714,9 +718,4 @@
 		cache.Add(cacheKey, bech32Addr)
 	}
 	return bech32Addr
-}
-
-// GetFullBIP44Path returns the BIP44Prefix.
-func GetFullBIP44Path() string {
-	return fmt.Sprintf("m/%d'/%d'/0'/0/0", Purpose, CoinType)
 }