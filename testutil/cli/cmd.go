package cli

import (
	"bytes"
	"context"

<<<<<<< HEAD
	"github.com/cosmos/gogoproto/proto"
	"github.com/spf13/cobra"

	apisigning "cosmossdk.io/api/cosmos/tx/signing/v1beta1"
	sdkmath "cosmossdk.io/math"

	"github.com/cosmos/cosmos-sdk/client"
	"github.com/cosmos/cosmos-sdk/client/flags"
	"github.com/cosmos/cosmos-sdk/client/tx"
=======
	"github.com/spf13/cobra"

	"cosmossdk.io/core/address"

	"github.com/cosmos/cosmos-sdk/client"
>>>>>>> 4f445ed9
	"github.com/cosmos/cosmos-sdk/testutil"
	sdk "github.com/cosmos/cosmos-sdk/types"
	txtypes "github.com/cosmos/cosmos-sdk/types/tx"
)

// ExecTestCLICmd builds the client context, mocks the output and executes the command.
func ExecTestCLICmd(clientCtx client.Context, cmd *cobra.Command, extraArgs []string) (testutil.BufferWriter, error) {
	cmd.SetArgs(extraArgs)

	_, out := testutil.ApplyMockIO(cmd)
	clientCtx = clientCtx.WithOutput(out)

	ctx := context.Background()
	ctx = context.WithValue(ctx, client.ClientContextKey, &clientCtx)

	if err := cmd.ExecuteContext(ctx); err != nil {
		return out, err
	}

	return out, nil
}

<<<<<<< HEAD
type TestTxConfig struct {
	Simulate             bool
	GenOnly              bool
	Offline              bool
	Memo                 string
	Gas                  uint64
	AccNum               uint64
	Seq                  uint64
	Fee                  sdk.Coins
	IsAsyncBroadcastMode bool
}

func SubmitTestTx(clientCtx client.Context, msg proto.Message, from sdk.AccAddress, config TestTxConfig) (testutil.BufferWriter, error) {
	txBuilder := clientCtx.TxConfig.NewTxBuilder()

	err := txBuilder.SetMsgs(msg)
	if err != nil {
		return nil, err
	}

	if config.Fee != nil {
		txBuilder.SetFeeAmount(config.Fee)
	} else {
		txBuilder.SetFeeAmount(sdk.NewCoins(sdk.NewCoin("stake", sdkmath.NewInt(10)))) // Arbitrary fee
	}

	if config.Gas != 0 {
		txBuilder.SetGasLimit(config.Gas)
	} else {
		txBuilder.SetGasLimit(flags.DefaultGasLimit) // Need at least 100386
	}

	if config.Memo != "" {
		txBuilder.SetMemo(config.Memo)
	}

	if config.GenOnly {
		txBz, err := clientCtx.TxConfig.TxJSONEncoder()(txBuilder.GetTx())
		if err != nil {
			return nil, err
		}

		out := bytes.NewBuffer(txBz)
		return out, nil
	}

	txFactory := tx.Factory{}
	txFactory = txFactory.
		WithChainID(clientCtx.ChainID).
		WithKeybase(clientCtx.Keyring).
		WithTxConfig(clientCtx.TxConfig).
		WithSignMode(apisigning.SignMode_SIGN_MODE_DIRECT)

	if config.Offline {
		txFactory = txFactory.
			WithAccountNumber(config.AccNum).
			WithSequence(config.Seq)
	} else {
		accNum, accSeq, err := clientCtx.AccountRetriever.GetAccountNumberSequence(clientCtx, from)
		if err != nil {
			return nil, err
		}

		txFactory = txFactory.
			WithAccountNumber(accNum).
			WithSequence(accSeq)
	}

	accBytes, err := clientCtx.AddressCodec.StringToBytes(from.String())
	if err != nil {
		return nil, err
	}

	keyRecord, err := clientCtx.Keyring.KeyByAddress(accBytes)
	if err != nil {
		return nil, err
	}

	err = tx.Sign(clientCtx, txFactory, keyRecord.Name, txBuilder, true)
	if err != nil {
		return nil, err
	}

	txBz, err := clientCtx.TxConfig.TxEncoder()(txBuilder.GetTx())
	if err != nil {
		return nil, err
	}

	clientCtx.BroadcastMode = flags.BroadcastSync
	if config.IsAsyncBroadcastMode {
		clientCtx.BroadcastMode = flags.BroadcastAsync
	}

	var res proto.Message

	if config.Simulate {
		txSvcClient := txtypes.NewServiceClient(clientCtx)
		res, err = txSvcClient.Simulate(context.Background(), &txtypes.SimulateRequest{
			TxBytes: txBz,
		})
		if err != nil {
			return nil, err
		}

	} else {
		res, err = clientCtx.BroadcastTxSync(txBz)
		if err != nil {
			return nil, err
		}
	}

	bz, err := clientCtx.Codec.MarshalJSON(res)
	if err != nil {
		return nil, err
	}

	out := bytes.NewBuffer(bz)

	return out, err
=======
func MsgSendExec(clientCtx client.Context, from, to, amount fmt.Stringer, ac address.Codec, extraArgs ...string) (testutil.BufferWriter, error) {
	args := []string{from.String(), to.String(), amount.String()}
	args = append(args, extraArgs...)

	return ExecTestCLICmd(clientCtx, cli.NewSendTxCmd(ac), args)
>>>>>>> 4f445ed9
}<|MERGE_RESOLUTION|>--- conflicted
+++ resolved
@@ -1,29 +1,16 @@
 package cli
 
 import (
-	"bytes"
 	"context"
+	"fmt"
 
-<<<<<<< HEAD
-	"github.com/cosmos/gogoproto/proto"
-	"github.com/spf13/cobra"
-
-	apisigning "cosmossdk.io/api/cosmos/tx/signing/v1beta1"
-	sdkmath "cosmossdk.io/math"
-
-	"github.com/cosmos/cosmos-sdk/client"
-	"github.com/cosmos/cosmos-sdk/client/flags"
-	"github.com/cosmos/cosmos-sdk/client/tx"
-=======
 	"github.com/spf13/cobra"
 
 	"cosmossdk.io/core/address"
 
 	"github.com/cosmos/cosmos-sdk/client"
->>>>>>> 4f445ed9
 	"github.com/cosmos/cosmos-sdk/testutil"
-	sdk "github.com/cosmos/cosmos-sdk/types"
-	txtypes "github.com/cosmos/cosmos-sdk/types/tx"
+	"github.com/cosmos/cosmos-sdk/x/bank/client/cli"
 )
 
 // ExecTestCLICmd builds the client context, mocks the output and executes the command.
@@ -43,131 +30,9 @@
 	return out, nil
 }
 
-<<<<<<< HEAD
-type TestTxConfig struct {
-	Simulate             bool
-	GenOnly              bool
-	Offline              bool
-	Memo                 string
-	Gas                  uint64
-	AccNum               uint64
-	Seq                  uint64
-	Fee                  sdk.Coins
-	IsAsyncBroadcastMode bool
-}
-
-func SubmitTestTx(clientCtx client.Context, msg proto.Message, from sdk.AccAddress, config TestTxConfig) (testutil.BufferWriter, error) {
-	txBuilder := clientCtx.TxConfig.NewTxBuilder()
-
-	err := txBuilder.SetMsgs(msg)
-	if err != nil {
-		return nil, err
-	}
-
-	if config.Fee != nil {
-		txBuilder.SetFeeAmount(config.Fee)
-	} else {
-		txBuilder.SetFeeAmount(sdk.NewCoins(sdk.NewCoin("stake", sdkmath.NewInt(10)))) // Arbitrary fee
-	}
-
-	if config.Gas != 0 {
-		txBuilder.SetGasLimit(config.Gas)
-	} else {
-		txBuilder.SetGasLimit(flags.DefaultGasLimit) // Need at least 100386
-	}
-
-	if config.Memo != "" {
-		txBuilder.SetMemo(config.Memo)
-	}
-
-	if config.GenOnly {
-		txBz, err := clientCtx.TxConfig.TxJSONEncoder()(txBuilder.GetTx())
-		if err != nil {
-			return nil, err
-		}
-
-		out := bytes.NewBuffer(txBz)
-		return out, nil
-	}
-
-	txFactory := tx.Factory{}
-	txFactory = txFactory.
-		WithChainID(clientCtx.ChainID).
-		WithKeybase(clientCtx.Keyring).
-		WithTxConfig(clientCtx.TxConfig).
-		WithSignMode(apisigning.SignMode_SIGN_MODE_DIRECT)
-
-	if config.Offline {
-		txFactory = txFactory.
-			WithAccountNumber(config.AccNum).
-			WithSequence(config.Seq)
-	} else {
-		accNum, accSeq, err := clientCtx.AccountRetriever.GetAccountNumberSequence(clientCtx, from)
-		if err != nil {
-			return nil, err
-		}
-
-		txFactory = txFactory.
-			WithAccountNumber(accNum).
-			WithSequence(accSeq)
-	}
-
-	accBytes, err := clientCtx.AddressCodec.StringToBytes(from.String())
-	if err != nil {
-		return nil, err
-	}
-
-	keyRecord, err := clientCtx.Keyring.KeyByAddress(accBytes)
-	if err != nil {
-		return nil, err
-	}
-
-	err = tx.Sign(clientCtx, txFactory, keyRecord.Name, txBuilder, true)
-	if err != nil {
-		return nil, err
-	}
-
-	txBz, err := clientCtx.TxConfig.TxEncoder()(txBuilder.GetTx())
-	if err != nil {
-		return nil, err
-	}
-
-	clientCtx.BroadcastMode = flags.BroadcastSync
-	if config.IsAsyncBroadcastMode {
-		clientCtx.BroadcastMode = flags.BroadcastAsync
-	}
-
-	var res proto.Message
-
-	if config.Simulate {
-		txSvcClient := txtypes.NewServiceClient(clientCtx)
-		res, err = txSvcClient.Simulate(context.Background(), &txtypes.SimulateRequest{
-			TxBytes: txBz,
-		})
-		if err != nil {
-			return nil, err
-		}
-
-	} else {
-		res, err = clientCtx.BroadcastTxSync(txBz)
-		if err != nil {
-			return nil, err
-		}
-	}
-
-	bz, err := clientCtx.Codec.MarshalJSON(res)
-	if err != nil {
-		return nil, err
-	}
-
-	out := bytes.NewBuffer(bz)
-
-	return out, err
-=======
 func MsgSendExec(clientCtx client.Context, from, to, amount fmt.Stringer, ac address.Codec, extraArgs ...string) (testutil.BufferWriter, error) {
 	args := []string{from.String(), to.String(), amount.String()}
 	args = append(args, extraArgs...)
 
 	return ExecTestCLICmd(clientCtx, cli.NewSendTxCmd(ac), args)
->>>>>>> 4f445ed9
 }