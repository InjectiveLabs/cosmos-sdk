--- conflicted
+++ resolved
@@ -1,38 +1,22 @@
 package simulation
 
 import (
+	"encoding/json"
+	"fmt"
 	"math/rand"
 	"time"
 
 	sdkmath "cosmossdk.io/math"
-	"cosmossdk.io/x/gov/types"
-	v1 "cosmossdk.io/x/gov/types/v1"
 
 	sdk "github.com/cosmos/cosmos-sdk/types"
 	"github.com/cosmos/cosmos-sdk/types/module"
 	"github.com/cosmos/cosmos-sdk/types/simulation"
+	"github.com/cosmos/cosmos-sdk/x/gov/types"
+	v1 "github.com/cosmos/cosmos-sdk/x/gov/types/v1"
 )
 
 // Simulation parameter constants
 const (
-<<<<<<< HEAD
-	MinDeposit                    = "min_deposit"
-	ExpeditedMinDeposit           = "expedited_min_deposit"
-	DepositPeriod                 = "deposit_period"
-	MinInitialRatio               = "min_initial_ratio"
-	VotingPeriod                  = "voting_period"
-	ExpeditedVotingPeriod         = "expedited_voting_period"
-	Quorum                        = "quorum"
-	ExpeditedQuorum               = "expedited_quorum"
-	YesQuorum                     = "yes_quorum"
-	Threshold                     = "threshold"
-	ExpeditedThreshold            = "expedited_threshold"
-	Veto                          = "veto"
-	OptimisticRejectedThreshold   = "optimistic_rejected_threshold"
-	ProposalCancelRate            = "proposal_cancel_rate"
-	ProposalMaxCancelVotingPeriod = "proposal_max_cancel_voting_period"
-	MinDepositRatio               = "min_deposit_ratio"
-=======
 	MinDeposit            = "min_deposit"
 	ExpeditedMinDeposit   = "expedited_min_deposit"
 	DepositPeriod         = "deposit_period"
@@ -45,7 +29,6 @@
 	Veto                  = "veto"
 	ProposalCancelRate    = "proposal_cancel_rate"
 	MinDepositRatio       = "min_deposit_ratio"
->>>>>>> 4f445ed9
 
 	// ExpeditedThreshold must be at least as large as the regular Threshold
 	// Therefore, we use this break out point in randomization.
@@ -72,17 +55,13 @@
 	return sdk.NewCoins(sdk.NewInt64Coin(bondDenom, int64(simulation.RandIntBetween(r, 1e3/2, 1e3))))
 }
 
-// GenDepositMinInitialDepositRatio returns randomized DepositMinInitialRatio
+// GenDepositMinInitialRatio returns randomized DepositMinInitialRatio
 func GenDepositMinInitialDepositRatio(r *rand.Rand) sdkmath.LegacyDec {
 	return sdkmath.LegacyNewDec(int64(simulation.RandIntBetween(r, 0, 99))).Quo(sdkmath.LegacyNewDec(100))
 }
 
 // GenProposalCancelRate returns randomized ProposalCancelRate
 func GenProposalCancelRate(r *rand.Rand) sdkmath.LegacyDec {
-	return sdkmath.LegacyNewDec(int64(simulation.RandIntBetween(r, 0, 99))).Quo(sdkmath.LegacyNewDec(100))
-}
-
-func GenProposalMaxCancelVotingPeriod(r *rand.Rand) sdkmath.LegacyDec {
 	return sdkmath.LegacyNewDec(int64(simulation.RandIntBetween(r, 0, 99))).Quo(sdkmath.LegacyNewDec(100))
 }
 
@@ -101,11 +80,6 @@
 	return sdkmath.LegacyNewDecWithPrec(int64(simulation.RandIntBetween(r, 334, 500)), 3)
 }
 
-// GenYesQuorum returns randomized YesQuorum
-func GenYesQuorum(r *rand.Rand) sdkmath.LegacyDec {
-	return sdkmath.LegacyNewDecWithPrec(int64(simulation.RandIntBetween(r, 0, 500)), 3)
-}
-
 // GenThreshold returns randomized Threshold
 func GenThreshold(r *rand.Rand) sdkmath.LegacyDec {
 	return sdkmath.LegacyNewDecWithPrec(int64(simulation.RandIntBetween(r, 450, tallyNonExpeditedMax+1)), 3)
@@ -114,11 +88,6 @@
 // GenExpeditedThreshold randomized ExpeditedThreshold
 func GenExpeditedThreshold(r *rand.Rand) sdkmath.LegacyDec {
 	return sdkmath.LegacyNewDecWithPrec(int64(simulation.RandIntBetween(r, tallyNonExpeditedMax, 550)), 3)
-}
-
-// GenOptimisticRejectedThreshold randomized OptimisticRejectedThreshold
-func GenOptimisticRejectedThreshold(r *rand.Rand) sdkmath.LegacyDec {
-	return sdkmath.LegacyNewDecWithPrec(int64(simulation.RandIntBetween(r, 0, 200)), 3)
 }
 
 // GenVeto returns randomized Veto
@@ -150,9 +119,6 @@
 	var proposalCancelRate sdkmath.LegacyDec
 	simState.AppParams.GetOrGenerate(ProposalCancelRate, &proposalCancelRate, simState.Rand, func(r *rand.Rand) { proposalCancelRate = GenProposalCancelRate(r) })
 
-	var proposalMaxCancelVotingPeriod sdkmath.LegacyDec
-	simState.AppParams.GetOrGenerate(ProposalMaxCancelVotingPeriod, &proposalMaxCancelVotingPeriod, simState.Rand, func(r *rand.Rand) { proposalMaxCancelVotingPeriod = GenProposalMaxCancelVotingPeriod(r) })
-
 	var votingPeriod time.Duration
 	simState.AppParams.GetOrGenerate(VotingPeriod, &votingPeriod, simState.Rand, func(r *rand.Rand) { votingPeriod = GenVotingPeriod(r) })
 
@@ -162,61 +128,27 @@
 	var quorum sdkmath.LegacyDec
 	simState.AppParams.GetOrGenerate(Quorum, &quorum, simState.Rand, func(r *rand.Rand) { quorum = GenQuorum(r) })
 
-	var yesQuorum sdkmath.LegacyDec
-	simState.AppParams.GetOrGenerate(YesQuorum, &yesQuorum, simState.Rand, func(r *rand.Rand) { yesQuorum = GenQuorum(r) })
-
-	var expeditedQuorum sdkmath.LegacyDec
-	simState.AppParams.GetOrGenerate(ExpeditedQuorum, &expeditedQuorum, simState.Rand, func(r *rand.Rand) { expeditedQuorum = GenQuorum(r) })
-
 	var threshold sdkmath.LegacyDec
 	simState.AppParams.GetOrGenerate(Threshold, &threshold, simState.Rand, func(r *rand.Rand) { threshold = GenThreshold(r) })
 
-	var expeditedVotingThreshold sdkmath.LegacyDec
-	simState.AppParams.GetOrGenerate(ExpeditedThreshold, &expeditedVotingThreshold, simState.Rand, func(r *rand.Rand) { expeditedVotingThreshold = GenExpeditedThreshold(r) })
+	var expitedVotingThreshold sdkmath.LegacyDec
+	simState.AppParams.GetOrGenerate(ExpeditedThreshold, &expitedVotingThreshold, simState.Rand, func(r *rand.Rand) { expitedVotingThreshold = GenExpeditedThreshold(r) })
 
 	var veto sdkmath.LegacyDec
 	simState.AppParams.GetOrGenerate(Veto, &veto, simState.Rand, func(r *rand.Rand) { veto = GenVeto(r) })
 
-<<<<<<< HEAD
-	var optimisticRejectedThreshold sdkmath.LegacyDec
-	simState.AppParams.GetOrGenerate(OptimisticRejectedThreshold, &optimisticRejectedThreshold, simState.Rand, func(r *rand.Rand) { optimisticRejectedThreshold = GenOptimisticRejectedThreshold(r) })
-
-=======
->>>>>>> 4f445ed9
 	var minDepositRatio sdkmath.LegacyDec
 	simState.AppParams.GetOrGenerate(MinDepositRatio, &minDepositRatio, simState.Rand, func(r *rand.Rand) { minDepositRatio = GenMinDepositRatio(r) })
 
 	govGenesis := v1.NewGenesisState(
 		startingProposalID,
-<<<<<<< HEAD
-		v1.NewParams(
-			minDeposit,
-			expeditedMinDeposit,
-			depositPeriod,
-			votingPeriod,
-			expeditedVotingPeriod,
-			quorum.String(),
-			yesQuorum.String(),
-			expeditedQuorum.String(),
-			threshold.String(),
-			expeditedVotingThreshold.String(),
-			veto.String(),
-			minInitialDepositRatio.String(),
-			proposalCancelRate.String(),
-			"",
-			proposalMaxCancelVotingPeriod.String(),
-			simState.Rand.Intn(2) == 0,
-			simState.Rand.Intn(2) == 0,
-			simState.Rand.Intn(2) == 0,
-			minDepositRatio.String(),
-			optimisticRejectedThreshold.String(),
-			[]string{},
-			10_000_000,
-		),
-=======
 		v1.NewParams(minDeposit, expeditedMinDeposit, depositPeriod, votingPeriod, expeditedVotingPeriod, quorum.String(), threshold.String(), expitedVotingThreshold.String(), veto.String(), minInitialDepositRatio.String(), proposalCancelRate.String(), "", simState.Rand.Intn(2) == 0, simState.Rand.Intn(2) == 0, simState.Rand.Intn(2) == 0, minDepositRatio.String()),
->>>>>>> 4f445ed9
 	)
 
+	bz, err := json.MarshalIndent(&govGenesis, "", " ")
+	if err != nil {
+		panic(err)
+	}
+	fmt.Printf("Selected randomly generated governance parameters:\n%s\n", bz)
 	simState.GenState[types.ModuleName] = simState.Cdc.MustMarshalJSON(govGenesis)
 }