--- conflicted
+++ resolved
@@ -3,6 +3,7 @@
 import (
 	"context"
 	"errors"
+	"fmt"
 
 	"cosmossdk.io/collections"
 	collcodec "cosmossdk.io/collections/codec"
@@ -14,15 +15,6 @@
 func WithCollectionPaginationPairPrefix[K1, K2 any](prefix K1) func(o *CollectionsPaginateOptions[collections.Pair[K1, K2]]) {
 	return func(o *CollectionsPaginateOptions[collections.Pair[K1, K2]]) {
 		prefix := collections.PairPrefix[K1, K2](prefix)
-		o.Prefix = &prefix
-	}
-}
-
-// WithCollectionPaginationTriplePrefix applies a prefix to a collection, whose key is a collection.Triple,
-// being paginated that needs prefixing.
-func WithCollectionPaginationTriplePrefix[K1, K2, K3 any](prefix K1) func(o *CollectionsPaginateOptions[collections.Triple[K1, K2, K3]]) {
-	return func(o *CollectionsPaginateOptions[collections.Triple[K1, K2, K3]]) {
-		prefix := collections.TriplePrefix[K1, K2, K3](prefix)
 		o.Prefix = &prefix
 	}
 }
@@ -86,7 +78,7 @@
 	reverse := pageReq.Reverse
 
 	if offset > 0 && key != nil {
-		return nil, nil, errors.New("invalid request, either offset or key is expected, got both")
+		return nil, nil, fmt.Errorf("invalid request, either offset or key is expected, got both")
 	}
 
 	opt := new(CollectionsPaginateOptions[K])
@@ -296,7 +288,6 @@
 				if err != nil {
 					return nil, nil, err
 				}
-<<<<<<< HEAD
 			}
 		}
 
@@ -314,36 +305,11 @@
 					return nil, nil, err
 				}
 				break
-=======
->>>>>>> 4f445ed9
 			}
 
 			results = append(results, transformed)
 			count++
 		}
-<<<<<<< HEAD
-=======
-
-		if include {
-			// if we reached the specified limit
-			// then we get the next key, and we exit the iteration.
-			if count == limit {
-				concreteKey, err := iterator.Key()
-				if err != nil {
-					return nil, nil, err
-				}
-
-				nextKey, err = encodeCollKey[K, V](coll, concreteKey)
-				if err != nil {
-					return nil, nil, err
-				}
-				break
-			}
-
-			results = append(results, transformed)
-			count++
-		}
->>>>>>> 4f445ed9
 	}
 
 	return results, &PageResponse{
