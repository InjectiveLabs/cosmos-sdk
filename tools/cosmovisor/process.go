package cosmovisor

import (
	"context"
	"encoding/json"
	"errors"
	"fmt"
	"io"
	"os"
	"os/exec"
	"os/signal"
	"path/filepath"
	"sort"
	"strconv"
	"strings"
	"sync"
	"syscall"
	"time"

	"github.com/fsnotify/fsnotify"
	"github.com/otiai10/copy"
	"google.golang.org/grpc"
	"google.golang.org/grpc/credentials/insecure"

	"cosmossdk.io/log"
	"cosmossdk.io/x/upgrade/plan"
	upgradetypes "cosmossdk.io/x/upgrade/types"

	"github.com/cosmos/cosmos-sdk/client/grpc/cmtservice"
)

type Launcher struct {
	logger log.Logger
	cfg    *Config
	fw     *fileWatcher
}

func NewLauncher(logger log.Logger, cfg *Config) (Launcher, error) {
	fw, err := newUpgradeFileWatcher(cfg)
	if err != nil {
		return Launcher{}, err
	}

	return Launcher{logger: logger, cfg: cfg, fw: fw}, nil
}

// loadBatchUpgradeFile loads the batch upgrade file into memory, sorted by
// their upgrade heights
func loadBatchUpgradeFile(cfg *Config) ([]upgradetypes.Plan, error) {
	var uInfos []upgradetypes.Plan
	upgradeInfoFile, err := os.ReadFile(cfg.UpgradeInfoBatchFilePath())
	if os.IsNotExist(err) {
		return uInfos, nil
	} else if err != nil {
		return nil, fmt.Errorf("error while reading %s: %w", cfg.UpgradeInfoBatchFilePath(), err)
	}

	if err = json.Unmarshal(upgradeInfoFile, &uInfos); err != nil {
		return nil, err
	}
	sort.Slice(uInfos, func(i, j int) bool {
		return uInfos[i].Height < uInfos[j].Height
	})
	return uInfos, nil
}

// BatchUpgradeWatcher starts a watcher loop that swaps upgrade manifests at the correct
// height, given the batch upgrade file. It watches the current state of the chain
// via the websocket API.
func BatchUpgradeWatcher(ctx context.Context, cfg *Config, logger log.Logger) {
	// load batch file in memory
	uInfos, err := loadBatchUpgradeFile(cfg)
	if err != nil {
		logger.Warn("failed to load batch upgrade file", "error", err)
		uInfos = []upgradetypes.Plan{}
	}

	watcher, err := fsnotify.NewWatcher()
	if err != nil {
		logger.Warn("failed to init watcher", "error", err)
		return
	}
	defer watcher.Close()
	err = watcher.Add(filepath.Dir(cfg.UpgradeInfoBatchFilePath()))
	if err != nil {
		logger.Warn("watcher failed to add upgrade directory", "error", err)
		return
	}

	var conn *grpc.ClientConn
	var grpcErr error

	defer func() {
		if conn != nil {
			if err := conn.Close(); err != nil {
				logger.Warn("couldn't stop gRPC client", "error", err)
			}
		}
	}()

	// Wait for the chain process to be ready
pollLoop:
	for {
		select {
		case <-ctx.Done():
			return
		default:
			conn, grpcErr = grpc.NewClient(cfg.GRPCAddress, grpc.WithTransportCredentials(insecure.NewCredentials()))
			if grpcErr == nil {
				break pollLoop
			}
			time.Sleep(time.Second)
		}
	}

	client := cmtservice.NewServiceClient(conn)

	var prevUpgradeHeight int64 = -1

	logger.Info("starting the batch watcher loop")
	for {
		select {
		case event := <-watcher.Events:
			if event.Op&(fsnotify.Write|fsnotify.Create) != 0 {
				uInfos, err = loadBatchUpgradeFile(cfg)
				if err != nil {
					logger.Warn("failed to load batch upgrade file", "error", err)
					continue
				}
			}
		case <-ctx.Done():
			return
		default:
			if len(uInfos) == 0 {
				// prevent spending extra CPU cycles
				time.Sleep(time.Second)
				continue
			}
			resp, err := client.GetLatestBlock(ctx, &cmtservice.GetLatestBlockRequest{})
			if err != nil {
				logger.Warn("error getting latest block", "error", err)
				time.Sleep(time.Second)
				continue
			}

			h := resp.SdkBlock.Header.Height
			upcomingUpgrade := uInfos[0].Height
			// replace upgrade-info and upgrade-info batch file
			if h > prevUpgradeHeight && h < upcomingUpgrade {
				jsonBytes, err := json.Marshal(uInfos[0])
				if err != nil {
					logger.Warn("error marshaling JSON for upgrade-info.json", "error", err, "upgrade", uInfos[0])
					continue
				}
				if err := os.WriteFile(cfg.UpgradeInfoFilePath(), jsonBytes, 0o600); err != nil {
					logger.Warn("error writing upgrade-info.json", "error", err)
					continue
				}
				uInfos = uInfos[1:]

				jsonBytes, err = json.Marshal(uInfos)
				if err != nil {
					logger.Warn("error marshaling JSON for upgrade-info.json.batch", "error", err, "upgrades", uInfos)
					continue
				}
				if err := os.WriteFile(cfg.UpgradeInfoBatchFilePath(), jsonBytes, 0o600); err != nil {
					logger.Warn("error writing upgrade-info.json.batch", "error", err)
					// remove the upgrade-info.json.batch file to avoid non-deterministic behavior
					err := os.Remove(cfg.UpgradeInfoBatchFilePath())
					if err != nil && !os.IsNotExist(err) {
						logger.Warn("error removing upgrade-info.json.batch", "error", err)
						return
					}
					continue
				}
				prevUpgradeHeight = upcomingUpgrade
			}

			// Add a small delay to avoid hammering the gRPC endpoint
			time.Sleep(time.Second)
		}
	}
}

// Run launches the app in a subprocess and returns when the subprocess (app)
// exits (either when it dies, or *after* a successful upgrade.) and upgrade finished.
// Returns true if the upgrade request was detected and the upgrade process started.
func (l Launcher) Run(args []string, stdin io.Reader, stdout, stderr io.Writer) (bool, error) {
	bin, err := l.cfg.CurrentBin()
	if err != nil {
		return false, fmt.Errorf("error creating symlink to genesis: %w", err)
	}

	if err := plan.EnsureBinary(bin); err != nil {
		return false, fmt.Errorf("current binary is invalid: %w", err)
	}

	l.logger.Info("running app", "path", bin, "args", args)
	cmd := exec.Command(bin, args...)
	cmd.Stdin = stdin
	cmd.Stdout = stdout
	cmd.Stderr = stderr
	if err := cmd.Start(); err != nil {
		return false, fmt.Errorf("launching process %s %s failed: %w", bin, strings.Join(args, " "), err)
	}

	ctx, cancel := context.WithCancel(context.Background())
	var wg sync.WaitGroup
	wg.Add(1)
	go func() {
		defer wg.Done()
		BatchUpgradeWatcher(ctx, l.cfg, l.logger)
	}()

	sigs := make(chan os.Signal, 1)
	signal.Notify(sigs, syscall.SIGQUIT, syscall.SIGTERM)
	go func() {
		sig := <-sigs
		cancel()
		wg.Wait()
		if err := cmd.Process.Signal(sig); err != nil {
			l.logger.Error("terminated", "error", err, "bin", bin)
			os.Exit(1)
		}
	}()

	if needsUpdate, err := l.WaitForUpgradeOrExit(cmd); err != nil || !needsUpdate {
		return false, err
	}

	if !IsSkipUpgradeHeight(args, l.fw.currentInfo) {
		l.cfg.WaitRestartDelay()

		if err := l.doBackup(); err != nil {
			return false, err
		}

		if err := l.doCustomPreUpgrade(); err != nil {
			return false, err
		}

		if err := UpgradeBinary(l.logger, l.cfg, l.fw.currentInfo); err != nil {
			return false, err
		}

		if err = l.doPreUpgrade(); err != nil {
			return false, err
		}

		return true, nil
	}

	cancel()
	wg.Wait()

	return false, nil
}

// WaitForUpgradeOrExit checks upgrade plan file created by the app.
// When it returns, the process (app) is finished.
//
// It returns (true, nil) if an upgrade should be initiated (and we killed the process)
// It returns (false, err) if the process died by itself
// It returns (false, nil) if the process exited normally without triggering an upgrade. This is very unlikely
// to happen with "start" but may happen with short-lived commands like `simd genesis export ...`
func (l Launcher) WaitForUpgradeOrExit(cmd *exec.Cmd) (bool, error) {
	currentUpgrade, err := l.cfg.UpgradeInfo()
	if err != nil {
		// upgrade info not found do nothing
		currentUpgrade = upgradetypes.Plan{}
	}

	cmdDone := make(chan error)
	go func() {
		cmdDone <- cmd.Wait()
	}()

	select {
	case <-l.fw.MonitorUpdate(currentUpgrade):
		// upgrade - kill the process and restart
		l.logger.Info("daemon shutting down in an attempt to restart")

		if l.cfg.ShutdownGrace > 0 {
			// Interrupt signal
			l.logger.Info("sent interrupt to app, waiting for exit")
			_ = cmd.Process.Signal(os.Interrupt)

			// Wait app exit
			psChan := make(chan *os.ProcessState)
			go func() {
				pstate, _ := cmd.Process.Wait()
				psChan <- pstate
			}()

			// Timeout and kill
			select {
			case <-psChan:
				// Normal Exit
				l.logger.Info("app exited normally")
			case <-time.After(l.cfg.ShutdownGrace):
				l.logger.Info("DAEMON_SHUTDOWN_GRACE exceeded, killing app")
				// Kill after grace period
				_ = cmd.Process.Kill()
			}
		} else {
			// Default: Immediate app kill
			_ = cmd.Process.Kill()
		}
	case err := <-cmdDone:
		l.fw.Stop()
		// no error -> command exits normally (eg. short command like `gaiad version`)
		if err == nil {
			return false, nil
		}
		// the app x/upgrade causes a panic and the app can die before the filwatcher finds the
		// update, so we need to recheck update-info file.
		if !l.fw.CheckUpdate(currentUpgrade) {
			return false, err
		}
	}
	return true, nil
}

func (l Launcher) doBackup() error {
	// take backup if `UNSAFE_SKIP_BACKUP` is not set.
	if !l.cfg.UnsafeSkipBackup {
		// check if upgrade-info.json is not empty.
		var uInfo upgradetypes.Plan
		upgradeInfoFile, err := os.ReadFile(l.cfg.UpgradeInfoFilePath())
		if err != nil {
			return fmt.Errorf("error while reading upgrade-info.json: %w", err)
		}

		if err = json.Unmarshal(upgradeInfoFile, &uInfo); err != nil {
			return err
		}

		if uInfo.Name == "" {
			return errors.New("upgrade-info.json is empty")
		}

		// a destination directory, Format YYYY-MM-DD
		st := time.Now()
		ymd := fmt.Sprintf("%d-%d-%d", st.Year(), st.Month(), st.Day())
		dst := filepath.Join(l.cfg.DataBackupPath, fmt.Sprintf("data"+"-backup-%s", ymd))

		l.logger.Info("starting to take backup of data directory", "backup start time", st)

		// copy the $DAEMON_HOME/data to a backup dir
		if err = copy.Copy(filepath.Join(l.cfg.Home, "data"), dst); err != nil {
			return fmt.Errorf("error while taking data backup: %w", err)
		}

		// backup is done, lets check endtime to calculate total time taken for backup process
		et := time.Now()
		l.logger.Info("backup completed", "backup saved at", dst, "backup completion time", et, "time taken to complete backup", et.Sub(st))
	}

	return nil
}

// doCustomPreUpgrade executes the custom preupgrade script if provided.
func (l Launcher) doCustomPreUpgrade() error {
	if l.cfg.CustomPreUpgrade == "" {
		return nil
	}

	// check if upgrade-info.json is not empty.
	var upgradePlan upgradetypes.Plan
	upgradeInfoFile, err := os.ReadFile(l.cfg.UpgradeInfoFilePath())
	if err != nil {
		return fmt.Errorf("error while reading upgrade-info.json: %w", err)
	}

	if err = json.Unmarshal(upgradeInfoFile, &upgradePlan); err != nil {
		return err
	}

	if err = upgradePlan.ValidateBasic(); err != nil {
		return fmt.Errorf("invalid upgrade plan: %w", err)
	}

	// check if preupgradeFile is executable file
	preupgradeFile := filepath.Join(l.cfg.Home, "cosmovisor", l.cfg.CustomPreUpgrade)
	l.logger.Info("looking for COSMOVISOR_CUSTOM_PREUPGRADE file", "file", preupgradeFile)
	info, err := os.Stat(preupgradeFile)
	if err != nil {
		l.logger.Error("COSMOVISOR_CUSTOM_PREUPGRADE file missing", "file", preupgradeFile)
		return err
	}
	if !info.Mode().IsRegular() {
		_, f := filepath.Split(preupgradeFile)
		return fmt.Errorf("COSMOVISOR_CUSTOM_PREUPGRADE: %s is not a regular file", f)
	}

	// Set the execute bit for only the current user
	// Given:  Current user - Group - Everyone
	//       0o     RWX     - RWX   - RWX
	oldMode := info.Mode().Perm()
	newMode := oldMode | 0o100
	if oldMode != newMode {
		if err := os.Chmod(preupgradeFile, newMode); err != nil {
			l.logger.Info("COSMOVISOR_CUSTOM_PREUPGRADE could not add execute permission")
			return errors.New("COSMOVISOR_CUSTOM_PREUPGRADE could not add execute permission")
		}
	}

	// Run preupgradeFile
	cmd := exec.Command(preupgradeFile, upgradePlan.Name, fmt.Sprintf("%d", upgradePlan.Height))
	cmd.Dir = l.cfg.Home
	result, err := cmd.Output()
	if err != nil {
		return err
	}

	l.logger.Info("COSMOVISOR_CUSTOM_PREUPGRADE result", "command", preupgradeFile, "argv1", upgradePlan.Name, "argv2", fmt.Sprintf("%d", upgradePlan.Height), "result", result)

	return nil
}

// doPreUpgrade runs the pre-upgrade command defined by the application and handles respective error codes.
// cfg contains the cosmovisor config from env var.
// doPreUpgrade runs the new APP binary in order to process the upgrade (post-upgrade for cosmovisor).
func (l *Launcher) doPreUpgrade() error {
	counter := 0
	for {
		if counter > l.cfg.PreUpgradeMaxRetries {
			return fmt.Errorf("pre-upgrade command failed. reached max attempt of retries - %d", l.cfg.PreUpgradeMaxRetries)
		}

		if err := l.executePreUpgradeCmd(); err != nil {
			counter++

			var exitErr *exec.ExitError
			if errors.As(err, &exitErr) {
<<<<<<< HEAD
				switch exitErr.ProcessState.ExitCode() {
=======
				switch exitErr.ExitCode() {
>>>>>>> 4f445ed9
				case 1:
					l.logger.Info("pre-upgrade command does not exist. continuing the upgrade.")
					return nil
				case 30:
					return fmt.Errorf("pre-upgrade command failed : %w", err)
				case 31:
					l.logger.Error("pre-upgrade command failed. retrying", "error", err, "attempt", counter)
					continue
				}
			}
		}

		l.logger.Info("pre-upgrade successful. continuing the upgrade.")
		return nil
	}
}

// executePreUpgradeCmd runs the pre-upgrade command defined by the application
// cfg contains the cosmovisor config from the env vars
func (l *Launcher) executePreUpgradeCmd() error {
	bin, err := l.cfg.CurrentBin()
	if err != nil {
		return fmt.Errorf("error while getting current binary path: %w", err)
	}

	result, err := exec.Command(bin, "pre-upgrade").Output()
	if err != nil {
		return err
	}

	l.logger.Info("pre-upgrade result", "result", result)
	return nil
}

// IsSkipUpgradeHeight checks if pre-upgrade script must be run.
// If the height in the upgrade plan matches any of the heights provided in --unsafe-skip-upgrades, the script is not run.
func IsSkipUpgradeHeight(args []string, upgradeInfo upgradetypes.Plan) bool {
	skipUpgradeHeights := UpgradeSkipHeights(args)
	for _, h := range skipUpgradeHeights {
		if h == int(upgradeInfo.Height) {
			return true
		}
	}
	return false
}

// UpgradeSkipHeights gets all the heights provided when
// simd start --unsafe-skip-upgrades <height1> <optional_height_2> ... <optional_height_N>
func UpgradeSkipHeights(args []string) []int {
	var heights []int
	for i, arg := range args {
		if arg == fmt.Sprintf("--%s", FlagSkipUpgradeHeight) {
			j := i + 1

			for j < len(args) {
				tArg := args[j]
				if strings.HasPrefix(tArg, "-") {
					break
				}
				h, err := strconv.Atoi(tArg)
				if err == nil {
					heights = append(heights, h)
				}
				j++
			}

			break
		}
	}
	return heights
}<|MERGE_RESOLUTION|>--- conflicted
+++ resolved
@@ -433,11 +433,7 @@
 
 			var exitErr *exec.ExitError
 			if errors.As(err, &exitErr) {
-<<<<<<< HEAD
-				switch exitErr.ProcessState.ExitCode() {
-=======
 				switch exitErr.ExitCode() {
->>>>>>> 4f445ed9
 				case 1:
 					l.logger.Info("pre-upgrade command does not exist. continuing the upgrade.")
 					return nil
