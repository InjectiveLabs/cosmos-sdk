--- conflicted
+++ resolved
@@ -1,18 +1,18 @@
 package keeper
 
 import (
-	"context"
+	context "context"
 
 	"cosmossdk.io/x/circuit/types"
 )
 
-func (k *Keeper) ExportGenesis(ctx context.Context) (data *types.GenesisState, err error) {
+func (k *Keeper) ExportGenesis(ctx context.Context) (data *types.GenesisState) {
 	var (
 		permissions  []*types.GenesisAccountPermissions
 		disabledMsgs []string
 	)
 
-	err = k.Permissions.Walk(ctx, nil, func(address []byte, perm types.Permissions) (stop bool, err error) {
+	err := k.Permissions.Walk(ctx, nil, func(address []byte, perm types.Permissions) (stop bool, err error) {
 		add, err := k.addressCodec.BytesToString(address)
 		if err != nil {
 			return true, err
@@ -26,11 +26,7 @@
 		return false, nil
 	})
 	if err != nil {
-<<<<<<< HEAD
-		return nil, err
-=======
 		panic(err)
->>>>>>> 4f445ed9
 	}
 
 	err = k.DisableList.Walk(ctx, nil, func(msgUrl string) (stop bool, err error) {
@@ -38,38 +34,32 @@
 		return false, nil
 	})
 	if err != nil {
-<<<<<<< HEAD
-		return nil, err
-=======
 		panic(err)
->>>>>>> 4f445ed9
 	}
 
 	return &types.GenesisState{
 		AccountPermissions: permissions,
 		DisabledTypeUrls:   disabledMsgs,
-	}, nil
+	}
 }
 
 // InitGenesis initializes the circuit module's state from a given genesis state.
-func (k *Keeper) InitGenesis(ctx context.Context, genState *types.GenesisState) error {
+func (k *Keeper) InitGenesis(ctx context.Context, genState *types.GenesisState) {
 	for _, accounts := range genState.AccountPermissions {
 		add, err := k.addressCodec.StringToBytes(accounts.Address)
 		if err != nil {
-			return err
+			panic(err)
 		}
 
 		// Set the permissions for the account
 		if err := k.Permissions.Set(ctx, add, *accounts.Permissions); err != nil {
-			return err
+			panic(err)
 		}
 	}
 	for _, url := range genState.DisabledTypeUrls {
 		// Set the disabled type urls
 		if err := k.DisableList.Set(ctx, url); err != nil {
-			return err
+			panic(err)
 		}
 	}
-
-	return nil
 }