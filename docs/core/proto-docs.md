<!-- This file is auto-generated. Please do not modify it yourself. -->
# Protobuf Documentation
<a name="top"></a>

## Table of Contents

- [cosmos/auth/v1beta1/auth.proto](#cosmos/auth/v1beta1/auth.proto)
    - [BaseAccount](#cosmos.auth.v1beta1.BaseAccount)
    - [ModuleAccount](#cosmos.auth.v1beta1.ModuleAccount)
    - [Params](#cosmos.auth.v1beta1.Params)
  
- [cosmos/auth/v1beta1/genesis.proto](#cosmos/auth/v1beta1/genesis.proto)
    - [GenesisState](#cosmos.auth.v1beta1.GenesisState)
  
- [cosmos/base/query/v1beta1/pagination.proto](#cosmos/base/query/v1beta1/pagination.proto)
    - [PageRequest](#cosmos.base.query.v1beta1.PageRequest)
    - [PageResponse](#cosmos.base.query.v1beta1.PageResponse)
  
- [cosmos/auth/v1beta1/query.proto](#cosmos/auth/v1beta1/query.proto)
    - [AddressBytesToStringRequest](#cosmos.auth.v1beta1.AddressBytesToStringRequest)
    - [AddressBytesToStringResponse](#cosmos.auth.v1beta1.AddressBytesToStringResponse)
    - [AddressStringToBytesRequest](#cosmos.auth.v1beta1.AddressStringToBytesRequest)
    - [AddressStringToBytesResponse](#cosmos.auth.v1beta1.AddressStringToBytesResponse)
    - [Bech32PrefixRequest](#cosmos.auth.v1beta1.Bech32PrefixRequest)
    - [Bech32PrefixResponse](#cosmos.auth.v1beta1.Bech32PrefixResponse)
    - [QueryAccountRequest](#cosmos.auth.v1beta1.QueryAccountRequest)
    - [QueryAccountResponse](#cosmos.auth.v1beta1.QueryAccountResponse)
    - [QueryAccountsRequest](#cosmos.auth.v1beta1.QueryAccountsRequest)
    - [QueryAccountsResponse](#cosmos.auth.v1beta1.QueryAccountsResponse)
    - [QueryModuleAccountsRequest](#cosmos.auth.v1beta1.QueryModuleAccountsRequest)
    - [QueryModuleAccountsResponse](#cosmos.auth.v1beta1.QueryModuleAccountsResponse)
    - [QueryParamsRequest](#cosmos.auth.v1beta1.QueryParamsRequest)
    - [QueryParamsResponse](#cosmos.auth.v1beta1.QueryParamsResponse)
  
    - [Query](#cosmos.auth.v1beta1.Query)
  
- [cosmos/authz/v1beta1/authz.proto](#cosmos/authz/v1beta1/authz.proto)
    - [GenericAuthorization](#cosmos.authz.v1beta1.GenericAuthorization)
    - [Grant](#cosmos.authz.v1beta1.Grant)
  
- [cosmos/authz/v1beta1/event.proto](#cosmos/authz/v1beta1/event.proto)
    - [EventGrant](#cosmos.authz.v1beta1.EventGrant)
    - [EventRevoke](#cosmos.authz.v1beta1.EventRevoke)
  
- [cosmos/authz/v1beta1/genesis.proto](#cosmos/authz/v1beta1/genesis.proto)
    - [GenesisState](#cosmos.authz.v1beta1.GenesisState)
    - [GrantAuthorization](#cosmos.authz.v1beta1.GrantAuthorization)
  
- [cosmos/authz/v1beta1/query.proto](#cosmos/authz/v1beta1/query.proto)
    - [QueryGranterGrantsRequest](#cosmos.authz.v1beta1.QueryGranterGrantsRequest)
    - [QueryGranterGrantsResponse](#cosmos.authz.v1beta1.QueryGranterGrantsResponse)
    - [QueryGrantsRequest](#cosmos.authz.v1beta1.QueryGrantsRequest)
    - [QueryGrantsResponse](#cosmos.authz.v1beta1.QueryGrantsResponse)
  
    - [Query](#cosmos.authz.v1beta1.Query)
  
- [cosmos/authz/v1beta1/tx.proto](#cosmos/authz/v1beta1/tx.proto)
    - [MsgExec](#cosmos.authz.v1beta1.MsgExec)
    - [MsgExecResponse](#cosmos.authz.v1beta1.MsgExecResponse)
    - [MsgGrant](#cosmos.authz.v1beta1.MsgGrant)
    - [MsgGrantResponse](#cosmos.authz.v1beta1.MsgGrantResponse)
    - [MsgRevoke](#cosmos.authz.v1beta1.MsgRevoke)
    - [MsgRevokeResponse](#cosmos.authz.v1beta1.MsgRevokeResponse)
  
    - [Msg](#cosmos.authz.v1beta1.Msg)
  
- [cosmos/base/v1beta1/coin.proto](#cosmos/base/v1beta1/coin.proto)
    - [Coin](#cosmos.base.v1beta1.Coin)
    - [DecCoin](#cosmos.base.v1beta1.DecCoin)
    - [DecProto](#cosmos.base.v1beta1.DecProto)
    - [IntProto](#cosmos.base.v1beta1.IntProto)
  
- [cosmos/bank/v1beta1/authz.proto](#cosmos/bank/v1beta1/authz.proto)
    - [SendAuthorization](#cosmos.bank.v1beta1.SendAuthorization)
  
- [cosmos/bank/v1beta1/bank.proto](#cosmos/bank/v1beta1/bank.proto)
    - [DenomUnit](#cosmos.bank.v1beta1.DenomUnit)
    - [Input](#cosmos.bank.v1beta1.Input)
    - [Metadata](#cosmos.bank.v1beta1.Metadata)
    - [Output](#cosmos.bank.v1beta1.Output)
    - [Params](#cosmos.bank.v1beta1.Params)
    - [SendEnabled](#cosmos.bank.v1beta1.SendEnabled)
    - [Supply](#cosmos.bank.v1beta1.Supply)
  
- [cosmos/bank/v1beta1/genesis.proto](#cosmos/bank/v1beta1/genesis.proto)
    - [Balance](#cosmos.bank.v1beta1.Balance)
    - [GenesisState](#cosmos.bank.v1beta1.GenesisState)
  
- [cosmos/bank/v1beta1/query.proto](#cosmos/bank/v1beta1/query.proto)
    - [DenomOwner](#cosmos.bank.v1beta1.DenomOwner)
    - [QueryAllBalancesRequest](#cosmos.bank.v1beta1.QueryAllBalancesRequest)
    - [QueryAllBalancesResponse](#cosmos.bank.v1beta1.QueryAllBalancesResponse)
    - [QueryBalanceRequest](#cosmos.bank.v1beta1.QueryBalanceRequest)
    - [QueryBalanceResponse](#cosmos.bank.v1beta1.QueryBalanceResponse)
    - [QueryDenomMetadataRequest](#cosmos.bank.v1beta1.QueryDenomMetadataRequest)
    - [QueryDenomMetadataResponse](#cosmos.bank.v1beta1.QueryDenomMetadataResponse)
    - [QueryDenomOwnersRequest](#cosmos.bank.v1beta1.QueryDenomOwnersRequest)
    - [QueryDenomOwnersResponse](#cosmos.bank.v1beta1.QueryDenomOwnersResponse)
    - [QueryDenomsMetadataRequest](#cosmos.bank.v1beta1.QueryDenomsMetadataRequest)
    - [QueryDenomsMetadataResponse](#cosmos.bank.v1beta1.QueryDenomsMetadataResponse)
    - [QueryParamsRequest](#cosmos.bank.v1beta1.QueryParamsRequest)
    - [QueryParamsResponse](#cosmos.bank.v1beta1.QueryParamsResponse)
    - [QuerySupplyOfRequest](#cosmos.bank.v1beta1.QuerySupplyOfRequest)
    - [QuerySupplyOfResponse](#cosmos.bank.v1beta1.QuerySupplyOfResponse)
    - [QueryTotalSupplyRequest](#cosmos.bank.v1beta1.QueryTotalSupplyRequest)
    - [QueryTotalSupplyResponse](#cosmos.bank.v1beta1.QueryTotalSupplyResponse)
  
    - [Query](#cosmos.bank.v1beta1.Query)
  
- [cosmos/bank/v1beta1/tx.proto](#cosmos/bank/v1beta1/tx.proto)
    - [MsgMultiSend](#cosmos.bank.v1beta1.MsgMultiSend)
    - [MsgMultiSendResponse](#cosmos.bank.v1beta1.MsgMultiSendResponse)
    - [MsgSend](#cosmos.bank.v1beta1.MsgSend)
    - [MsgSendResponse](#cosmos.bank.v1beta1.MsgSendResponse)
  
    - [Msg](#cosmos.bank.v1beta1.Msg)
  
- [cosmos/base/abci/v1beta1/abci.proto](#cosmos/base/abci/v1beta1/abci.proto)
    - [ABCIMessageLog](#cosmos.base.abci.v1beta1.ABCIMessageLog)
    - [Attribute](#cosmos.base.abci.v1beta1.Attribute)
    - [GasInfo](#cosmos.base.abci.v1beta1.GasInfo)
    - [MsgData](#cosmos.base.abci.v1beta1.MsgData)
    - [Result](#cosmos.base.abci.v1beta1.Result)
    - [SearchTxsResult](#cosmos.base.abci.v1beta1.SearchTxsResult)
    - [SimulationResponse](#cosmos.base.abci.v1beta1.SimulationResponse)
    - [StringEvent](#cosmos.base.abci.v1beta1.StringEvent)
    - [TxMsgData](#cosmos.base.abci.v1beta1.TxMsgData)
    - [TxResponse](#cosmos.base.abci.v1beta1.TxResponse)
  
- [cosmos/base/kv/v1beta1/kv.proto](#cosmos/base/kv/v1beta1/kv.proto)
    - [Pair](#cosmos.base.kv.v1beta1.Pair)
    - [Pairs](#cosmos.base.kv.v1beta1.Pairs)
  
- [cosmos/base/reflection/v1beta1/reflection.proto](#cosmos/base/reflection/v1beta1/reflection.proto)
    - [ListAllInterfacesRequest](#cosmos.base.reflection.v1beta1.ListAllInterfacesRequest)
    - [ListAllInterfacesResponse](#cosmos.base.reflection.v1beta1.ListAllInterfacesResponse)
    - [ListImplementationsRequest](#cosmos.base.reflection.v1beta1.ListImplementationsRequest)
    - [ListImplementationsResponse](#cosmos.base.reflection.v1beta1.ListImplementationsResponse)
  
    - [ReflectionService](#cosmos.base.reflection.v1beta1.ReflectionService)
  
- [cosmos/base/reflection/v2alpha1/reflection.proto](#cosmos/base/reflection/v2alpha1/reflection.proto)
    - [AppDescriptor](#cosmos.base.reflection.v2alpha1.AppDescriptor)
    - [AuthnDescriptor](#cosmos.base.reflection.v2alpha1.AuthnDescriptor)
    - [ChainDescriptor](#cosmos.base.reflection.v2alpha1.ChainDescriptor)
    - [CodecDescriptor](#cosmos.base.reflection.v2alpha1.CodecDescriptor)
    - [ConfigurationDescriptor](#cosmos.base.reflection.v2alpha1.ConfigurationDescriptor)
    - [GetAuthnDescriptorRequest](#cosmos.base.reflection.v2alpha1.GetAuthnDescriptorRequest)
    - [GetAuthnDescriptorResponse](#cosmos.base.reflection.v2alpha1.GetAuthnDescriptorResponse)
    - [GetChainDescriptorRequest](#cosmos.base.reflection.v2alpha1.GetChainDescriptorRequest)
    - [GetChainDescriptorResponse](#cosmos.base.reflection.v2alpha1.GetChainDescriptorResponse)
    - [GetCodecDescriptorRequest](#cosmos.base.reflection.v2alpha1.GetCodecDescriptorRequest)
    - [GetCodecDescriptorResponse](#cosmos.base.reflection.v2alpha1.GetCodecDescriptorResponse)
    - [GetConfigurationDescriptorRequest](#cosmos.base.reflection.v2alpha1.GetConfigurationDescriptorRequest)
    - [GetConfigurationDescriptorResponse](#cosmos.base.reflection.v2alpha1.GetConfigurationDescriptorResponse)
    - [GetQueryServicesDescriptorRequest](#cosmos.base.reflection.v2alpha1.GetQueryServicesDescriptorRequest)
    - [GetQueryServicesDescriptorResponse](#cosmos.base.reflection.v2alpha1.GetQueryServicesDescriptorResponse)
    - [GetTxDescriptorRequest](#cosmos.base.reflection.v2alpha1.GetTxDescriptorRequest)
    - [GetTxDescriptorResponse](#cosmos.base.reflection.v2alpha1.GetTxDescriptorResponse)
    - [InterfaceAcceptingMessageDescriptor](#cosmos.base.reflection.v2alpha1.InterfaceAcceptingMessageDescriptor)
    - [InterfaceDescriptor](#cosmos.base.reflection.v2alpha1.InterfaceDescriptor)
    - [InterfaceImplementerDescriptor](#cosmos.base.reflection.v2alpha1.InterfaceImplementerDescriptor)
    - [MsgDescriptor](#cosmos.base.reflection.v2alpha1.MsgDescriptor)
    - [QueryMethodDescriptor](#cosmos.base.reflection.v2alpha1.QueryMethodDescriptor)
    - [QueryServiceDescriptor](#cosmos.base.reflection.v2alpha1.QueryServiceDescriptor)
    - [QueryServicesDescriptor](#cosmos.base.reflection.v2alpha1.QueryServicesDescriptor)
    - [SigningModeDescriptor](#cosmos.base.reflection.v2alpha1.SigningModeDescriptor)
    - [TxDescriptor](#cosmos.base.reflection.v2alpha1.TxDescriptor)
  
    - [ReflectionService](#cosmos.base.reflection.v2alpha1.ReflectionService)
  
- [cosmos/base/snapshots/v1beta1/snapshot.proto](#cosmos/base/snapshots/v1beta1/snapshot.proto)
    - [Metadata](#cosmos.base.snapshots.v1beta1.Metadata)
    - [Snapshot](#cosmos.base.snapshots.v1beta1.Snapshot)
  
- [cosmos/base/store/v1beta1/commit_info.proto](#cosmos/base/store/v1beta1/commit_info.proto)
    - [CommitID](#cosmos.base.store.v1beta1.CommitID)
    - [CommitInfo](#cosmos.base.store.v1beta1.CommitInfo)
    - [StoreInfo](#cosmos.base.store.v1beta1.StoreInfo)
  
- [cosmos/base/store/v1beta1/listening.proto](#cosmos/base/store/v1beta1/listening.proto)
    - [StoreKVPair](#cosmos.base.store.v1beta1.StoreKVPair)
  
- [cosmos/base/store/v1beta1/snapshot.proto](#cosmos/base/store/v1beta1/snapshot.proto)
    - [SnapshotIAVLItem](#cosmos.base.store.v1beta1.SnapshotIAVLItem)
    - [SnapshotItem](#cosmos.base.store.v1beta1.SnapshotItem)
    - [SnapshotStoreItem](#cosmos.base.store.v1beta1.SnapshotStoreItem)
  
- [cosmos/base/tendermint/v1beta1/query.proto](#cosmos/base/tendermint/v1beta1/query.proto)
    - [GetBlockByHeightRequest](#cosmos.base.tendermint.v1beta1.GetBlockByHeightRequest)
    - [GetBlockByHeightResponse](#cosmos.base.tendermint.v1beta1.GetBlockByHeightResponse)
    - [GetLatestBlockRequest](#cosmos.base.tendermint.v1beta1.GetLatestBlockRequest)
    - [GetLatestBlockResponse](#cosmos.base.tendermint.v1beta1.GetLatestBlockResponse)
    - [GetLatestValidatorSetRequest](#cosmos.base.tendermint.v1beta1.GetLatestValidatorSetRequest)
    - [GetLatestValidatorSetResponse](#cosmos.base.tendermint.v1beta1.GetLatestValidatorSetResponse)
    - [GetNodeInfoRequest](#cosmos.base.tendermint.v1beta1.GetNodeInfoRequest)
    - [GetNodeInfoResponse](#cosmos.base.tendermint.v1beta1.GetNodeInfoResponse)
    - [GetSyncingRequest](#cosmos.base.tendermint.v1beta1.GetSyncingRequest)
    - [GetSyncingResponse](#cosmos.base.tendermint.v1beta1.GetSyncingResponse)
    - [GetValidatorSetByHeightRequest](#cosmos.base.tendermint.v1beta1.GetValidatorSetByHeightRequest)
    - [GetValidatorSetByHeightResponse](#cosmos.base.tendermint.v1beta1.GetValidatorSetByHeightResponse)
    - [Module](#cosmos.base.tendermint.v1beta1.Module)
    - [Validator](#cosmos.base.tendermint.v1beta1.Validator)
    - [VersionInfo](#cosmos.base.tendermint.v1beta1.VersionInfo)
  
    - [Service](#cosmos.base.tendermint.v1beta1.Service)
  
- [cosmos/capability/v1beta1/capability.proto](#cosmos/capability/v1beta1/capability.proto)
    - [Capability](#cosmos.capability.v1beta1.Capability)
    - [CapabilityOwners](#cosmos.capability.v1beta1.CapabilityOwners)
    - [Owner](#cosmos.capability.v1beta1.Owner)
  
- [cosmos/capability/v1beta1/genesis.proto](#cosmos/capability/v1beta1/genesis.proto)
    - [GenesisOwners](#cosmos.capability.v1beta1.GenesisOwners)
    - [GenesisState](#cosmos.capability.v1beta1.GenesisState)
  
- [cosmos/crisis/v1beta1/genesis.proto](#cosmos/crisis/v1beta1/genesis.proto)
    - [GenesisState](#cosmos.crisis.v1beta1.GenesisState)
  
- [cosmos/crisis/v1beta1/tx.proto](#cosmos/crisis/v1beta1/tx.proto)
    - [MsgVerifyInvariant](#cosmos.crisis.v1beta1.MsgVerifyInvariant)
    - [MsgVerifyInvariantResponse](#cosmos.crisis.v1beta1.MsgVerifyInvariantResponse)
  
    - [Msg](#cosmos.crisis.v1beta1.Msg)
  
- [cosmos/crypto/ed25519/keys.proto](#cosmos/crypto/ed25519/keys.proto)
    - [PrivKey](#cosmos.crypto.ed25519.PrivKey)
    - [PubKey](#cosmos.crypto.ed25519.PubKey)
  
- [cosmos/crypto/hd/v1/hd.proto](#cosmos/crypto/hd/v1/hd.proto)
    - [BIP44Params](#cosmos.crypto.hd.v1.BIP44Params)
  
- [cosmos/crypto/keyring/v1/record.proto](#cosmos/crypto/keyring/v1/record.proto)
    - [Record](#cosmos.crypto.keyring.v1.Record)
    - [Record.Ledger](#cosmos.crypto.keyring.v1.Record.Ledger)
    - [Record.Local](#cosmos.crypto.keyring.v1.Record.Local)
    - [Record.Multi](#cosmos.crypto.keyring.v1.Record.Multi)
    - [Record.Offline](#cosmos.crypto.keyring.v1.Record.Offline)
  
- [cosmos/crypto/multisig/keys.proto](#cosmos/crypto/multisig/keys.proto)
    - [LegacyAminoPubKey](#cosmos.crypto.multisig.LegacyAminoPubKey)
  
- [cosmos/crypto/multisig/v1beta1/multisig.proto](#cosmos/crypto/multisig/v1beta1/multisig.proto)
    - [CompactBitArray](#cosmos.crypto.multisig.v1beta1.CompactBitArray)
    - [MultiSignature](#cosmos.crypto.multisig.v1beta1.MultiSignature)
  
- [cosmos/crypto/secp256k1/keys.proto](#cosmos/crypto/secp256k1/keys.proto)
    - [PrivKey](#cosmos.crypto.secp256k1.PrivKey)
    - [PubKey](#cosmos.crypto.secp256k1.PubKey)
  
- [cosmos/crypto/secp256r1/keys.proto](#cosmos/crypto/secp256r1/keys.proto)
    - [PrivKey](#cosmos.crypto.secp256r1.PrivKey)
    - [PubKey](#cosmos.crypto.secp256r1.PubKey)
  
- [cosmos/distribution/v1beta1/distribution.proto](#cosmos/distribution/v1beta1/distribution.proto)
    - [CommunityPoolSpendProposal](#cosmos.distribution.v1beta1.CommunityPoolSpendProposal)
    - [CommunityPoolSpendProposalWithDeposit](#cosmos.distribution.v1beta1.CommunityPoolSpendProposalWithDeposit)
    - [DelegationDelegatorReward](#cosmos.distribution.v1beta1.DelegationDelegatorReward)
    - [DelegatorStartingInfo](#cosmos.distribution.v1beta1.DelegatorStartingInfo)
    - [FeePool](#cosmos.distribution.v1beta1.FeePool)
    - [Params](#cosmos.distribution.v1beta1.Params)
    - [ValidatorAccumulatedCommission](#cosmos.distribution.v1beta1.ValidatorAccumulatedCommission)
    - [ValidatorCurrentRewards](#cosmos.distribution.v1beta1.ValidatorCurrentRewards)
    - [ValidatorHistoricalRewards](#cosmos.distribution.v1beta1.ValidatorHistoricalRewards)
    - [ValidatorOutstandingRewards](#cosmos.distribution.v1beta1.ValidatorOutstandingRewards)
    - [ValidatorSlashEvent](#cosmos.distribution.v1beta1.ValidatorSlashEvent)
    - [ValidatorSlashEvents](#cosmos.distribution.v1beta1.ValidatorSlashEvents)
  
- [cosmos/distribution/v1beta1/genesis.proto](#cosmos/distribution/v1beta1/genesis.proto)
    - [DelegatorStartingInfoRecord](#cosmos.distribution.v1beta1.DelegatorStartingInfoRecord)
    - [DelegatorWithdrawInfo](#cosmos.distribution.v1beta1.DelegatorWithdrawInfo)
    - [GenesisState](#cosmos.distribution.v1beta1.GenesisState)
    - [ValidatorAccumulatedCommissionRecord](#cosmos.distribution.v1beta1.ValidatorAccumulatedCommissionRecord)
    - [ValidatorCurrentRewardsRecord](#cosmos.distribution.v1beta1.ValidatorCurrentRewardsRecord)
    - [ValidatorHistoricalRewardsRecord](#cosmos.distribution.v1beta1.ValidatorHistoricalRewardsRecord)
    - [ValidatorOutstandingRewardsRecord](#cosmos.distribution.v1beta1.ValidatorOutstandingRewardsRecord)
    - [ValidatorSlashEventRecord](#cosmos.distribution.v1beta1.ValidatorSlashEventRecord)
  
- [cosmos/distribution/v1beta1/query.proto](#cosmos/distribution/v1beta1/query.proto)
    - [QueryCommunityPoolRequest](#cosmos.distribution.v1beta1.QueryCommunityPoolRequest)
    - [QueryCommunityPoolResponse](#cosmos.distribution.v1beta1.QueryCommunityPoolResponse)
    - [QueryDelegationRewardsRequest](#cosmos.distribution.v1beta1.QueryDelegationRewardsRequest)
    - [QueryDelegationRewardsResponse](#cosmos.distribution.v1beta1.QueryDelegationRewardsResponse)
    - [QueryDelegationTotalRewardsRequest](#cosmos.distribution.v1beta1.QueryDelegationTotalRewardsRequest)
    - [QueryDelegationTotalRewardsResponse](#cosmos.distribution.v1beta1.QueryDelegationTotalRewardsResponse)
    - [QueryDelegatorValidatorsRequest](#cosmos.distribution.v1beta1.QueryDelegatorValidatorsRequest)
    - [QueryDelegatorValidatorsResponse](#cosmos.distribution.v1beta1.QueryDelegatorValidatorsResponse)
    - [QueryDelegatorWithdrawAddressRequest](#cosmos.distribution.v1beta1.QueryDelegatorWithdrawAddressRequest)
    - [QueryDelegatorWithdrawAddressResponse](#cosmos.distribution.v1beta1.QueryDelegatorWithdrawAddressResponse)
    - [QueryParamsRequest](#cosmos.distribution.v1beta1.QueryParamsRequest)
    - [QueryParamsResponse](#cosmos.distribution.v1beta1.QueryParamsResponse)
    - [QueryValidatorCommissionRequest](#cosmos.distribution.v1beta1.QueryValidatorCommissionRequest)
    - [QueryValidatorCommissionResponse](#cosmos.distribution.v1beta1.QueryValidatorCommissionResponse)
    - [QueryValidatorOutstandingRewardsRequest](#cosmos.distribution.v1beta1.QueryValidatorOutstandingRewardsRequest)
    - [QueryValidatorOutstandingRewardsResponse](#cosmos.distribution.v1beta1.QueryValidatorOutstandingRewardsResponse)
    - [QueryValidatorSlashesRequest](#cosmos.distribution.v1beta1.QueryValidatorSlashesRequest)
    - [QueryValidatorSlashesResponse](#cosmos.distribution.v1beta1.QueryValidatorSlashesResponse)
  
    - [Query](#cosmos.distribution.v1beta1.Query)
  
- [cosmos/distribution/v1beta1/tx.proto](#cosmos/distribution/v1beta1/tx.proto)
    - [MsgFundCommunityPool](#cosmos.distribution.v1beta1.MsgFundCommunityPool)
    - [MsgFundCommunityPoolResponse](#cosmos.distribution.v1beta1.MsgFundCommunityPoolResponse)
    - [MsgSetWithdrawAddress](#cosmos.distribution.v1beta1.MsgSetWithdrawAddress)
    - [MsgSetWithdrawAddressResponse](#cosmos.distribution.v1beta1.MsgSetWithdrawAddressResponse)
    - [MsgWithdrawDelegatorReward](#cosmos.distribution.v1beta1.MsgWithdrawDelegatorReward)
    - [MsgWithdrawDelegatorRewardResponse](#cosmos.distribution.v1beta1.MsgWithdrawDelegatorRewardResponse)
    - [MsgWithdrawValidatorCommission](#cosmos.distribution.v1beta1.MsgWithdrawValidatorCommission)
    - [MsgWithdrawValidatorCommissionResponse](#cosmos.distribution.v1beta1.MsgWithdrawValidatorCommissionResponse)
  
    - [Msg](#cosmos.distribution.v1beta1.Msg)
  
- [cosmos/evidence/v1beta1/evidence.proto](#cosmos/evidence/v1beta1/evidence.proto)
    - [Equivocation](#cosmos.evidence.v1beta1.Equivocation)
  
- [cosmos/evidence/v1beta1/genesis.proto](#cosmos/evidence/v1beta1/genesis.proto)
    - [GenesisState](#cosmos.evidence.v1beta1.GenesisState)
  
- [cosmos/evidence/v1beta1/query.proto](#cosmos/evidence/v1beta1/query.proto)
    - [QueryAllEvidenceRequest](#cosmos.evidence.v1beta1.QueryAllEvidenceRequest)
    - [QueryAllEvidenceResponse](#cosmos.evidence.v1beta1.QueryAllEvidenceResponse)
    - [QueryEvidenceRequest](#cosmos.evidence.v1beta1.QueryEvidenceRequest)
    - [QueryEvidenceResponse](#cosmos.evidence.v1beta1.QueryEvidenceResponse)
  
    - [Query](#cosmos.evidence.v1beta1.Query)
  
- [cosmos/evidence/v1beta1/tx.proto](#cosmos/evidence/v1beta1/tx.proto)
    - [MsgSubmitEvidence](#cosmos.evidence.v1beta1.MsgSubmitEvidence)
    - [MsgSubmitEvidenceResponse](#cosmos.evidence.v1beta1.MsgSubmitEvidenceResponse)
  
    - [Msg](#cosmos.evidence.v1beta1.Msg)
  
- [cosmos/feegrant/v1beta1/feegrant.proto](#cosmos/feegrant/v1beta1/feegrant.proto)
    - [AllowedMsgAllowance](#cosmos.feegrant.v1beta1.AllowedMsgAllowance)
    - [BasicAllowance](#cosmos.feegrant.v1beta1.BasicAllowance)
    - [Grant](#cosmos.feegrant.v1beta1.Grant)
    - [PeriodicAllowance](#cosmos.feegrant.v1beta1.PeriodicAllowance)
  
- [cosmos/feegrant/v1beta1/genesis.proto](#cosmos/feegrant/v1beta1/genesis.proto)
    - [GenesisState](#cosmos.feegrant.v1beta1.GenesisState)
  
- [cosmos/feegrant/v1beta1/query.proto](#cosmos/feegrant/v1beta1/query.proto)
    - [QueryAllowanceRequest](#cosmos.feegrant.v1beta1.QueryAllowanceRequest)
    - [QueryAllowanceResponse](#cosmos.feegrant.v1beta1.QueryAllowanceResponse)
    - [QueryAllowancesRequest](#cosmos.feegrant.v1beta1.QueryAllowancesRequest)
    - [QueryAllowancesResponse](#cosmos.feegrant.v1beta1.QueryAllowancesResponse)
  
    - [Query](#cosmos.feegrant.v1beta1.Query)
  
- [cosmos/feegrant/v1beta1/tx.proto](#cosmos/feegrant/v1beta1/tx.proto)
    - [MsgGrantAllowance](#cosmos.feegrant.v1beta1.MsgGrantAllowance)
    - [MsgGrantAllowanceResponse](#cosmos.feegrant.v1beta1.MsgGrantAllowanceResponse)
    - [MsgRevokeAllowance](#cosmos.feegrant.v1beta1.MsgRevokeAllowance)
    - [MsgRevokeAllowanceResponse](#cosmos.feegrant.v1beta1.MsgRevokeAllowanceResponse)
  
    - [Msg](#cosmos.feegrant.v1beta1.Msg)
  
- [cosmos/genutil/v1beta1/genesis.proto](#cosmos/genutil/v1beta1/genesis.proto)
    - [GenesisState](#cosmos.genutil.v1beta1.GenesisState)
  
- [cosmos/gov/v1beta1/gov.proto](#cosmos/gov/v1beta1/gov.proto)
    - [Deposit](#cosmos.gov.v1beta1.Deposit)
    - [DepositParams](#cosmos.gov.v1beta1.DepositParams)
    - [Proposal](#cosmos.gov.v1beta1.Proposal)
    - [TallyParams](#cosmos.gov.v1beta1.TallyParams)
    - [TallyResult](#cosmos.gov.v1beta1.TallyResult)
    - [TextProposal](#cosmos.gov.v1beta1.TextProposal)
    - [Vote](#cosmos.gov.v1beta1.Vote)
    - [VotingParams](#cosmos.gov.v1beta1.VotingParams)
    - [WeightedVoteOption](#cosmos.gov.v1beta1.WeightedVoteOption)
  
    - [ProposalStatus](#cosmos.gov.v1beta1.ProposalStatus)
    - [VoteOption](#cosmos.gov.v1beta1.VoteOption)
  
- [cosmos/gov/v1beta1/genesis.proto](#cosmos/gov/v1beta1/genesis.proto)
    - [GenesisState](#cosmos.gov.v1beta1.GenesisState)
  
- [cosmos/gov/v1beta1/query.proto](#cosmos/gov/v1beta1/query.proto)
    - [QueryDepositRequest](#cosmos.gov.v1beta1.QueryDepositRequest)
    - [QueryDepositResponse](#cosmos.gov.v1beta1.QueryDepositResponse)
    - [QueryDepositsRequest](#cosmos.gov.v1beta1.QueryDepositsRequest)
    - [QueryDepositsResponse](#cosmos.gov.v1beta1.QueryDepositsResponse)
    - [QueryParamsRequest](#cosmos.gov.v1beta1.QueryParamsRequest)
    - [QueryParamsResponse](#cosmos.gov.v1beta1.QueryParamsResponse)
    - [QueryProposalRequest](#cosmos.gov.v1beta1.QueryProposalRequest)
    - [QueryProposalResponse](#cosmos.gov.v1beta1.QueryProposalResponse)
    - [QueryProposalsRequest](#cosmos.gov.v1beta1.QueryProposalsRequest)
    - [QueryProposalsResponse](#cosmos.gov.v1beta1.QueryProposalsResponse)
    - [QueryTallyResultRequest](#cosmos.gov.v1beta1.QueryTallyResultRequest)
    - [QueryTallyResultResponse](#cosmos.gov.v1beta1.QueryTallyResultResponse)
    - [QueryVoteRequest](#cosmos.gov.v1beta1.QueryVoteRequest)
    - [QueryVoteResponse](#cosmos.gov.v1beta1.QueryVoteResponse)
    - [QueryVotesRequest](#cosmos.gov.v1beta1.QueryVotesRequest)
    - [QueryVotesResponse](#cosmos.gov.v1beta1.QueryVotesResponse)
  
    - [Query](#cosmos.gov.v1beta1.Query)
  
- [cosmos/gov/v1beta1/tx.proto](#cosmos/gov/v1beta1/tx.proto)
    - [MsgDeposit](#cosmos.gov.v1beta1.MsgDeposit)
    - [MsgDepositResponse](#cosmos.gov.v1beta1.MsgDepositResponse)
    - [MsgSubmitProposal](#cosmos.gov.v1beta1.MsgSubmitProposal)
    - [MsgSubmitProposalResponse](#cosmos.gov.v1beta1.MsgSubmitProposalResponse)
    - [MsgVote](#cosmos.gov.v1beta1.MsgVote)
    - [MsgVoteResponse](#cosmos.gov.v1beta1.MsgVoteResponse)
    - [MsgVoteWeighted](#cosmos.gov.v1beta1.MsgVoteWeighted)
    - [MsgVoteWeightedResponse](#cosmos.gov.v1beta1.MsgVoteWeightedResponse)
  
    - [Msg](#cosmos.gov.v1beta1.Msg)
  
- [cosmos/gov/v1beta2/gov.proto](#cosmos/gov/v1beta2/gov.proto)
    - [Deposit](#cosmos.gov.v1beta2.Deposit)
    - [DepositParams](#cosmos.gov.v1beta2.DepositParams)
    - [Proposal](#cosmos.gov.v1beta2.Proposal)
    - [TallyParams](#cosmos.gov.v1beta2.TallyParams)
    - [TallyResult](#cosmos.gov.v1beta2.TallyResult)
    - [Vote](#cosmos.gov.v1beta2.Vote)
    - [VotingParams](#cosmos.gov.v1beta2.VotingParams)
    - [WeightedVoteOption](#cosmos.gov.v1beta2.WeightedVoteOption)
  
    - [ProposalStatus](#cosmos.gov.v1beta2.ProposalStatus)
    - [VoteOption](#cosmos.gov.v1beta2.VoteOption)
  
- [cosmos/gov/v1beta2/genesis.proto](#cosmos/gov/v1beta2/genesis.proto)
    - [GenesisState](#cosmos.gov.v1beta2.GenesisState)
  
- [cosmos/gov/v1beta2/query.proto](#cosmos/gov/v1beta2/query.proto)
    - [QueryDepositRequest](#cosmos.gov.v1beta2.QueryDepositRequest)
    - [QueryDepositResponse](#cosmos.gov.v1beta2.QueryDepositResponse)
    - [QueryDepositsRequest](#cosmos.gov.v1beta2.QueryDepositsRequest)
    - [QueryDepositsResponse](#cosmos.gov.v1beta2.QueryDepositsResponse)
    - [QueryParamsRequest](#cosmos.gov.v1beta2.QueryParamsRequest)
    - [QueryParamsResponse](#cosmos.gov.v1beta2.QueryParamsResponse)
    - [QueryProposalRequest](#cosmos.gov.v1beta2.QueryProposalRequest)
    - [QueryProposalResponse](#cosmos.gov.v1beta2.QueryProposalResponse)
    - [QueryProposalsRequest](#cosmos.gov.v1beta2.QueryProposalsRequest)
    - [QueryProposalsResponse](#cosmos.gov.v1beta2.QueryProposalsResponse)
    - [QueryTallyResultRequest](#cosmos.gov.v1beta2.QueryTallyResultRequest)
    - [QueryTallyResultResponse](#cosmos.gov.v1beta2.QueryTallyResultResponse)
    - [QueryVoteRequest](#cosmos.gov.v1beta2.QueryVoteRequest)
    - [QueryVoteResponse](#cosmos.gov.v1beta2.QueryVoteResponse)
    - [QueryVotesRequest](#cosmos.gov.v1beta2.QueryVotesRequest)
    - [QueryVotesResponse](#cosmos.gov.v1beta2.QueryVotesResponse)
  
    - [Query](#cosmos.gov.v1beta2.Query)
  
- [cosmos/gov/v1beta2/tx.proto](#cosmos/gov/v1beta2/tx.proto)
    - [MsgDeposit](#cosmos.gov.v1beta2.MsgDeposit)
    - [MsgDepositResponse](#cosmos.gov.v1beta2.MsgDepositResponse)
    - [MsgSubmitProposal](#cosmos.gov.v1beta2.MsgSubmitProposal)
    - [MsgSubmitProposalResponse](#cosmos.gov.v1beta2.MsgSubmitProposalResponse)
    - [MsgVote](#cosmos.gov.v1beta2.MsgVote)
    - [MsgVoteResponse](#cosmos.gov.v1beta2.MsgVoteResponse)
    - [MsgVoteWeighted](#cosmos.gov.v1beta2.MsgVoteWeighted)
    - [MsgVoteWeightedResponse](#cosmos.gov.v1beta2.MsgVoteWeightedResponse)
  
    - [Msg](#cosmos.gov.v1beta2.Msg)
  
- [cosmos/group/v1beta1/events.proto](#cosmos/group/v1beta1/events.proto)
    - [EventCreateGroup](#cosmos.group.v1beta1.EventCreateGroup)
    - [EventCreateGroupAccount](#cosmos.group.v1beta1.EventCreateGroupAccount)
    - [EventCreateProposal](#cosmos.group.v1beta1.EventCreateProposal)
    - [EventExec](#cosmos.group.v1beta1.EventExec)
    - [EventUpdateGroup](#cosmos.group.v1beta1.EventUpdateGroup)
    - [EventUpdateGroupAccount](#cosmos.group.v1beta1.EventUpdateGroupAccount)
    - [EventVote](#cosmos.group.v1beta1.EventVote)
  
- [cosmos/group/v1beta1/types.proto](#cosmos/group/v1beta1/types.proto)
    - [GroupAccountInfo](#cosmos.group.v1beta1.GroupAccountInfo)
    - [GroupInfo](#cosmos.group.v1beta1.GroupInfo)
    - [GroupMember](#cosmos.group.v1beta1.GroupMember)
    - [Member](#cosmos.group.v1beta1.Member)
    - [Members](#cosmos.group.v1beta1.Members)
    - [Proposal](#cosmos.group.v1beta1.Proposal)
    - [Tally](#cosmos.group.v1beta1.Tally)
    - [ThresholdDecisionPolicy](#cosmos.group.v1beta1.ThresholdDecisionPolicy)
    - [Vote](#cosmos.group.v1beta1.Vote)
  
    - [Choice](#cosmos.group.v1beta1.Choice)
    - [Proposal.ExecutorResult](#cosmos.group.v1beta1.Proposal.ExecutorResult)
    - [Proposal.Result](#cosmos.group.v1beta1.Proposal.Result)
    - [Proposal.Status](#cosmos.group.v1beta1.Proposal.Status)
  
- [cosmos/group/v1beta1/genesis.proto](#cosmos/group/v1beta1/genesis.proto)
    - [GenesisState](#cosmos.group.v1beta1.GenesisState)
  
- [cosmos/group/v1beta1/query.proto](#cosmos/group/v1beta1/query.proto)
    - [QueryGroupAccountInfo](#cosmos.group.v1beta1.QueryGroupAccountInfo)
    - [QueryGroupAccountInfoResponse](#cosmos.group.v1beta1.QueryGroupAccountInfoResponse)
    - [QueryGroupAccountsByAdmin](#cosmos.group.v1beta1.QueryGroupAccountsByAdmin)
    - [QueryGroupAccountsByAdminResponse](#cosmos.group.v1beta1.QueryGroupAccountsByAdminResponse)
    - [QueryGroupAccountsByGroup](#cosmos.group.v1beta1.QueryGroupAccountsByGroup)
    - [QueryGroupAccountsByGroupResponse](#cosmos.group.v1beta1.QueryGroupAccountsByGroupResponse)
    - [QueryGroupInfo](#cosmos.group.v1beta1.QueryGroupInfo)
    - [QueryGroupInfoResponse](#cosmos.group.v1beta1.QueryGroupInfoResponse)
    - [QueryGroupMembers](#cosmos.group.v1beta1.QueryGroupMembers)
    - [QueryGroupMembersResponse](#cosmos.group.v1beta1.QueryGroupMembersResponse)
    - [QueryGroupsByAdmin](#cosmos.group.v1beta1.QueryGroupsByAdmin)
    - [QueryGroupsByAdminResponse](#cosmos.group.v1beta1.QueryGroupsByAdminResponse)
    - [QueryProposal](#cosmos.group.v1beta1.QueryProposal)
    - [QueryProposalResponse](#cosmos.group.v1beta1.QueryProposalResponse)
    - [QueryProposalsByGroupAccount](#cosmos.group.v1beta1.QueryProposalsByGroupAccount)
    - [QueryProposalsByGroupAccountResponse](#cosmos.group.v1beta1.QueryProposalsByGroupAccountResponse)
    - [QueryVoteByProposalVoter](#cosmos.group.v1beta1.QueryVoteByProposalVoter)
    - [QueryVoteByProposalVoterResponse](#cosmos.group.v1beta1.QueryVoteByProposalVoterResponse)
    - [QueryVotesByProposal](#cosmos.group.v1beta1.QueryVotesByProposal)
    - [QueryVotesByProposalResponse](#cosmos.group.v1beta1.QueryVotesByProposalResponse)
    - [QueryVotesByVoter](#cosmos.group.v1beta1.QueryVotesByVoter)
    - [QueryVotesByVoterResponse](#cosmos.group.v1beta1.QueryVotesByVoterResponse)
  
    - [Query](#cosmos.group.v1beta1.Query)
  
- [cosmos/group/v1beta1/testdata_tx.proto](#cosmos/group/v1beta1/testdata_tx.proto)
    - [MsgAuthenticated](#cosmos.group.v1beta1.MsgAuthenticated)
  
- [cosmos/group/v1beta1/tx.proto](#cosmos/group/v1beta1/tx.proto)
    - [MsgCreateGroup](#cosmos.group.v1beta1.MsgCreateGroup)
    - [MsgCreateGroupAccount](#cosmos.group.v1beta1.MsgCreateGroupAccount)
    - [MsgCreateGroupAccountResponse](#cosmos.group.v1beta1.MsgCreateGroupAccountResponse)
    - [MsgCreateGroupResponse](#cosmos.group.v1beta1.MsgCreateGroupResponse)
    - [MsgCreateProposal](#cosmos.group.v1beta1.MsgCreateProposal)
    - [MsgCreateProposalResponse](#cosmos.group.v1beta1.MsgCreateProposalResponse)
    - [MsgExec](#cosmos.group.v1beta1.MsgExec)
    - [MsgExecResponse](#cosmos.group.v1beta1.MsgExecResponse)
    - [MsgUpdateGroupAccountAdmin](#cosmos.group.v1beta1.MsgUpdateGroupAccountAdmin)
    - [MsgUpdateGroupAccountAdminResponse](#cosmos.group.v1beta1.MsgUpdateGroupAccountAdminResponse)
    - [MsgUpdateGroupAccountDecisionPolicy](#cosmos.group.v1beta1.MsgUpdateGroupAccountDecisionPolicy)
    - [MsgUpdateGroupAccountDecisionPolicyResponse](#cosmos.group.v1beta1.MsgUpdateGroupAccountDecisionPolicyResponse)
    - [MsgUpdateGroupAccountMetadata](#cosmos.group.v1beta1.MsgUpdateGroupAccountMetadata)
    - [MsgUpdateGroupAccountMetadataResponse](#cosmos.group.v1beta1.MsgUpdateGroupAccountMetadataResponse)
    - [MsgUpdateGroupAdmin](#cosmos.group.v1beta1.MsgUpdateGroupAdmin)
    - [MsgUpdateGroupAdminResponse](#cosmos.group.v1beta1.MsgUpdateGroupAdminResponse)
    - [MsgUpdateGroupMembers](#cosmos.group.v1beta1.MsgUpdateGroupMembers)
    - [MsgUpdateGroupMembersResponse](#cosmos.group.v1beta1.MsgUpdateGroupMembersResponse)
    - [MsgUpdateGroupMetadata](#cosmos.group.v1beta1.MsgUpdateGroupMetadata)
    - [MsgUpdateGroupMetadataResponse](#cosmos.group.v1beta1.MsgUpdateGroupMetadataResponse)
    - [MsgVote](#cosmos.group.v1beta1.MsgVote)
    - [MsgVoteResponse](#cosmos.group.v1beta1.MsgVoteResponse)
  
    - [Exec](#cosmos.group.v1beta1.Exec)
  
    - [Msg](#cosmos.group.v1beta1.Msg)
  
- [cosmos/mint/v1beta1/mint.proto](#cosmos/mint/v1beta1/mint.proto)
    - [Minter](#cosmos.mint.v1beta1.Minter)
    - [Params](#cosmos.mint.v1beta1.Params)
  
- [cosmos/mint/v1beta1/genesis.proto](#cosmos/mint/v1beta1/genesis.proto)
    - [GenesisState](#cosmos.mint.v1beta1.GenesisState)
  
- [cosmos/mint/v1beta1/query.proto](#cosmos/mint/v1beta1/query.proto)
    - [QueryAnnualProvisionsRequest](#cosmos.mint.v1beta1.QueryAnnualProvisionsRequest)
    - [QueryAnnualProvisionsResponse](#cosmos.mint.v1beta1.QueryAnnualProvisionsResponse)
    - [QueryInflationRequest](#cosmos.mint.v1beta1.QueryInflationRequest)
    - [QueryInflationResponse](#cosmos.mint.v1beta1.QueryInflationResponse)
    - [QueryParamsRequest](#cosmos.mint.v1beta1.QueryParamsRequest)
    - [QueryParamsResponse](#cosmos.mint.v1beta1.QueryParamsResponse)
  
    - [Query](#cosmos.mint.v1beta1.Query)
  
- [cosmos/nft/v1beta1/event.proto](#cosmos/nft/v1beta1/event.proto)
    - [EventBurn](#cosmos.nft.v1beta1.EventBurn)
    - [EventMint](#cosmos.nft.v1beta1.EventMint)
    - [EventSend](#cosmos.nft.v1beta1.EventSend)
  
- [cosmos/nft/v1beta1/nft.proto](#cosmos/nft/v1beta1/nft.proto)
    - [Class](#cosmos.nft.v1beta1.Class)
    - [NFT](#cosmos.nft.v1beta1.NFT)
  
- [cosmos/nft/v1beta1/genesis.proto](#cosmos/nft/v1beta1/genesis.proto)
    - [Entry](#cosmos.nft.v1beta1.Entry)
    - [GenesisState](#cosmos.nft.v1beta1.GenesisState)
  
- [cosmos/nft/v1beta1/query.proto](#cosmos/nft/v1beta1/query.proto)
    - [QueryBalanceRequest](#cosmos.nft.v1beta1.QueryBalanceRequest)
    - [QueryBalanceResponse](#cosmos.nft.v1beta1.QueryBalanceResponse)
    - [QueryClassRequest](#cosmos.nft.v1beta1.QueryClassRequest)
    - [QueryClassResponse](#cosmos.nft.v1beta1.QueryClassResponse)
    - [QueryClassesRequest](#cosmos.nft.v1beta1.QueryClassesRequest)
    - [QueryClassesResponse](#cosmos.nft.v1beta1.QueryClassesResponse)
    - [QueryNFTRequest](#cosmos.nft.v1beta1.QueryNFTRequest)
    - [QueryNFTResponse](#cosmos.nft.v1beta1.QueryNFTResponse)
    - [QueryNFTsOfClassRequest](#cosmos.nft.v1beta1.QueryNFTsOfClassRequest)
    - [QueryNFTsOfClassResponse](#cosmos.nft.v1beta1.QueryNFTsOfClassResponse)
    - [QueryOwnerRequest](#cosmos.nft.v1beta1.QueryOwnerRequest)
    - [QueryOwnerResponse](#cosmos.nft.v1beta1.QueryOwnerResponse)
    - [QuerySupplyRequest](#cosmos.nft.v1beta1.QuerySupplyRequest)
    - [QuerySupplyResponse](#cosmos.nft.v1beta1.QuerySupplyResponse)
  
    - [Query](#cosmos.nft.v1beta1.Query)
  
- [cosmos/nft/v1beta1/tx.proto](#cosmos/nft/v1beta1/tx.proto)
    - [MsgSend](#cosmos.nft.v1beta1.MsgSend)
    - [MsgSendResponse](#cosmos.nft.v1beta1.MsgSendResponse)
  
    - [Msg](#cosmos.nft.v1beta1.Msg)
  
- [cosmos/params/v1beta1/params.proto](#cosmos/params/v1beta1/params.proto)
    - [ParamChange](#cosmos.params.v1beta1.ParamChange)
    - [ParameterChangeProposal](#cosmos.params.v1beta1.ParameterChangeProposal)
  
- [cosmos/params/v1beta1/query.proto](#cosmos/params/v1beta1/query.proto)
    - [QueryParamsRequest](#cosmos.params.v1beta1.QueryParamsRequest)
    - [QueryParamsResponse](#cosmos.params.v1beta1.QueryParamsResponse)
    - [QuerySubspacesRequest](#cosmos.params.v1beta1.QuerySubspacesRequest)
    - [QuerySubspacesResponse](#cosmos.params.v1beta1.QuerySubspacesResponse)
    - [Subspace](#cosmos.params.v1beta1.Subspace)
  
    - [Query](#cosmos.params.v1beta1.Query)
  
- [cosmos/slashing/v1beta1/slashing.proto](#cosmos/slashing/v1beta1/slashing.proto)
    - [Params](#cosmos.slashing.v1beta1.Params)
    - [ValidatorSigningInfo](#cosmos.slashing.v1beta1.ValidatorSigningInfo)
  
- [cosmos/slashing/v1beta1/genesis.proto](#cosmos/slashing/v1beta1/genesis.proto)
    - [GenesisState](#cosmos.slashing.v1beta1.GenesisState)
    - [MissedBlock](#cosmos.slashing.v1beta1.MissedBlock)
    - [SigningInfo](#cosmos.slashing.v1beta1.SigningInfo)
    - [ValidatorMissedBlocks](#cosmos.slashing.v1beta1.ValidatorMissedBlocks)
  
- [cosmos/slashing/v1beta1/query.proto](#cosmos/slashing/v1beta1/query.proto)
    - [QueryParamsRequest](#cosmos.slashing.v1beta1.QueryParamsRequest)
    - [QueryParamsResponse](#cosmos.slashing.v1beta1.QueryParamsResponse)
    - [QuerySigningInfoRequest](#cosmos.slashing.v1beta1.QuerySigningInfoRequest)
    - [QuerySigningInfoResponse](#cosmos.slashing.v1beta1.QuerySigningInfoResponse)
    - [QuerySigningInfosRequest](#cosmos.slashing.v1beta1.QuerySigningInfosRequest)
    - [QuerySigningInfosResponse](#cosmos.slashing.v1beta1.QuerySigningInfosResponse)
  
    - [Query](#cosmos.slashing.v1beta1.Query)
  
- [cosmos/slashing/v1beta1/tx.proto](#cosmos/slashing/v1beta1/tx.proto)
    - [MsgUnjail](#cosmos.slashing.v1beta1.MsgUnjail)
    - [MsgUnjailResponse](#cosmos.slashing.v1beta1.MsgUnjailResponse)
  
    - [Msg](#cosmos.slashing.v1beta1.Msg)
  
- [cosmos/staking/v1beta1/authz.proto](#cosmos/staking/v1beta1/authz.proto)
    - [StakeAuthorization](#cosmos.staking.v1beta1.StakeAuthorization)
    - [StakeAuthorization.Validators](#cosmos.staking.v1beta1.StakeAuthorization.Validators)
  
    - [AuthorizationType](#cosmos.staking.v1beta1.AuthorizationType)
  
- [cosmos/staking/v1beta1/staking.proto](#cosmos/staking/v1beta1/staking.proto)
    - [Commission](#cosmos.staking.v1beta1.Commission)
    - [CommissionRates](#cosmos.staking.v1beta1.CommissionRates)
    - [DVPair](#cosmos.staking.v1beta1.DVPair)
    - [DVPairs](#cosmos.staking.v1beta1.DVPairs)
    - [DVVTriplet](#cosmos.staking.v1beta1.DVVTriplet)
    - [DVVTriplets](#cosmos.staking.v1beta1.DVVTriplets)
    - [Delegation](#cosmos.staking.v1beta1.Delegation)
    - [DelegationResponse](#cosmos.staking.v1beta1.DelegationResponse)
    - [Description](#cosmos.staking.v1beta1.Description)
    - [HistoricalInfo](#cosmos.staking.v1beta1.HistoricalInfo)
    - [Params](#cosmos.staking.v1beta1.Params)
    - [Pool](#cosmos.staking.v1beta1.Pool)
    - [Redelegation](#cosmos.staking.v1beta1.Redelegation)
    - [RedelegationEntry](#cosmos.staking.v1beta1.RedelegationEntry)
    - [RedelegationEntryResponse](#cosmos.staking.v1beta1.RedelegationEntryResponse)
    - [RedelegationResponse](#cosmos.staking.v1beta1.RedelegationResponse)
    - [UnbondingDelegation](#cosmos.staking.v1beta1.UnbondingDelegation)
    - [UnbondingDelegationEntry](#cosmos.staking.v1beta1.UnbondingDelegationEntry)
    - [ValAddresses](#cosmos.staking.v1beta1.ValAddresses)
    - [Validator](#cosmos.staking.v1beta1.Validator)
  
    - [BondStatus](#cosmos.staking.v1beta1.BondStatus)
  
- [cosmos/staking/v1beta1/genesis.proto](#cosmos/staking/v1beta1/genesis.proto)
    - [GenesisState](#cosmos.staking.v1beta1.GenesisState)
    - [LastValidatorPower](#cosmos.staking.v1beta1.LastValidatorPower)
  
- [cosmos/staking/v1beta1/query.proto](#cosmos/staking/v1beta1/query.proto)
    - [QueryDelegationRequest](#cosmos.staking.v1beta1.QueryDelegationRequest)
    - [QueryDelegationResponse](#cosmos.staking.v1beta1.QueryDelegationResponse)
    - [QueryDelegatorDelegationsRequest](#cosmos.staking.v1beta1.QueryDelegatorDelegationsRequest)
    - [QueryDelegatorDelegationsResponse](#cosmos.staking.v1beta1.QueryDelegatorDelegationsResponse)
    - [QueryDelegatorUnbondingDelegationsRequest](#cosmos.staking.v1beta1.QueryDelegatorUnbondingDelegationsRequest)
    - [QueryDelegatorUnbondingDelegationsResponse](#cosmos.staking.v1beta1.QueryDelegatorUnbondingDelegationsResponse)
    - [QueryDelegatorValidatorRequest](#cosmos.staking.v1beta1.QueryDelegatorValidatorRequest)
    - [QueryDelegatorValidatorResponse](#cosmos.staking.v1beta1.QueryDelegatorValidatorResponse)
    - [QueryDelegatorValidatorsRequest](#cosmos.staking.v1beta1.QueryDelegatorValidatorsRequest)
    - [QueryDelegatorValidatorsResponse](#cosmos.staking.v1beta1.QueryDelegatorValidatorsResponse)
    - [QueryHistoricalInfoRequest](#cosmos.staking.v1beta1.QueryHistoricalInfoRequest)
    - [QueryHistoricalInfoResponse](#cosmos.staking.v1beta1.QueryHistoricalInfoResponse)
    - [QueryParamsRequest](#cosmos.staking.v1beta1.QueryParamsRequest)
    - [QueryParamsResponse](#cosmos.staking.v1beta1.QueryParamsResponse)
    - [QueryPoolRequest](#cosmos.staking.v1beta1.QueryPoolRequest)
    - [QueryPoolResponse](#cosmos.staking.v1beta1.QueryPoolResponse)
    - [QueryRedelegationsRequest](#cosmos.staking.v1beta1.QueryRedelegationsRequest)
    - [QueryRedelegationsResponse](#cosmos.staking.v1beta1.QueryRedelegationsResponse)
    - [QueryUnbondingDelegationRequest](#cosmos.staking.v1beta1.QueryUnbondingDelegationRequest)
    - [QueryUnbondingDelegationResponse](#cosmos.staking.v1beta1.QueryUnbondingDelegationResponse)
    - [QueryValidatorDelegationsRequest](#cosmos.staking.v1beta1.QueryValidatorDelegationsRequest)
    - [QueryValidatorDelegationsResponse](#cosmos.staking.v1beta1.QueryValidatorDelegationsResponse)
    - [QueryValidatorRequest](#cosmos.staking.v1beta1.QueryValidatorRequest)
    - [QueryValidatorResponse](#cosmos.staking.v1beta1.QueryValidatorResponse)
    - [QueryValidatorUnbondingDelegationsRequest](#cosmos.staking.v1beta1.QueryValidatorUnbondingDelegationsRequest)
    - [QueryValidatorUnbondingDelegationsResponse](#cosmos.staking.v1beta1.QueryValidatorUnbondingDelegationsResponse)
    - [QueryValidatorsRequest](#cosmos.staking.v1beta1.QueryValidatorsRequest)
    - [QueryValidatorsResponse](#cosmos.staking.v1beta1.QueryValidatorsResponse)
  
    - [Query](#cosmos.staking.v1beta1.Query)
  
- [cosmos/staking/v1beta1/tx.proto](#cosmos/staking/v1beta1/tx.proto)
    - [MsgBeginRedelegate](#cosmos.staking.v1beta1.MsgBeginRedelegate)
    - [MsgBeginRedelegateResponse](#cosmos.staking.v1beta1.MsgBeginRedelegateResponse)
    - [MsgCreateValidator](#cosmos.staking.v1beta1.MsgCreateValidator)
    - [MsgCreateValidatorResponse](#cosmos.staking.v1beta1.MsgCreateValidatorResponse)
    - [MsgDelegate](#cosmos.staking.v1beta1.MsgDelegate)
    - [MsgDelegateResponse](#cosmos.staking.v1beta1.MsgDelegateResponse)
    - [MsgEditValidator](#cosmos.staking.v1beta1.MsgEditValidator)
    - [MsgEditValidatorResponse](#cosmos.staking.v1beta1.MsgEditValidatorResponse)
    - [MsgUndelegate](#cosmos.staking.v1beta1.MsgUndelegate)
    - [MsgUndelegateResponse](#cosmos.staking.v1beta1.MsgUndelegateResponse)
  
    - [Msg](#cosmos.staking.v1beta1.Msg)
  
- [cosmos/tx/signing/v1beta1/signing.proto](#cosmos/tx/signing/v1beta1/signing.proto)
    - [SignatureDescriptor](#cosmos.tx.signing.v1beta1.SignatureDescriptor)
    - [SignatureDescriptor.Data](#cosmos.tx.signing.v1beta1.SignatureDescriptor.Data)
    - [SignatureDescriptor.Data.Multi](#cosmos.tx.signing.v1beta1.SignatureDescriptor.Data.Multi)
    - [SignatureDescriptor.Data.Single](#cosmos.tx.signing.v1beta1.SignatureDescriptor.Data.Single)
    - [SignatureDescriptors](#cosmos.tx.signing.v1beta1.SignatureDescriptors)
  
    - [SignMode](#cosmos.tx.signing.v1beta1.SignMode)
  
- [cosmos/tx/v1beta1/tx.proto](#cosmos/tx/v1beta1/tx.proto)
    - [AuthInfo](#cosmos.tx.v1beta1.AuthInfo)
    - [AuxSignerData](#cosmos.tx.v1beta1.AuxSignerData)
    - [Fee](#cosmos.tx.v1beta1.Fee)
    - [ModeInfo](#cosmos.tx.v1beta1.ModeInfo)
    - [ModeInfo.Multi](#cosmos.tx.v1beta1.ModeInfo.Multi)
    - [ModeInfo.Single](#cosmos.tx.v1beta1.ModeInfo.Single)
    - [SignDoc](#cosmos.tx.v1beta1.SignDoc)
    - [SignDocDirectAux](#cosmos.tx.v1beta1.SignDocDirectAux)
    - [SignerInfo](#cosmos.tx.v1beta1.SignerInfo)
    - [Tip](#cosmos.tx.v1beta1.Tip)
    - [Tx](#cosmos.tx.v1beta1.Tx)
    - [TxBody](#cosmos.tx.v1beta1.TxBody)
    - [TxRaw](#cosmos.tx.v1beta1.TxRaw)
  
- [cosmos/tx/v1beta1/service.proto](#cosmos/tx/v1beta1/service.proto)
    - [BroadcastTxRequest](#cosmos.tx.v1beta1.BroadcastTxRequest)
    - [BroadcastTxResponse](#cosmos.tx.v1beta1.BroadcastTxResponse)
    - [GetTxRequest](#cosmos.tx.v1beta1.GetTxRequest)
    - [GetTxResponse](#cosmos.tx.v1beta1.GetTxResponse)
    - [GetTxsEventRequest](#cosmos.tx.v1beta1.GetTxsEventRequest)
    - [GetTxsEventResponse](#cosmos.tx.v1beta1.GetTxsEventResponse)
    - [SimulateRequest](#cosmos.tx.v1beta1.SimulateRequest)
    - [SimulateResponse](#cosmos.tx.v1beta1.SimulateResponse)
  
    - [BroadcastMode](#cosmos.tx.v1beta1.BroadcastMode)
    - [OrderBy](#cosmos.tx.v1beta1.OrderBy)
  
    - [Service](#cosmos.tx.v1beta1.Service)
  
- [cosmos/upgrade/v1beta1/upgrade.proto](#cosmos/upgrade/v1beta1/upgrade.proto)
    - [CancelSoftwareUpgradeProposal](#cosmos.upgrade.v1beta1.CancelSoftwareUpgradeProposal)
    - [ModuleVersion](#cosmos.upgrade.v1beta1.ModuleVersion)
    - [Plan](#cosmos.upgrade.v1beta1.Plan)
    - [SoftwareUpgradeProposal](#cosmos.upgrade.v1beta1.SoftwareUpgradeProposal)
  
- [cosmos/upgrade/v1beta1/query.proto](#cosmos/upgrade/v1beta1/query.proto)
    - [QueryAppliedPlanRequest](#cosmos.upgrade.v1beta1.QueryAppliedPlanRequest)
    - [QueryAppliedPlanResponse](#cosmos.upgrade.v1beta1.QueryAppliedPlanResponse)
    - [QueryCurrentPlanRequest](#cosmos.upgrade.v1beta1.QueryCurrentPlanRequest)
    - [QueryCurrentPlanResponse](#cosmos.upgrade.v1beta1.QueryCurrentPlanResponse)
    - [QueryModuleVersionsRequest](#cosmos.upgrade.v1beta1.QueryModuleVersionsRequest)
    - [QueryModuleVersionsResponse](#cosmos.upgrade.v1beta1.QueryModuleVersionsResponse)
    - [QueryUpgradedConsensusStateRequest](#cosmos.upgrade.v1beta1.QueryUpgradedConsensusStateRequest)
    - [QueryUpgradedConsensusStateResponse](#cosmos.upgrade.v1beta1.QueryUpgradedConsensusStateResponse)
  
    - [Query](#cosmos.upgrade.v1beta1.Query)
  
- [cosmos/vesting/v1beta1/vesting.proto](#cosmos/vesting/v1beta1/vesting.proto)
    - [BaseVestingAccount](#cosmos.vesting.v1beta1.BaseVestingAccount)
    - [ContinuousVestingAccount](#cosmos.vesting.v1beta1.ContinuousVestingAccount)
    - [DelayedVestingAccount](#cosmos.vesting.v1beta1.DelayedVestingAccount)
    - [Period](#cosmos.vesting.v1beta1.Period)
    - [PeriodicVestingAccount](#cosmos.vesting.v1beta1.PeriodicVestingAccount)
    - [PermanentLockedAccount](#cosmos.vesting.v1beta1.PermanentLockedAccount)
  
- [cosmos/vesting/v1beta1/tx.proto](#cosmos/vesting/v1beta1/tx.proto)
    - [MsgCreatePeriodicVestingAccount](#cosmos.vesting.v1beta1.MsgCreatePeriodicVestingAccount)
    - [MsgCreatePeriodicVestingAccountResponse](#cosmos.vesting.v1beta1.MsgCreatePeriodicVestingAccountResponse)
    - [MsgCreateVestingAccount](#cosmos.vesting.v1beta1.MsgCreateVestingAccount)
    - [MsgCreateVestingAccountResponse](#cosmos.vesting.v1beta1.MsgCreateVestingAccountResponse)
  
    - [Msg](#cosmos.vesting.v1beta1.Msg)
  
- [Scalar Value Types](#scalar-value-types)



<a name="cosmos/auth/v1beta1/auth.proto"></a>
<p align="right"><a href="#top">Top</a></p>

## cosmos/auth/v1beta1/auth.proto



<a name="cosmos.auth.v1beta1.BaseAccount"></a>

### BaseAccount
BaseAccount defines a base account type. It contains all the necessary fields
for basic account functionality. Any custom account type should extend this
type for additional functionality (e.g. vesting).


| Field | Type | Label | Description |
| ----- | ---- | ----- | ----------- |
| `address` | [string](#string) |  |  |
| `pub_key` | [google.protobuf.Any](#google.protobuf.Any) |  |  |
| `account_number` | [uint64](#uint64) |  |  |
| `sequence` | [uint64](#uint64) |  |  |






<a name="cosmos.auth.v1beta1.ModuleAccount"></a>

### ModuleAccount
ModuleAccount defines an account for modules that holds coins on a pool.


| Field | Type | Label | Description |
| ----- | ---- | ----- | ----------- |
| `base_account` | [BaseAccount](#cosmos.auth.v1beta1.BaseAccount) |  |  |
| `name` | [string](#string) |  |  |
| `permissions` | [string](#string) | repeated |  |






<a name="cosmos.auth.v1beta1.Params"></a>

### Params
Params defines the parameters for the auth module.


| Field | Type | Label | Description |
| ----- | ---- | ----- | ----------- |
| `max_memo_characters` | [uint64](#uint64) |  |  |
| `tx_sig_limit` | [uint64](#uint64) |  |  |
| `tx_size_cost_per_byte` | [uint64](#uint64) |  |  |
| `sig_verify_cost_ed25519` | [uint64](#uint64) |  |  |
| `sig_verify_cost_secp256k1` | [uint64](#uint64) |  |  |





 <!-- end messages -->

 <!-- end enums -->

 <!-- end HasExtensions -->

 <!-- end services -->



<a name="cosmos/auth/v1beta1/genesis.proto"></a>
<p align="right"><a href="#top">Top</a></p>

## cosmos/auth/v1beta1/genesis.proto



<a name="cosmos.auth.v1beta1.GenesisState"></a>

### GenesisState
GenesisState defines the auth module's genesis state.


| Field | Type | Label | Description |
| ----- | ---- | ----- | ----------- |
| `params` | [Params](#cosmos.auth.v1beta1.Params) |  | params defines all the paramaters of the module. |
| `accounts` | [google.protobuf.Any](#google.protobuf.Any) | repeated | accounts are the accounts present at genesis. |





 <!-- end messages -->

 <!-- end enums -->

 <!-- end HasExtensions -->

 <!-- end services -->



<a name="cosmos/base/query/v1beta1/pagination.proto"></a>
<p align="right"><a href="#top">Top</a></p>

## cosmos/base/query/v1beta1/pagination.proto



<a name="cosmos.base.query.v1beta1.PageRequest"></a>

### PageRequest
PageRequest is to be embedded in gRPC request messages for efficient
pagination. Ex:

 message SomeRequest {
         Foo some_parameter = 1;
         PageRequest pagination = 2;
 }


| Field | Type | Label | Description |
| ----- | ---- | ----- | ----------- |
| `key` | [bytes](#bytes) |  | key is a value returned in PageResponse.next_key to begin querying the next page most efficiently. Only one of offset or key should be set. |
| `offset` | [uint64](#uint64) |  | offset is a numeric offset that can be used when key is unavailable. It is less efficient than using key. Only one of offset or key should be set. |
| `limit` | [uint64](#uint64) |  | limit is the total number of results to be returned in the result page. If left empty it will default to a value to be set by each app. |
| `count_total` | [bool](#bool) |  | count_total is set to true to indicate that the result set should include a count of the total number of items available for pagination in UIs. count_total is only respected when offset is used. It is ignored when key is set. |
| `reverse` | [bool](#bool) |  | reverse is set to true if results are to be returned in the descending order.

Since: cosmos-sdk 0.43 |






<a name="cosmos.base.query.v1beta1.PageResponse"></a>

### PageResponse
PageResponse is to be embedded in gRPC response messages where the
corresponding request message has used PageRequest.

 message SomeResponse {
         repeated Bar results = 1;
         PageResponse page = 2;
 }


| Field | Type | Label | Description |
| ----- | ---- | ----- | ----------- |
| `next_key` | [bytes](#bytes) |  | next_key is the key to be passed to PageRequest.key to query the next page most efficiently |
| `total` | [uint64](#uint64) |  | total is total number of results available if PageRequest.count_total was set, its value is undefined otherwise |





 <!-- end messages -->

 <!-- end enums -->

 <!-- end HasExtensions -->

 <!-- end services -->



<a name="cosmos/auth/v1beta1/query.proto"></a>
<p align="right"><a href="#top">Top</a></p>

## cosmos/auth/v1beta1/query.proto



<a name="cosmos.auth.v1beta1.AddressBytesToStringRequest"></a>

### AddressBytesToStringRequest
AddressBytesToStringRequest is the request type for AddressString rpc method


| Field | Type | Label | Description |
| ----- | ---- | ----- | ----------- |
| `address_bytes` | [bytes](#bytes) |  |  |






<a name="cosmos.auth.v1beta1.AddressBytesToStringResponse"></a>

### AddressBytesToStringResponse
AddressBytesToStringResponse is the response type for AddressString rpc method


| Field | Type | Label | Description |
| ----- | ---- | ----- | ----------- |
| `address_string` | [string](#string) |  |  |






<a name="cosmos.auth.v1beta1.AddressStringToBytesRequest"></a>

### AddressStringToBytesRequest
AddressStringToBytesRequest is the request type for AccountBytes rpc method


| Field | Type | Label | Description |
| ----- | ---- | ----- | ----------- |
| `address_string` | [string](#string) |  |  |






<a name="cosmos.auth.v1beta1.AddressStringToBytesResponse"></a>

### AddressStringToBytesResponse
AddressStringToBytesResponse is the response type for AddressBytes rpc method


| Field | Type | Label | Description |
| ----- | ---- | ----- | ----------- |
| `address_bytes` | [bytes](#bytes) |  |  |






<a name="cosmos.auth.v1beta1.Bech32PrefixRequest"></a>

### Bech32PrefixRequest
Bech32PrefixRequest is the request type for Bech32Prefix rpc method






<a name="cosmos.auth.v1beta1.Bech32PrefixResponse"></a>

### Bech32PrefixResponse
Bech32PrefixResponse is the response type for Bech32Prefix rpc method


| Field | Type | Label | Description |
| ----- | ---- | ----- | ----------- |
| `bech32_prefix` | [string](#string) |  |  |






<a name="cosmos.auth.v1beta1.QueryAccountRequest"></a>

### QueryAccountRequest
QueryAccountRequest is the request type for the Query/Account RPC method.


| Field | Type | Label | Description |
| ----- | ---- | ----- | ----------- |
| `address` | [string](#string) |  | address defines the address to query for. |






<a name="cosmos.auth.v1beta1.QueryAccountResponse"></a>

### QueryAccountResponse
QueryAccountResponse is the response type for the Query/Account RPC method.


| Field | Type | Label | Description |
| ----- | ---- | ----- | ----------- |
| `account` | [google.protobuf.Any](#google.protobuf.Any) |  | account defines the account of the corresponding address. |






<a name="cosmos.auth.v1beta1.QueryAccountsRequest"></a>

### QueryAccountsRequest
QueryAccountsRequest is the request type for the Query/Accounts RPC method.

Since: cosmos-sdk 0.43


| Field | Type | Label | Description |
| ----- | ---- | ----- | ----------- |
| `pagination` | [cosmos.base.query.v1beta1.PageRequest](#cosmos.base.query.v1beta1.PageRequest) |  | pagination defines an optional pagination for the request. |






<a name="cosmos.auth.v1beta1.QueryAccountsResponse"></a>

### QueryAccountsResponse
QueryAccountsResponse is the response type for the Query/Accounts RPC method.

Since: cosmos-sdk 0.43


| Field | Type | Label | Description |
| ----- | ---- | ----- | ----------- |
| `accounts` | [google.protobuf.Any](#google.protobuf.Any) | repeated | accounts are the existing accounts |
| `pagination` | [cosmos.base.query.v1beta1.PageResponse](#cosmos.base.query.v1beta1.PageResponse) |  | pagination defines the pagination in the response. |






<a name="cosmos.auth.v1beta1.QueryModuleAccountsRequest"></a>

### QueryModuleAccountsRequest
QueryModuleAccountsRequest is the request type for the Query/ModuleAccounts RPC method.






<a name="cosmos.auth.v1beta1.QueryModuleAccountsResponse"></a>

### QueryModuleAccountsResponse
QueryModuleAccountsResponse is the response type for the Query/ModuleAccounts RPC method.


| Field | Type | Label | Description |
| ----- | ---- | ----- | ----------- |
| `accounts` | [google.protobuf.Any](#google.protobuf.Any) | repeated |  |






<a name="cosmos.auth.v1beta1.QueryParamsRequest"></a>

### QueryParamsRequest
QueryParamsRequest is the request type for the Query/Params RPC method.






<a name="cosmos.auth.v1beta1.QueryParamsResponse"></a>

### QueryParamsResponse
QueryParamsResponse is the response type for the Query/Params RPC method.


| Field | Type | Label | Description |
| ----- | ---- | ----- | ----------- |
| `params` | [Params](#cosmos.auth.v1beta1.Params) |  | params defines the parameters of the module. |





 <!-- end messages -->

 <!-- end enums -->

 <!-- end HasExtensions -->


<a name="cosmos.auth.v1beta1.Query"></a>

### Query
Query defines the gRPC querier service.

| Method Name | Request Type | Response Type | Description | HTTP Verb | Endpoint |
| ----------- | ------------ | ------------- | ------------| ------- | -------- |
| `Accounts` | [QueryAccountsRequest](#cosmos.auth.v1beta1.QueryAccountsRequest) | [QueryAccountsResponse](#cosmos.auth.v1beta1.QueryAccountsResponse) | Accounts returns all the existing accounts

Since: cosmos-sdk 0.43 | GET|/cosmos/auth/v1beta1/accounts|
| `Account` | [QueryAccountRequest](#cosmos.auth.v1beta1.QueryAccountRequest) | [QueryAccountResponse](#cosmos.auth.v1beta1.QueryAccountResponse) | Account returns account details based on address. | GET|/cosmos/auth/v1beta1/accounts/{address}|
| `Params` | [QueryParamsRequest](#cosmos.auth.v1beta1.QueryParamsRequest) | [QueryParamsResponse](#cosmos.auth.v1beta1.QueryParamsResponse) | Params queries all parameters. | GET|/cosmos/auth/v1beta1/params|
| `ModuleAccounts` | [QueryModuleAccountsRequest](#cosmos.auth.v1beta1.QueryModuleAccountsRequest) | [QueryModuleAccountsResponse](#cosmos.auth.v1beta1.QueryModuleAccountsResponse) | ModuleAccounts returns all the existing module accounts. | GET|/cosmos/auth/v1beta1/module_accounts|
| `Bech32Prefix` | [Bech32PrefixRequest](#cosmos.auth.v1beta1.Bech32PrefixRequest) | [Bech32PrefixResponse](#cosmos.auth.v1beta1.Bech32PrefixResponse) | Bech32 queries bech32Prefix | GET|/cosmos/auth/v1beta1/bech32|
| `AddressBytesToString` | [AddressBytesToStringRequest](#cosmos.auth.v1beta1.AddressBytesToStringRequest) | [AddressBytesToStringResponse](#cosmos.auth.v1beta1.AddressBytesToStringResponse) | AddressBytesToString converts Account Address bytes to string | GET|/cosmos/auth/v1beta1/bech32/{address_bytes}|
| `AddressStringToBytes` | [AddressStringToBytesRequest](#cosmos.auth.v1beta1.AddressStringToBytesRequest) | [AddressStringToBytesResponse](#cosmos.auth.v1beta1.AddressStringToBytesResponse) | AddressStringToBytes converts Address string to bytes | GET|/cosmos/auth/v1beta1/bech32/{address_string}|

 <!-- end services -->



<a name="cosmos/authz/v1beta1/authz.proto"></a>
<p align="right"><a href="#top">Top</a></p>

## cosmos/authz/v1beta1/authz.proto
Since: cosmos-sdk 0.43


<a name="cosmos.authz.v1beta1.GenericAuthorization"></a>

### GenericAuthorization
GenericAuthorization gives the grantee unrestricted permissions to execute
the provided method on behalf of the granter's account.


| Field | Type | Label | Description |
| ----- | ---- | ----- | ----------- |
| `msg` | [string](#string) |  | Msg, identified by it's type URL, to grant unrestricted permissions to execute |






<a name="cosmos.authz.v1beta1.Grant"></a>

### Grant
Grant gives permissions to execute
the provide method with expiration time.


| Field | Type | Label | Description |
| ----- | ---- | ----- | ----------- |
| `authorization` | [google.protobuf.Any](#google.protobuf.Any) |  |  |
| `expiration` | [google.protobuf.Timestamp](#google.protobuf.Timestamp) |  |  |





 <!-- end messages -->

 <!-- end enums -->

 <!-- end HasExtensions -->

 <!-- end services -->



<a name="cosmos/authz/v1beta1/event.proto"></a>
<p align="right"><a href="#top">Top</a></p>

## cosmos/authz/v1beta1/event.proto
Since: cosmos-sdk 0.43


<a name="cosmos.authz.v1beta1.EventGrant"></a>

### EventGrant
EventGrant is emitted on Msg/Grant


| Field | Type | Label | Description |
| ----- | ---- | ----- | ----------- |
| `msg_type_url` | [string](#string) |  | Msg type URL for which an autorization is granted |
| `granter` | [string](#string) |  | Granter account address |
| `grantee` | [string](#string) |  | Grantee account address |






<a name="cosmos.authz.v1beta1.EventRevoke"></a>

### EventRevoke
EventRevoke is emitted on Msg/Revoke


| Field | Type | Label | Description |
| ----- | ---- | ----- | ----------- |
| `msg_type_url` | [string](#string) |  | Msg type URL for which an autorization is revoked |
| `granter` | [string](#string) |  | Granter account address |
| `grantee` | [string](#string) |  | Grantee account address |





 <!-- end messages -->

 <!-- end enums -->

 <!-- end HasExtensions -->

 <!-- end services -->



<a name="cosmos/authz/v1beta1/genesis.proto"></a>
<p align="right"><a href="#top">Top</a></p>

## cosmos/authz/v1beta1/genesis.proto
Since: cosmos-sdk 0.43


<a name="cosmos.authz.v1beta1.GenesisState"></a>

### GenesisState
GenesisState defines the authz module's genesis state.


| Field | Type | Label | Description |
| ----- | ---- | ----- | ----------- |
| `authorization` | [GrantAuthorization](#cosmos.authz.v1beta1.GrantAuthorization) | repeated |  |






<a name="cosmos.authz.v1beta1.GrantAuthorization"></a>

### GrantAuthorization
GrantAuthorization defines the GenesisState/GrantAuthorization type.


| Field | Type | Label | Description |
| ----- | ---- | ----- | ----------- |
| `granter` | [string](#string) |  |  |
| `grantee` | [string](#string) |  |  |
| `authorization` | [google.protobuf.Any](#google.protobuf.Any) |  |  |
| `expiration` | [google.protobuf.Timestamp](#google.protobuf.Timestamp) |  |  |





 <!-- end messages -->

 <!-- end enums -->

 <!-- end HasExtensions -->

 <!-- end services -->



<a name="cosmos/authz/v1beta1/query.proto"></a>
<p align="right"><a href="#top">Top</a></p>

## cosmos/authz/v1beta1/query.proto
Since: cosmos-sdk 0.43


<a name="cosmos.authz.v1beta1.QueryGranterGrantsRequest"></a>

### QueryGranterGrantsRequest
QueryGranterGrantsRequest is the request type for the Query/GranterGrants RPC method.


| Field | Type | Label | Description |
| ----- | ---- | ----- | ----------- |
| `granter` | [string](#string) |  |  |
| `pagination` | [cosmos.base.query.v1beta1.PageRequest](#cosmos.base.query.v1beta1.PageRequest) |  | pagination defines an pagination for the request. |






<a name="cosmos.authz.v1beta1.QueryGranterGrantsResponse"></a>

### QueryGranterGrantsResponse
QueryGranterGrantsResponse is the response type for the Query/GranterGrants RPC method.


| Field | Type | Label | Description |
| ----- | ---- | ----- | ----------- |
| `grants` | [Grant](#cosmos.authz.v1beta1.Grant) | repeated | authorizations is a list of grants granted for grantee by granter. |
| `pagination` | [cosmos.base.query.v1beta1.PageResponse](#cosmos.base.query.v1beta1.PageResponse) |  | pagination defines an pagination for the response. |






<a name="cosmos.authz.v1beta1.QueryGrantsRequest"></a>

### QueryGrantsRequest
QueryGrantsRequest is the request type for the Query/Grants RPC method.


| Field | Type | Label | Description |
| ----- | ---- | ----- | ----------- |
| `granter` | [string](#string) |  |  |
| `grantee` | [string](#string) |  |  |
| `msg_type_url` | [string](#string) |  | Optional, msg_type_url, when set, will query only grants matching given msg type. |
| `pagination` | [cosmos.base.query.v1beta1.PageRequest](#cosmos.base.query.v1beta1.PageRequest) |  | pagination defines an pagination for the request. |






<a name="cosmos.authz.v1beta1.QueryGrantsResponse"></a>

### QueryGrantsResponse
QueryGrantsResponse is the response type for the Query/Authorizations RPC method.


| Field | Type | Label | Description |
| ----- | ---- | ----- | ----------- |
| `grants` | [Grant](#cosmos.authz.v1beta1.Grant) | repeated | authorizations is a list of grants granted for grantee by granter. |
| `pagination` | [cosmos.base.query.v1beta1.PageResponse](#cosmos.base.query.v1beta1.PageResponse) |  | pagination defines an pagination for the response. |





 <!-- end messages -->

 <!-- end enums -->

 <!-- end HasExtensions -->


<a name="cosmos.authz.v1beta1.Query"></a>

### Query
Query defines the gRPC querier service.

| Method Name | Request Type | Response Type | Description | HTTP Verb | Endpoint |
| ----------- | ------------ | ------------- | ------------| ------- | -------- |
| `Grants` | [QueryGrantsRequest](#cosmos.authz.v1beta1.QueryGrantsRequest) | [QueryGrantsResponse](#cosmos.authz.v1beta1.QueryGrantsResponse) | Returns list of `Authorization`, granted to the grantee by the granter. | GET|/cosmos/authz/v1beta1/grants|
| `GranterGrants` | [QueryGranterGrantsRequest](#cosmos.authz.v1beta1.QueryGranterGrantsRequest) | [QueryGranterGrantsResponse](#cosmos.authz.v1beta1.QueryGranterGrantsResponse) | GranterGrants returns list of `Authorization`, granted by granter. | GET|/cosmos/authz/v1beta1/grants/{granter}|

 <!-- end services -->



<a name="cosmos/authz/v1beta1/tx.proto"></a>
<p align="right"><a href="#top">Top</a></p>

## cosmos/authz/v1beta1/tx.proto
Since: cosmos-sdk 0.43


<a name="cosmos.authz.v1beta1.MsgExec"></a>

### MsgExec
MsgExec attempts to execute the provided messages using
authorizations granted to the grantee. Each message should have only
one signer corresponding to the granter of the authorization.


| Field | Type | Label | Description |
| ----- | ---- | ----- | ----------- |
| `grantee` | [string](#string) |  |  |
| `msgs` | [google.protobuf.Any](#google.protobuf.Any) | repeated | Authorization Msg requests to execute. Each msg must implement Authorization interface The x/authz will try to find a grant matching (msg.signers[0], grantee, MsgTypeURL(msg)) triple and validate it. |






<a name="cosmos.authz.v1beta1.MsgExecResponse"></a>

### MsgExecResponse
MsgExecResponse defines the Msg/MsgExecResponse response type.


| Field | Type | Label | Description |
| ----- | ---- | ----- | ----------- |
| `results` | [bytes](#bytes) | repeated |  |






<a name="cosmos.authz.v1beta1.MsgGrant"></a>

### MsgGrant
MsgGrant is a request type for Grant method. It declares authorization to the grantee
on behalf of the granter with the provided expiration time.


| Field | Type | Label | Description |
| ----- | ---- | ----- | ----------- |
| `granter` | [string](#string) |  |  |
| `grantee` | [string](#string) |  |  |
| `grant` | [Grant](#cosmos.authz.v1beta1.Grant) |  |  |






<a name="cosmos.authz.v1beta1.MsgGrantResponse"></a>

### MsgGrantResponse
MsgGrantResponse defines the Msg/MsgGrant response type.






<a name="cosmos.authz.v1beta1.MsgRevoke"></a>

### MsgRevoke
MsgRevoke revokes any authorization with the provided sdk.Msg type on the
granter's account with that has been granted to the grantee.


| Field | Type | Label | Description |
| ----- | ---- | ----- | ----------- |
| `granter` | [string](#string) |  |  |
| `grantee` | [string](#string) |  |  |
| `msg_type_url` | [string](#string) |  |  |






<a name="cosmos.authz.v1beta1.MsgRevokeResponse"></a>

### MsgRevokeResponse
MsgRevokeResponse defines the Msg/MsgRevokeResponse response type.





 <!-- end messages -->

 <!-- end enums -->

 <!-- end HasExtensions -->


<a name="cosmos.authz.v1beta1.Msg"></a>

### Msg
Msg defines the authz Msg service.

| Method Name | Request Type | Response Type | Description | HTTP Verb | Endpoint |
| ----------- | ------------ | ------------- | ------------| ------- | -------- |
| `Grant` | [MsgGrant](#cosmos.authz.v1beta1.MsgGrant) | [MsgGrantResponse](#cosmos.authz.v1beta1.MsgGrantResponse) | Grant grants the provided authorization to the grantee on the granter's account with the provided expiration time. If there is already a grant for the given (granter, grantee, Authorization) triple, then the grant will be overwritten. | |
| `Exec` | [MsgExec](#cosmos.authz.v1beta1.MsgExec) | [MsgExecResponse](#cosmos.authz.v1beta1.MsgExecResponse) | Exec attempts to execute the provided messages using authorizations granted to the grantee. Each message should have only one signer corresponding to the granter of the authorization. | |
| `Revoke` | [MsgRevoke](#cosmos.authz.v1beta1.MsgRevoke) | [MsgRevokeResponse](#cosmos.authz.v1beta1.MsgRevokeResponse) | Revoke revokes any authorization corresponding to the provided method name on the granter's account that has been granted to the grantee. | |

 <!-- end services -->



<a name="cosmos/base/v1beta1/coin.proto"></a>
<p align="right"><a href="#top">Top</a></p>

## cosmos/base/v1beta1/coin.proto



<a name="cosmos.base.v1beta1.Coin"></a>

### Coin
Coin defines a token with a denomination and an amount.

NOTE: The amount field is an Int which implements the custom method
signatures required by gogoproto.


| Field | Type | Label | Description |
| ----- | ---- | ----- | ----------- |
| `denom` | [string](#string) |  |  |
| `amount` | [string](#string) |  |  |






<a name="cosmos.base.v1beta1.DecCoin"></a>

### DecCoin
DecCoin defines a token with a denomination and a decimal amount.

NOTE: The amount field is an Dec which implements the custom method
signatures required by gogoproto.


| Field | Type | Label | Description |
| ----- | ---- | ----- | ----------- |
| `denom` | [string](#string) |  |  |
| `amount` | [string](#string) |  |  |






<a name="cosmos.base.v1beta1.DecProto"></a>

### DecProto
DecProto defines a Protobuf wrapper around a Dec object.


| Field | Type | Label | Description |
| ----- | ---- | ----- | ----------- |
| `dec` | [string](#string) |  |  |






<a name="cosmos.base.v1beta1.IntProto"></a>

### IntProto
IntProto defines a Protobuf wrapper around an Int object.


| Field | Type | Label | Description |
| ----- | ---- | ----- | ----------- |
| `int` | [string](#string) |  |  |





 <!-- end messages -->

 <!-- end enums -->

 <!-- end HasExtensions -->

 <!-- end services -->



<a name="cosmos/bank/v1beta1/authz.proto"></a>
<p align="right"><a href="#top">Top</a></p>

## cosmos/bank/v1beta1/authz.proto



<a name="cosmos.bank.v1beta1.SendAuthorization"></a>

### SendAuthorization
SendAuthorization allows the grantee to spend up to spend_limit coins from
the granter's account.

Since: cosmos-sdk 0.43


| Field | Type | Label | Description |
| ----- | ---- | ----- | ----------- |
| `spend_limit` | [cosmos.base.v1beta1.Coin](#cosmos.base.v1beta1.Coin) | repeated |  |





 <!-- end messages -->

 <!-- end enums -->

 <!-- end HasExtensions -->

 <!-- end services -->



<a name="cosmos/bank/v1beta1/bank.proto"></a>
<p align="right"><a href="#top">Top</a></p>

## cosmos/bank/v1beta1/bank.proto



<a name="cosmos.bank.v1beta1.DenomUnit"></a>

### DenomUnit
DenomUnit represents a struct that describes a given
denomination unit of the basic token.


| Field | Type | Label | Description |
| ----- | ---- | ----- | ----------- |
| `denom` | [string](#string) |  | denom represents the string name of the given denom unit (e.g uatom). |
| `exponent` | [uint32](#uint32) |  | exponent represents power of 10 exponent that one must raise the base_denom to in order to equal the given DenomUnit's denom 1 denom = 10^exponent base_denom (e.g. with a base_denom of uatom, one can create a DenomUnit of 'atom' with exponent = 6, thus: 1 atom = 10^6 uatom). |
| `aliases` | [string](#string) | repeated | aliases is a list of string aliases for the given denom |






<a name="cosmos.bank.v1beta1.Input"></a>

### Input
Input models transaction input.


| Field | Type | Label | Description |
| ----- | ---- | ----- | ----------- |
| `address` | [string](#string) |  |  |
| `coins` | [cosmos.base.v1beta1.Coin](#cosmos.base.v1beta1.Coin) | repeated |  |






<a name="cosmos.bank.v1beta1.Metadata"></a>

### Metadata
Metadata represents a struct that describes
a basic token.


| Field | Type | Label | Description |
| ----- | ---- | ----- | ----------- |
| `description` | [string](#string) |  |  |
| `denom_units` | [DenomUnit](#cosmos.bank.v1beta1.DenomUnit) | repeated | denom_units represents the list of DenomUnit's for a given coin |
| `base` | [string](#string) |  | base represents the base denom (should be the DenomUnit with exponent = 0). |
| `display` | [string](#string) |  | display indicates the suggested denom that should be displayed in clients. |
| `name` | [string](#string) |  | name defines the name of the token (eg: Cosmos Atom)

Since: cosmos-sdk 0.43 |
| `symbol` | [string](#string) |  | symbol is the token symbol usually shown on exchanges (eg: ATOM). This can be the same as the display.

Since: cosmos-sdk 0.43 |
| `uri` | [string](#string) |  | URI to a document (on or off-chain) that contains additional information. Optional.

Since: cosmos-sdk 0.45 |
| `uri_hash` | [string](#string) |  | URIHash is a sha256 hash of a document pointed by URI. It's used to verify that the document didn't change. Optional.

Since: cosmos-sdk 0.45 |






<a name="cosmos.bank.v1beta1.Output"></a>

### Output
Output models transaction outputs.


| Field | Type | Label | Description |
| ----- | ---- | ----- | ----------- |
| `address` | [string](#string) |  |  |
| `coins` | [cosmos.base.v1beta1.Coin](#cosmos.base.v1beta1.Coin) | repeated |  |






<a name="cosmos.bank.v1beta1.Params"></a>

### Params
Params defines the parameters for the bank module.


| Field | Type | Label | Description |
| ----- | ---- | ----- | ----------- |
| `send_enabled` | [SendEnabled](#cosmos.bank.v1beta1.SendEnabled) | repeated |  |
| `default_send_enabled` | [bool](#bool) |  |  |






<a name="cosmos.bank.v1beta1.SendEnabled"></a>

### SendEnabled
SendEnabled maps coin denom to a send_enabled status (whether a denom is
sendable).


| Field | Type | Label | Description |
| ----- | ---- | ----- | ----------- |
| `denom` | [string](#string) |  |  |
| `enabled` | [bool](#bool) |  |  |






<a name="cosmos.bank.v1beta1.Supply"></a>

### Supply
Supply represents a struct that passively keeps track of the total supply
amounts in the network.
This message is deprecated now that supply is indexed by denom.


| Field | Type | Label | Description |
| ----- | ---- | ----- | ----------- |
| `total` | [cosmos.base.v1beta1.Coin](#cosmos.base.v1beta1.Coin) | repeated |  |





 <!-- end messages -->

 <!-- end enums -->

 <!-- end HasExtensions -->

 <!-- end services -->



<a name="cosmos/bank/v1beta1/genesis.proto"></a>
<p align="right"><a href="#top">Top</a></p>

## cosmos/bank/v1beta1/genesis.proto



<a name="cosmos.bank.v1beta1.Balance"></a>

### Balance
Balance defines an account address and balance pair used in the bank module's
genesis state.


| Field | Type | Label | Description |
| ----- | ---- | ----- | ----------- |
| `address` | [string](#string) |  | address is the address of the balance holder. |
| `coins` | [cosmos.base.v1beta1.Coin](#cosmos.base.v1beta1.Coin) | repeated | coins defines the different coins this balance holds. |






<a name="cosmos.bank.v1beta1.GenesisState"></a>

### GenesisState
GenesisState defines the bank module's genesis state.


| Field | Type | Label | Description |
| ----- | ---- | ----- | ----------- |
| `params` | [Params](#cosmos.bank.v1beta1.Params) |  | params defines all the paramaters of the module. |
| `balances` | [Balance](#cosmos.bank.v1beta1.Balance) | repeated | balances is an array containing the balances of all the accounts. |
| `supply` | [cosmos.base.v1beta1.Coin](#cosmos.base.v1beta1.Coin) | repeated | supply represents the total supply. If it is left empty, then supply will be calculated based on the provided balances. Otherwise, it will be used to validate that the sum of the balances equals this amount. |
| `denom_metadata` | [Metadata](#cosmos.bank.v1beta1.Metadata) | repeated | denom_metadata defines the metadata of the differents coins. |





 <!-- end messages -->

 <!-- end enums -->

 <!-- end HasExtensions -->

 <!-- end services -->



<a name="cosmos/bank/v1beta1/query.proto"></a>
<p align="right"><a href="#top">Top</a></p>

## cosmos/bank/v1beta1/query.proto



<a name="cosmos.bank.v1beta1.DenomOwner"></a>

### DenomOwner
DenomOwner defines structure representing an account that owns or holds a
particular denominated token. It contains the account address and account
balance of the denominated token.


| Field | Type | Label | Description |
| ----- | ---- | ----- | ----------- |
| `address` | [string](#string) |  | address defines the address that owns a particular denomination. |
| `balance` | [cosmos.base.v1beta1.Coin](#cosmos.base.v1beta1.Coin) |  | balance is the balance of the denominated coin for an account. |






<a name="cosmos.bank.v1beta1.QueryAllBalancesRequest"></a>

### QueryAllBalancesRequest
QueryBalanceRequest is the request type for the Query/AllBalances RPC method.


| Field | Type | Label | Description |
| ----- | ---- | ----- | ----------- |
| `address` | [string](#string) |  | address is the address to query balances for. |
| `pagination` | [cosmos.base.query.v1beta1.PageRequest](#cosmos.base.query.v1beta1.PageRequest) |  | pagination defines an optional pagination for the request. |






<a name="cosmos.bank.v1beta1.QueryAllBalancesResponse"></a>

### QueryAllBalancesResponse
QueryAllBalancesResponse is the response type for the Query/AllBalances RPC
method.


| Field | Type | Label | Description |
| ----- | ---- | ----- | ----------- |
| `balances` | [cosmos.base.v1beta1.Coin](#cosmos.base.v1beta1.Coin) | repeated | balances is the balances of all the coins. |
| `pagination` | [cosmos.base.query.v1beta1.PageResponse](#cosmos.base.query.v1beta1.PageResponse) |  | pagination defines the pagination in the response. |






<a name="cosmos.bank.v1beta1.QueryBalanceRequest"></a>

### QueryBalanceRequest
QueryBalanceRequest is the request type for the Query/Balance RPC method.


| Field | Type | Label | Description |
| ----- | ---- | ----- | ----------- |
| `address` | [string](#string) |  | address is the address to query balances for. |
| `denom` | [string](#string) |  | denom is the coin denom to query balances for. |






<a name="cosmos.bank.v1beta1.QueryBalanceResponse"></a>

### QueryBalanceResponse
QueryBalanceResponse is the response type for the Query/Balance RPC method.


| Field | Type | Label | Description |
| ----- | ---- | ----- | ----------- |
| `balance` | [cosmos.base.v1beta1.Coin](#cosmos.base.v1beta1.Coin) |  | balance is the balance of the coin. |






<a name="cosmos.bank.v1beta1.QueryDenomMetadataRequest"></a>

### QueryDenomMetadataRequest
QueryDenomMetadataRequest is the request type for the Query/DenomMetadata RPC method.


| Field | Type | Label | Description |
| ----- | ---- | ----- | ----------- |
| `denom` | [string](#string) |  | denom is the coin denom to query the metadata for. |






<a name="cosmos.bank.v1beta1.QueryDenomMetadataResponse"></a>

### QueryDenomMetadataResponse
QueryDenomMetadataResponse is the response type for the Query/DenomMetadata RPC
method.


| Field | Type | Label | Description |
| ----- | ---- | ----- | ----------- |
| `metadata` | [Metadata](#cosmos.bank.v1beta1.Metadata) |  | metadata describes and provides all the client information for the requested token. |






<a name="cosmos.bank.v1beta1.QueryDenomOwnersRequest"></a>

### QueryDenomOwnersRequest
QueryDenomOwnersRequest defines the request type for the DenomOwners RPC query,
which queries for a paginated set of all account holders of a particular
denomination.


| Field | Type | Label | Description |
| ----- | ---- | ----- | ----------- |
| `denom` | [string](#string) |  | denom defines the coin denomination to query all account holders for. |
| `pagination` | [cosmos.base.query.v1beta1.PageRequest](#cosmos.base.query.v1beta1.PageRequest) |  | pagination defines an optional pagination for the request. |






<a name="cosmos.bank.v1beta1.QueryDenomOwnersResponse"></a>

### QueryDenomOwnersResponse
QueryDenomOwnersResponse defines the RPC response of a DenomOwners RPC query.


| Field | Type | Label | Description |
| ----- | ---- | ----- | ----------- |
| `denom_owners` | [DenomOwner](#cosmos.bank.v1beta1.DenomOwner) | repeated |  |
| `pagination` | [cosmos.base.query.v1beta1.PageResponse](#cosmos.base.query.v1beta1.PageResponse) |  | pagination defines the pagination in the response. |






<a name="cosmos.bank.v1beta1.QueryDenomsMetadataRequest"></a>

### QueryDenomsMetadataRequest
QueryDenomsMetadataRequest is the request type for the Query/DenomsMetadata RPC method.


| Field | Type | Label | Description |
| ----- | ---- | ----- | ----------- |
| `pagination` | [cosmos.base.query.v1beta1.PageRequest](#cosmos.base.query.v1beta1.PageRequest) |  | pagination defines an optional pagination for the request. |






<a name="cosmos.bank.v1beta1.QueryDenomsMetadataResponse"></a>

### QueryDenomsMetadataResponse
QueryDenomsMetadataResponse is the response type for the Query/DenomsMetadata RPC
method.


| Field | Type | Label | Description |
| ----- | ---- | ----- | ----------- |
| `metadatas` | [Metadata](#cosmos.bank.v1beta1.Metadata) | repeated | metadata provides the client information for all the registered tokens. |
| `pagination` | [cosmos.base.query.v1beta1.PageResponse](#cosmos.base.query.v1beta1.PageResponse) |  | pagination defines the pagination in the response. |






<a name="cosmos.bank.v1beta1.QueryParamsRequest"></a>

### QueryParamsRequest
QueryParamsRequest defines the request type for querying x/bank parameters.






<a name="cosmos.bank.v1beta1.QueryParamsResponse"></a>

### QueryParamsResponse
QueryParamsResponse defines the response type for querying x/bank parameters.


| Field | Type | Label | Description |
| ----- | ---- | ----- | ----------- |
| `params` | [Params](#cosmos.bank.v1beta1.Params) |  |  |






<a name="cosmos.bank.v1beta1.QuerySupplyOfRequest"></a>

### QuerySupplyOfRequest
QuerySupplyOfRequest is the request type for the Query/SupplyOf RPC method.


| Field | Type | Label | Description |
| ----- | ---- | ----- | ----------- |
| `denom` | [string](#string) |  | denom is the coin denom to query balances for. |






<a name="cosmos.bank.v1beta1.QuerySupplyOfResponse"></a>

### QuerySupplyOfResponse
QuerySupplyOfResponse is the response type for the Query/SupplyOf RPC method.


| Field | Type | Label | Description |
| ----- | ---- | ----- | ----------- |
| `amount` | [cosmos.base.v1beta1.Coin](#cosmos.base.v1beta1.Coin) |  | amount is the supply of the coin. |






<a name="cosmos.bank.v1beta1.QueryTotalSupplyRequest"></a>

### QueryTotalSupplyRequest
QueryTotalSupplyRequest is the request type for the Query/TotalSupply RPC
method.


| Field | Type | Label | Description |
| ----- | ---- | ----- | ----------- |
| `pagination` | [cosmos.base.query.v1beta1.PageRequest](#cosmos.base.query.v1beta1.PageRequest) |  | pagination defines an optional pagination for the request.

Since: cosmos-sdk 0.43 |






<a name="cosmos.bank.v1beta1.QueryTotalSupplyResponse"></a>

### QueryTotalSupplyResponse
QueryTotalSupplyResponse is the response type for the Query/TotalSupply RPC
method


| Field | Type | Label | Description |
| ----- | ---- | ----- | ----------- |
| `supply` | [cosmos.base.v1beta1.Coin](#cosmos.base.v1beta1.Coin) | repeated | supply is the supply of the coins |
| `pagination` | [cosmos.base.query.v1beta1.PageResponse](#cosmos.base.query.v1beta1.PageResponse) |  | pagination defines the pagination in the response.

Since: cosmos-sdk 0.43 |





 <!-- end messages -->

 <!-- end enums -->

 <!-- end HasExtensions -->


<a name="cosmos.bank.v1beta1.Query"></a>

### Query
Query defines the gRPC querier service.

| Method Name | Request Type | Response Type | Description | HTTP Verb | Endpoint |
| ----------- | ------------ | ------------- | ------------| ------- | -------- |
| `Balance` | [QueryBalanceRequest](#cosmos.bank.v1beta1.QueryBalanceRequest) | [QueryBalanceResponse](#cosmos.bank.v1beta1.QueryBalanceResponse) | Balance queries the balance of a single coin for a single account. | GET|/cosmos/bank/v1beta1/balances/{address}/by_denom|
| `AllBalances` | [QueryAllBalancesRequest](#cosmos.bank.v1beta1.QueryAllBalancesRequest) | [QueryAllBalancesResponse](#cosmos.bank.v1beta1.QueryAllBalancesResponse) | AllBalances queries the balance of all coins for a single account. | GET|/cosmos/bank/v1beta1/balances/{address}|
| `TotalSupply` | [QueryTotalSupplyRequest](#cosmos.bank.v1beta1.QueryTotalSupplyRequest) | [QueryTotalSupplyResponse](#cosmos.bank.v1beta1.QueryTotalSupplyResponse) | TotalSupply queries the total supply of all coins. | GET|/cosmos/bank/v1beta1/supply|
| `SupplyOf` | [QuerySupplyOfRequest](#cosmos.bank.v1beta1.QuerySupplyOfRequest) | [QuerySupplyOfResponse](#cosmos.bank.v1beta1.QuerySupplyOfResponse) | SupplyOf queries the supply of a single coin. | GET|/cosmos/bank/v1beta1/supply/{denom}|
| `Params` | [QueryParamsRequest](#cosmos.bank.v1beta1.QueryParamsRequest) | [QueryParamsResponse](#cosmos.bank.v1beta1.QueryParamsResponse) | Params queries the parameters of x/bank module. | GET|/cosmos/bank/v1beta1/params|
| `DenomMetadata` | [QueryDenomMetadataRequest](#cosmos.bank.v1beta1.QueryDenomMetadataRequest) | [QueryDenomMetadataResponse](#cosmos.bank.v1beta1.QueryDenomMetadataResponse) | DenomsMetadata queries the client metadata of a given coin denomination. | GET|/cosmos/bank/v1beta1/denoms_metadata/{denom}|
| `DenomsMetadata` | [QueryDenomsMetadataRequest](#cosmos.bank.v1beta1.QueryDenomsMetadataRequest) | [QueryDenomsMetadataResponse](#cosmos.bank.v1beta1.QueryDenomsMetadataResponse) | DenomsMetadata queries the client metadata for all registered coin denominations. | GET|/cosmos/bank/v1beta1/denoms_metadata|
| `DenomOwners` | [QueryDenomOwnersRequest](#cosmos.bank.v1beta1.QueryDenomOwnersRequest) | [QueryDenomOwnersResponse](#cosmos.bank.v1beta1.QueryDenomOwnersResponse) | DenomOwners queries for all account addresses that own a particular token denomination. | GET|/cosmos/bank/v1beta1/denom_owners/{denom}|

 <!-- end services -->



<a name="cosmos/bank/v1beta1/tx.proto"></a>
<p align="right"><a href="#top">Top</a></p>

## cosmos/bank/v1beta1/tx.proto



<a name="cosmos.bank.v1beta1.MsgMultiSend"></a>

### MsgMultiSend
MsgMultiSend represents an arbitrary multi-in, multi-out send message.


| Field | Type | Label | Description |
| ----- | ---- | ----- | ----------- |
| `inputs` | [Input](#cosmos.bank.v1beta1.Input) | repeated |  |
| `outputs` | [Output](#cosmos.bank.v1beta1.Output) | repeated |  |






<a name="cosmos.bank.v1beta1.MsgMultiSendResponse"></a>

### MsgMultiSendResponse
MsgMultiSendResponse defines the Msg/MultiSend response type.






<a name="cosmos.bank.v1beta1.MsgSend"></a>

### MsgSend
MsgSend represents a message to send coins from one account to another.


| Field | Type | Label | Description |
| ----- | ---- | ----- | ----------- |
| `from_address` | [string](#string) |  |  |
| `to_address` | [string](#string) |  |  |
| `amount` | [cosmos.base.v1beta1.Coin](#cosmos.base.v1beta1.Coin) | repeated |  |






<a name="cosmos.bank.v1beta1.MsgSendResponse"></a>

### MsgSendResponse
MsgSendResponse defines the Msg/Send response type.





 <!-- end messages -->

 <!-- end enums -->

 <!-- end HasExtensions -->


<a name="cosmos.bank.v1beta1.Msg"></a>

### Msg
Msg defines the bank Msg service.

| Method Name | Request Type | Response Type | Description | HTTP Verb | Endpoint |
| ----------- | ------------ | ------------- | ------------| ------- | -------- |
| `Send` | [MsgSend](#cosmos.bank.v1beta1.MsgSend) | [MsgSendResponse](#cosmos.bank.v1beta1.MsgSendResponse) | Send defines a method for sending coins from one account to another account. | |
| `MultiSend` | [MsgMultiSend](#cosmos.bank.v1beta1.MsgMultiSend) | [MsgMultiSendResponse](#cosmos.bank.v1beta1.MsgMultiSendResponse) | MultiSend defines a method for sending coins from some accounts to other accounts. | |

 <!-- end services -->



<a name="cosmos/base/abci/v1beta1/abci.proto"></a>
<p align="right"><a href="#top">Top</a></p>

## cosmos/base/abci/v1beta1/abci.proto



<a name="cosmos.base.abci.v1beta1.ABCIMessageLog"></a>

### ABCIMessageLog
ABCIMessageLog defines a structure containing an indexed tx ABCI message log.


| Field | Type | Label | Description |
| ----- | ---- | ----- | ----------- |
| `msg_index` | [uint32](#uint32) |  |  |
| `log` | [string](#string) |  |  |
| `events` | [StringEvent](#cosmos.base.abci.v1beta1.StringEvent) | repeated | Events contains a slice of Event objects that were emitted during some execution. |






<a name="cosmos.base.abci.v1beta1.Attribute"></a>

### Attribute
Attribute defines an attribute wrapper where the key and value are
strings instead of raw bytes.


| Field | Type | Label | Description |
| ----- | ---- | ----- | ----------- |
| `key` | [string](#string) |  |  |
| `value` | [string](#string) |  |  |






<a name="cosmos.base.abci.v1beta1.GasInfo"></a>

### GasInfo
GasInfo defines tx execution gas context.


| Field | Type | Label | Description |
| ----- | ---- | ----- | ----------- |
| `gas_wanted` | [uint64](#uint64) |  | GasWanted is the maximum units of work we allow this tx to perform. |
| `gas_used` | [uint64](#uint64) |  | GasUsed is the amount of gas actually consumed. |






<a name="cosmos.base.abci.v1beta1.MsgData"></a>

### MsgData
MsgData defines the data returned in a Result object during message
execution.


| Field | Type | Label | Description |
| ----- | ---- | ----- | ----------- |
| `msg_type` | [string](#string) |  |  |
| `data` | [bytes](#bytes) |  |  |






<a name="cosmos.base.abci.v1beta1.Result"></a>

### Result
Result is the union of ResponseFormat and ResponseCheckTx.


| Field | Type | Label | Description |
| ----- | ---- | ----- | ----------- |
| `data` | [bytes](#bytes) |  | **Deprecated.** Data is any data returned from message or handler execution. It MUST be length prefixed in order to separate data from multiple message executions. Deprecated. This field is still populated, but prefer msg_response instead because it also contains the Msg response typeURL. |
| `log` | [string](#string) |  | Log contains the log information from message or handler execution. |
| `events` | [tendermint.abci.Event](#tendermint.abci.Event) | repeated | Events contains a slice of Event objects that were emitted during message or handler execution. |
| `msg_responses` | [google.protobuf.Any](#google.protobuf.Any) | repeated | msg_responses contains the Msg handler responses type packed in Anys.

Since: cosmos-sdk 0.45 |






<a name="cosmos.base.abci.v1beta1.SearchTxsResult"></a>

### SearchTxsResult
SearchTxsResult defines a structure for querying txs pageable


| Field | Type | Label | Description |
| ----- | ---- | ----- | ----------- |
| `total_count` | [uint64](#uint64) |  | Count of all txs |
| `count` | [uint64](#uint64) |  | Count of txs in current page |
| `page_number` | [uint64](#uint64) |  | Index of current page, start from 1 |
| `page_total` | [uint64](#uint64) |  | Count of total pages |
| `limit` | [uint64](#uint64) |  | Max count txs per page |
| `txs` | [TxResponse](#cosmos.base.abci.v1beta1.TxResponse) | repeated | List of txs in current page |






<a name="cosmos.base.abci.v1beta1.SimulationResponse"></a>

### SimulationResponse
SimulationResponse defines the response generated when a transaction is
successfully simulated.


| Field | Type | Label | Description |
| ----- | ---- | ----- | ----------- |
| `gas_info` | [GasInfo](#cosmos.base.abci.v1beta1.GasInfo) |  |  |
| `result` | [Result](#cosmos.base.abci.v1beta1.Result) |  |  |






<a name="cosmos.base.abci.v1beta1.StringEvent"></a>

### StringEvent
StringEvent defines en Event object wrapper where all the attributes
contain key/value pairs that are strings instead of raw bytes.


| Field | Type | Label | Description |
| ----- | ---- | ----- | ----------- |
| `type` | [string](#string) |  |  |
| `attributes` | [Attribute](#cosmos.base.abci.v1beta1.Attribute) | repeated |  |






<a name="cosmos.base.abci.v1beta1.TxMsgData"></a>

### TxMsgData
TxMsgData defines a list of MsgData. A transaction will have a MsgData object
for each message.


| Field | Type | Label | Description |
| ----- | ---- | ----- | ----------- |
| `data` | [MsgData](#cosmos.base.abci.v1beta1.MsgData) | repeated | **Deprecated.** data field is deprecated and not populated. |
| `msg_responses` | [google.protobuf.Any](#google.protobuf.Any) | repeated | msg_responses contains the Msg handler responses packed into Anys.

Since: cosmos-sdk 0.45 |






<a name="cosmos.base.abci.v1beta1.TxResponse"></a>

### TxResponse
TxResponse defines a structure containing relevant tx data and metadata. The
tags are stringified and the log is JSON decoded.


| Field | Type | Label | Description |
| ----- | ---- | ----- | ----------- |
| `height` | [int64](#int64) |  | The block height |
| `txhash` | [string](#string) |  | The transaction hash. |
| `codespace` | [string](#string) |  | Namespace for the Code |
| `code` | [uint32](#uint32) |  | Response code. |
| `data` | [string](#string) |  | Result bytes, if any. |
| `raw_log` | [string](#string) |  | The output of the application's logger (raw string). May be non-deterministic. |
| `logs` | [ABCIMessageLog](#cosmos.base.abci.v1beta1.ABCIMessageLog) | repeated | The output of the application's logger (typed). May be non-deterministic. |
| `info` | [string](#string) |  | Additional information. May be non-deterministic. |
| `gas_wanted` | [int64](#int64) |  | Amount of gas requested for transaction. |
| `gas_used` | [int64](#int64) |  | Amount of gas consumed by transaction. |
| `tx` | [google.protobuf.Any](#google.protobuf.Any) |  | The request transaction bytes. |
| `timestamp` | [string](#string) |  | Time of the previous block. For heights > 1, it's the weighted median of the timestamps of the valid votes in the block.LastCommit. For height == 1, it's genesis time. |
| `events` | [tendermint.abci.Event](#tendermint.abci.Event) | repeated | Events defines all the events emitted by processing a transaction. Note, these events include those emitted by processing all the messages and those emitted from the ante handler. Whereas Logs contains the events, with additional metadata, emitted only by processing the messages.





 <!-- end messages -->

 <!-- end enums -->

 <!-- end HasExtensions -->

 <!-- end services -->



<a name="cosmos/base/kv/v1beta1/kv.proto"></a>
<p align="right"><a href="#top">Top</a></p>

## cosmos/base/kv/v1beta1/kv.proto



<a name="cosmos.base.kv.v1beta1.Pair"></a>

### Pair
Pair defines a key/value bytes tuple.


| Field | Type | Label | Description |
| ----- | ---- | ----- | ----------- |
| `key` | [bytes](#bytes) |  |  |
| `value` | [bytes](#bytes) |  |  |






<a name="cosmos.base.kv.v1beta1.Pairs"></a>

### Pairs
Pairs defines a repeated slice of Pair objects.


| Field | Type | Label | Description |
| ----- | ---- | ----- | ----------- |
| `pairs` | [Pair](#cosmos.base.kv.v1beta1.Pair) | repeated |  |






<a name="cosmos.base.abci.v1beta1.GasInfo"></a>

### GasInfo
GasInfo defines tx execution gas context.


| Field | Type | Label | Description |
| ----- | ---- | ----- | ----------- |
| `gas_wanted` | [uint64](#uint64) |  | GasWanted is the maximum units of work we allow this tx to perform. |
| `gas_used` | [uint64](#uint64) |  | GasUsed is the amount of gas actually consumed. |






<a name="cosmos.base.abci.v1beta1.MsgData"></a>

### MsgData
MsgData defines the data returned in a Result object during message
execution.


| Field | Type | Label | Description |
| ----- | ---- | ----- | ----------- |
| `msg_type` | [string](#string) |  |  |
| `data` | [bytes](#bytes) |  |  |






<a name="cosmos.base.abci.v1beta1.Result"></a>

### Result
Result is the union of ResponseFormat and ResponseCheckTx.


| Field | Type | Label | Description |
| ----- | ---- | ----- | ----------- |
| `data` | [bytes](#bytes) |  | Data is any data returned from message or handler execution. It MUST be length prefixed in order to separate data from multiple message executions. |
| `log` | [string](#string) |  | Log contains the log information from message or handler execution. |
| `events` | [tendermint.abci.Event](#tendermint.abci.Event) | repeated | Events contains a slice of Event objects that were emitted during message or handler execution. |






<a name="cosmos.base.abci.v1beta1.SearchTxsResult"></a>

### SearchTxsResult
SearchTxsResult defines a structure for querying txs pageable


| Field | Type | Label | Description |
| ----- | ---- | ----- | ----------- |
| `total_count` | [uint64](#uint64) |  | Count of all txs |
| `count` | [uint64](#uint64) |  | Count of txs in current page |
| `page_number` | [uint64](#uint64) |  | Index of current page, start from 1 |
| `page_total` | [uint64](#uint64) |  | Count of total pages |
| `limit` | [uint64](#uint64) |  | Max count txs per page |
| `txs` | [TxResponse](#cosmos.base.abci.v1beta1.TxResponse) | repeated | List of txs in current page |






<a name="cosmos.base.abci.v1beta1.SimulationResponse"></a>

### SimulationResponse
SimulationResponse defines the response generated when a transaction is
successfully simulated.


| Field | Type | Label | Description |
| ----- | ---- | ----- | ----------- |
| `gas_info` | [GasInfo](#cosmos.base.abci.v1beta1.GasInfo) |  |  |
| `result` | [Result](#cosmos.base.abci.v1beta1.Result) |  |  |






<a name="cosmos.base.abci.v1beta1.StringEvent"></a>

### StringEvent
StringEvent defines en Event object wrapper where all the attributes
contain key/value pairs that are strings instead of raw bytes.


| Field | Type | Label | Description |
| ----- | ---- | ----- | ----------- |
| `type` | [string](#string) |  |  |
| `attributes` | [Attribute](#cosmos.base.abci.v1beta1.Attribute) | repeated |  |






<a name="cosmos.base.abci.v1beta1.TxMsgData"></a>

### TxMsgData
TxMsgData defines a list of MsgData. A transaction will have a MsgData object
for each message.


| Field | Type | Label | Description |
| ----- | ---- | ----- | ----------- |
| `data` | [MsgData](#cosmos.base.abci.v1beta1.MsgData) | repeated |  |






<a name="cosmos.base.abci.v1beta1.TxResponse"></a>

### TxResponse
TxResponse defines a structure containing relevant tx data and metadata. The
tags are stringified and the log is JSON decoded.


| Field | Type | Label | Description |
| ----- | ---- | ----- | ----------- |
| `height` | [int64](#int64) |  | The block height |
| `txhash` | [string](#string) |  | The transaction hash. |
| `codespace` | [string](#string) |  | Namespace for the Code |
| `code` | [uint32](#uint32) |  | Response code. |
| `data` | [string](#string) |  | Result bytes, if any. |
| `raw_log` | [string](#string) |  | The output of the application's logger (raw string). May be non-deterministic. |
| `logs` | [ABCIMessageLog](#cosmos.base.abci.v1beta1.ABCIMessageLog) | repeated | The output of the application's logger (typed). May be non-deterministic. |
| `info` | [string](#string) |  | Additional information. May be non-deterministic. |
| `gas_wanted` | [int64](#int64) |  | Amount of gas requested for transaction. |
| `gas_used` | [int64](#int64) |  | Amount of gas consumed by transaction. |
| `tx` | [google.protobuf.Any](#google.protobuf.Any) |  | The request transaction bytes. |
| `timestamp` | [string](#string) |  | Time of the previous block. For heights > 1, it's the weighted median of the timestamps of the valid votes in the block.LastCommit. For height == 1, it's genesis time. |





 <!-- end messages -->

 <!-- end enums -->

 <!-- end HasExtensions -->

 <!-- end services -->



<a name="cosmos/base/kv/v1beta1/kv.proto"></a>
<p align="right"><a href="#top">Top</a></p>

## cosmos/base/kv/v1beta1/kv.proto



<a name="cosmos.base.kv.v1beta1.Pair"></a>

### Pair
Pair defines a key/value bytes tuple.


| Field | Type | Label | Description |
| ----- | ---- | ----- | ----------- |
| `key` | [bytes](#bytes) |  |  |
| `value` | [bytes](#bytes) |  |  |






<a name="cosmos.base.kv.v1beta1.Pairs"></a>

### Pairs
Pairs defines a repeated slice of Pair objects.


| Field | Type | Label | Description |
| ----- | ---- | ----- | ----------- |
| `pairs` | [Pair](#cosmos.base.kv.v1beta1.Pair) | repeated |  |





 <!-- end messages -->

 <!-- end enums -->

 <!-- end HasExtensions -->

 <!-- end services -->



<a name="cosmos/base/reflection/v1beta1/reflection.proto"></a>
<p align="right"><a href="#top">Top</a></p>

## cosmos/base/reflection/v1beta1/reflection.proto



<a name="cosmos.base.reflection.v1beta1.ListAllInterfacesRequest"></a>

### ListAllInterfacesRequest
ListAllInterfacesRequest is the request type of the ListAllInterfaces RPC.






<a name="cosmos.base.reflection.v1beta1.ListAllInterfacesResponse"></a>

### ListAllInterfacesResponse
ListAllInterfacesResponse is the response type of the ListAllInterfaces RPC.


| Field | Type | Label | Description |
| ----- | ---- | ----- | ----------- |
| `interface_names` | [string](#string) | repeated | interface_names is an array of all the registered interfaces. |






<a name="cosmos.base.reflection.v1beta1.ListImplementationsRequest"></a>

### ListImplementationsRequest
ListImplementationsRequest is the request type of the ListImplementations
RPC.


| Field | Type | Label | Description |
| ----- | ---- | ----- | ----------- |
| `interface_name` | [string](#string) |  | interface_name defines the interface to query the implementations for. |






<a name="cosmos.base.reflection.v1beta1.ListImplementationsResponse"></a>

### ListImplementationsResponse
ListImplementationsResponse is the response type of the ListImplementations
RPC.


| Field | Type | Label | Description |
| ----- | ---- | ----- | ----------- |
| `implementation_message_names` | [string](#string) | repeated |  |





 <!-- end messages -->

 <!-- end enums -->

 <!-- end HasExtensions -->


<a name="cosmos.base.reflection.v1beta1.ReflectionService"></a>

### ReflectionService
ReflectionService defines a service for interface reflection.

| Method Name | Request Type | Response Type | Description | HTTP Verb | Endpoint |
| ----------- | ------------ | ------------- | ------------| ------- | -------- |
| `ListAllInterfaces` | [ListAllInterfacesRequest](#cosmos.base.reflection.v1beta1.ListAllInterfacesRequest) | [ListAllInterfacesResponse](#cosmos.base.reflection.v1beta1.ListAllInterfacesResponse) | ListAllInterfaces lists all the interfaces registered in the interface registry. | GET|/cosmos/base/reflection/v1beta1/interfaces|
| `ListImplementations` | [ListImplementationsRequest](#cosmos.base.reflection.v1beta1.ListImplementationsRequest) | [ListImplementationsResponse](#cosmos.base.reflection.v1beta1.ListImplementationsResponse) | ListImplementations list all the concrete types that implement a given interface. | GET|/cosmos/base/reflection/v1beta1/interfaces/{interface_name}/implementations|

 <!-- end services -->



<a name="cosmos/base/reflection/v2alpha1/reflection.proto"></a>
<p align="right"><a href="#top">Top</a></p>

## cosmos/base/reflection/v2alpha1/reflection.proto
Since: cosmos-sdk 0.43


<a name="cosmos.base.reflection.v2alpha1.AppDescriptor"></a>

### AppDescriptor
AppDescriptor describes a cosmos-sdk based application


| Field | Type | Label | Description |
| ----- | ---- | ----- | ----------- |
| `authn` | [AuthnDescriptor](#cosmos.base.reflection.v2alpha1.AuthnDescriptor) |  | AuthnDescriptor provides information on how to authenticate transactions on the application NOTE: experimental and subject to change in future releases. |
| `chain` | [ChainDescriptor](#cosmos.base.reflection.v2alpha1.ChainDescriptor) |  | chain provides the chain descriptor |
| `codec` | [CodecDescriptor](#cosmos.base.reflection.v2alpha1.CodecDescriptor) |  | codec provides metadata information regarding codec related types |
| `configuration` | [ConfigurationDescriptor](#cosmos.base.reflection.v2alpha1.ConfigurationDescriptor) |  | configuration provides metadata information regarding the sdk.Config type |
| `query_services` | [QueryServicesDescriptor](#cosmos.base.reflection.v2alpha1.QueryServicesDescriptor) |  | query_services provides metadata information regarding the available queriable endpoints |
| `tx` | [TxDescriptor](#cosmos.base.reflection.v2alpha1.TxDescriptor) |  | tx provides metadata information regarding how to send transactions to the given application |






<a name="cosmos.base.reflection.v2alpha1.AuthnDescriptor"></a>

### AuthnDescriptor
AuthnDescriptor provides information on how to sign transactions without relying
on the online RPCs GetTxMetadata and CombineUnsignedTxAndSignatures


| Field | Type | Label | Description |
| ----- | ---- | ----- | ----------- |
| `sign_modes` | [SigningModeDescriptor](#cosmos.base.reflection.v2alpha1.SigningModeDescriptor) | repeated | sign_modes defines the supported signature algorithm |






<a name="cosmos.base.reflection.v2alpha1.ChainDescriptor"></a>

### ChainDescriptor
ChainDescriptor describes chain information of the application


| Field | Type | Label | Description |
| ----- | ---- | ----- | ----------- |
| `id` | [string](#string) |  | id is the chain id |






<a name="cosmos.base.reflection.v2alpha1.CodecDescriptor"></a>

### CodecDescriptor
CodecDescriptor describes the registered interfaces and provides metadata information on the types


| Field | Type | Label | Description |
| ----- | ---- | ----- | ----------- |
| `interfaces` | [InterfaceDescriptor](#cosmos.base.reflection.v2alpha1.InterfaceDescriptor) | repeated | interfaces is a list of the registerted interfaces descriptors |






<a name="cosmos.base.reflection.v2alpha1.ConfigurationDescriptor"></a>

### ConfigurationDescriptor
ConfigurationDescriptor contains metadata information on the sdk.Config


| Field | Type | Label | Description |
| ----- | ---- | ----- | ----------- |
| `bech32_account_address_prefix` | [string](#string) |  | bech32_account_address_prefix is the account address prefix |






<a name="cosmos.base.reflection.v2alpha1.GetAuthnDescriptorRequest"></a>

### GetAuthnDescriptorRequest
GetAuthnDescriptorRequest is the request used for the GetAuthnDescriptor RPC






<a name="cosmos.base.reflection.v2alpha1.GetAuthnDescriptorResponse"></a>

### GetAuthnDescriptorResponse
GetAuthnDescriptorResponse is the response returned by the GetAuthnDescriptor RPC


| Field | Type | Label | Description |
| ----- | ---- | ----- | ----------- |
| `authn` | [AuthnDescriptor](#cosmos.base.reflection.v2alpha1.AuthnDescriptor) |  | authn describes how to authenticate to the application when sending transactions |






<a name="cosmos.base.reflection.v2alpha1.GetChainDescriptorRequest"></a>

### GetChainDescriptorRequest
GetChainDescriptorRequest is the request used for the GetChainDescriptor RPC






<a name="cosmos.base.reflection.v2alpha1.GetChainDescriptorResponse"></a>

### GetChainDescriptorResponse
GetChainDescriptorResponse is the response returned by the GetChainDescriptor RPC


| Field | Type | Label | Description |
| ----- | ---- | ----- | ----------- |
| `chain` | [ChainDescriptor](#cosmos.base.reflection.v2alpha1.ChainDescriptor) |  | chain describes application chain information |






<a name="cosmos.base.reflection.v2alpha1.GetCodecDescriptorRequest"></a>

### GetCodecDescriptorRequest
GetCodecDescriptorRequest is the request used for the GetCodecDescriptor RPC






<a name="cosmos.base.reflection.v2alpha1.GetCodecDescriptorResponse"></a>

### GetCodecDescriptorResponse
GetCodecDescriptorResponse is the response returned by the GetCodecDescriptor RPC


| Field | Type | Label | Description |
| ----- | ---- | ----- | ----------- |
| `codec` | [CodecDescriptor](#cosmos.base.reflection.v2alpha1.CodecDescriptor) |  | codec describes the application codec such as registered interfaces and implementations |






<a name="cosmos.base.reflection.v2alpha1.GetConfigurationDescriptorRequest"></a>

### GetConfigurationDescriptorRequest
GetConfigurationDescriptorRequest is the request used for the GetConfigurationDescriptor RPC






<a name="cosmos.base.reflection.v2alpha1.GetConfigurationDescriptorResponse"></a>

### GetConfigurationDescriptorResponse
GetConfigurationDescriptorResponse is the response returned by the GetConfigurationDescriptor RPC


| Field | Type | Label | Description |
| ----- | ---- | ----- | ----------- |
| `config` | [ConfigurationDescriptor](#cosmos.base.reflection.v2alpha1.ConfigurationDescriptor) |  | config describes the application's sdk.Config |






<a name="cosmos.base.reflection.v2alpha1.GetQueryServicesDescriptorRequest"></a>

### GetQueryServicesDescriptorRequest
GetQueryServicesDescriptorRequest is the request used for the GetQueryServicesDescriptor RPC






<a name="cosmos.base.reflection.v2alpha1.GetQueryServicesDescriptorResponse"></a>

### GetQueryServicesDescriptorResponse
GetQueryServicesDescriptorResponse is the response returned by the GetQueryServicesDescriptor RPC


| Field | Type | Label | Description |
| ----- | ---- | ----- | ----------- |
| `queries` | [QueryServicesDescriptor](#cosmos.base.reflection.v2alpha1.QueryServicesDescriptor) |  | queries provides information on the available queryable services |






<a name="cosmos.base.reflection.v2alpha1.GetTxDescriptorRequest"></a>

### GetTxDescriptorRequest
GetTxDescriptorRequest is the request used for the GetTxDescriptor RPC






<a name="cosmos.base.reflection.v2alpha1.GetTxDescriptorResponse"></a>

### GetTxDescriptorResponse
GetTxDescriptorResponse is the response returned by the GetTxDescriptor RPC


| Field | Type | Label | Description |
| ----- | ---- | ----- | ----------- |
| `tx` | [TxDescriptor](#cosmos.base.reflection.v2alpha1.TxDescriptor) |  | tx provides information on msgs that can be forwarded to the application alongside the accepted transaction protobuf type |






<a name="cosmos.base.reflection.v2alpha1.InterfaceAcceptingMessageDescriptor"></a>

### InterfaceAcceptingMessageDescriptor
InterfaceAcceptingMessageDescriptor describes a protobuf message which contains
an interface represented as a google.protobuf.Any


| Field | Type | Label | Description |
| ----- | ---- | ----- | ----------- |
| `fullname` | [string](#string) |  | fullname is the protobuf fullname of the type containing the interface |
| `field_descriptor_names` | [string](#string) | repeated | field_descriptor_names is a list of the protobuf name (not fullname) of the field which contains the interface as google.protobuf.Any (the interface is the same, but it can be in multiple fields of the same proto message) |






<a name="cosmos.base.reflection.v2alpha1.InterfaceDescriptor"></a>

### InterfaceDescriptor
InterfaceDescriptor describes the implementation of an interface


| Field | Type | Label | Description |
| ----- | ---- | ----- | ----------- |
| `fullname` | [string](#string) |  | fullname is the name of the interface |
| `interface_accepting_messages` | [InterfaceAcceptingMessageDescriptor](#cosmos.base.reflection.v2alpha1.InterfaceAcceptingMessageDescriptor) | repeated | interface_accepting_messages contains information regarding the proto messages which contain the interface as google.protobuf.Any field |
| `interface_implementers` | [InterfaceImplementerDescriptor](#cosmos.base.reflection.v2alpha1.InterfaceImplementerDescriptor) | repeated | interface_implementers is a list of the descriptors of the interface implementers |






<a name="cosmos.base.reflection.v2alpha1.InterfaceImplementerDescriptor"></a>

### InterfaceImplementerDescriptor
InterfaceImplementerDescriptor describes an interface implementer


| Field | Type | Label | Description |
| ----- | ---- | ----- | ----------- |
| `fullname` | [string](#string) |  | fullname is the protobuf queryable name of the interface implementer |
| `type_url` | [string](#string) |  | type_url defines the type URL used when marshalling the type as any this is required so we can provide type safe google.protobuf.Any marshalling and unmarshalling, making sure that we don't accept just 'any' type in our interface fields |






<a name="cosmos.base.reflection.v2alpha1.MsgDescriptor"></a>

### MsgDescriptor
MsgDescriptor describes a cosmos-sdk message that can be delivered with a transaction


| Field | Type | Label | Description |
| ----- | ---- | ----- | ----------- |
| `msg_type_url` | [string](#string) |  | msg_type_url contains the TypeURL of a sdk.Msg. |






<a name="cosmos.base.reflection.v2alpha1.QueryMethodDescriptor"></a>

### QueryMethodDescriptor
QueryMethodDescriptor describes a queryable method of a query service
no other info is provided beside method name and tendermint queryable path
because it would be redundant with the grpc reflection service


| Field | Type | Label | Description |
| ----- | ---- | ----- | ----------- |
| `name` | [string](#string) |  | name is the protobuf name (not fullname) of the method |
| `full_query_path` | [string](#string) |  | full_query_path is the path that can be used to query this method via tendermint abci.Query |






<a name="cosmos.base.reflection.v2alpha1.QueryServiceDescriptor"></a>

### QueryServiceDescriptor
QueryServiceDescriptor describes a cosmos-sdk queryable service


| Field | Type | Label | Description |
| ----- | ---- | ----- | ----------- |
| `fullname` | [string](#string) |  | fullname is the protobuf fullname of the service descriptor |
| `is_module` | [bool](#bool) |  | is_module describes if this service is actually exposed by an application's module |
| `methods` | [QueryMethodDescriptor](#cosmos.base.reflection.v2alpha1.QueryMethodDescriptor) | repeated | methods provides a list of query service methods |






<a name="cosmos.base.reflection.v2alpha1.QueryServicesDescriptor"></a>

### QueryServicesDescriptor
QueryServicesDescriptor contains the list of cosmos-sdk queriable services


| Field | Type | Label | Description |
| ----- | ---- | ----- | ----------- |
| `query_services` | [QueryServiceDescriptor](#cosmos.base.reflection.v2alpha1.QueryServiceDescriptor) | repeated | query_services is a list of cosmos-sdk QueryServiceDescriptor |






<a name="cosmos.base.reflection.v2alpha1.SigningModeDescriptor"></a>

### SigningModeDescriptor
SigningModeDescriptor provides information on a signing flow of the application
NOTE(fdymylja): here we could go as far as providing an entire flow on how
to sign a message given a SigningModeDescriptor, but it's better to think about
this another time


| Field | Type | Label | Description |
| ----- | ---- | ----- | ----------- |
| `name` | [string](#string) |  | name defines the unique name of the signing mode |
| `number` | [int32](#int32) |  | number is the unique int32 identifier for the sign_mode enum |
| `authn_info_provider_method_fullname` | [string](#string) |  | authn_info_provider_method_fullname defines the fullname of the method to call to get the metadata required to authenticate using the provided sign_modes |






<a name="cosmos.base.reflection.v2alpha1.TxDescriptor"></a>

### TxDescriptor
TxDescriptor describes the accepted transaction type


| Field | Type | Label | Description |
| ----- | ---- | ----- | ----------- |
| `fullname` | [string](#string) |  | fullname is the protobuf fullname of the raw transaction type (for instance the tx.Tx type) it is not meant to support polymorphism of transaction types, it is supposed to be used by reflection clients to understand if they can handle a specific transaction type in an application. |
| `msgs` | [MsgDescriptor](#cosmos.base.reflection.v2alpha1.MsgDescriptor) | repeated | msgs lists the accepted application messages (sdk.Msg) |





 <!-- end messages -->

 <!-- end enums -->

 <!-- end HasExtensions -->


<a name="cosmos.base.reflection.v2alpha1.ReflectionService"></a>

### ReflectionService
ReflectionService defines a service for application reflection.

| Method Name | Request Type | Response Type | Description | HTTP Verb | Endpoint |
| ----------- | ------------ | ------------- | ------------| ------- | -------- |
| `GetAuthnDescriptor` | [GetAuthnDescriptorRequest](#cosmos.base.reflection.v2alpha1.GetAuthnDescriptorRequest) | [GetAuthnDescriptorResponse](#cosmos.base.reflection.v2alpha1.GetAuthnDescriptorResponse) | GetAuthnDescriptor returns information on how to authenticate transactions in the application NOTE: this RPC is still experimental and might be subject to breaking changes or removal in future releases of the cosmos-sdk. | GET|/cosmos/base/reflection/v1beta1/app_descriptor/authn|
| `GetChainDescriptor` | [GetChainDescriptorRequest](#cosmos.base.reflection.v2alpha1.GetChainDescriptorRequest) | [GetChainDescriptorResponse](#cosmos.base.reflection.v2alpha1.GetChainDescriptorResponse) | GetChainDescriptor returns the description of the chain | GET|/cosmos/base/reflection/v1beta1/app_descriptor/chain|
| `GetCodecDescriptor` | [GetCodecDescriptorRequest](#cosmos.base.reflection.v2alpha1.GetCodecDescriptorRequest) | [GetCodecDescriptorResponse](#cosmos.base.reflection.v2alpha1.GetCodecDescriptorResponse) | GetCodecDescriptor returns the descriptor of the codec of the application | GET|/cosmos/base/reflection/v1beta1/app_descriptor/codec|
| `GetConfigurationDescriptor` | [GetConfigurationDescriptorRequest](#cosmos.base.reflection.v2alpha1.GetConfigurationDescriptorRequest) | [GetConfigurationDescriptorResponse](#cosmos.base.reflection.v2alpha1.GetConfigurationDescriptorResponse) | GetConfigurationDescriptor returns the descriptor for the sdk.Config of the application | GET|/cosmos/base/reflection/v1beta1/app_descriptor/configuration|
| `GetQueryServicesDescriptor` | [GetQueryServicesDescriptorRequest](#cosmos.base.reflection.v2alpha1.GetQueryServicesDescriptorRequest) | [GetQueryServicesDescriptorResponse](#cosmos.base.reflection.v2alpha1.GetQueryServicesDescriptorResponse) | GetQueryServicesDescriptor returns the available gRPC queryable services of the application | GET|/cosmos/base/reflection/v1beta1/app_descriptor/query_services|
| `GetTxDescriptor` | [GetTxDescriptorRequest](#cosmos.base.reflection.v2alpha1.GetTxDescriptorRequest) | [GetTxDescriptorResponse](#cosmos.base.reflection.v2alpha1.GetTxDescriptorResponse) | GetTxDescriptor returns information on the used transaction object and available msgs that can be used | GET|/cosmos/base/reflection/v1beta1/app_descriptor/tx_descriptor|

 <!-- end services -->



<a name="cosmos/base/snapshots/v1beta1/snapshot.proto"></a>
<p align="right"><a href="#top">Top</a></p>

## cosmos/base/snapshots/v1beta1/snapshot.proto



<a name="cosmos.base.snapshots.v1beta1.Metadata"></a>

### Metadata
Metadata contains SDK-specific snapshot metadata.


| Field | Type | Label | Description |
| ----- | ---- | ----- | ----------- |
| `chunk_hashes` | [bytes](#bytes) | repeated | SHA-256 chunk hashes |






<a name="cosmos.base.snapshots.v1beta1.Snapshot"></a>

### Snapshot
Snapshot contains Tendermint state sync snapshot info.


| Field | Type | Label | Description |
| ----- | ---- | ----- | ----------- |
| `height` | [uint64](#uint64) |  |  |
| `format` | [uint32](#uint32) |  |  |
| `chunks` | [uint32](#uint32) |  |  |
| `hash` | [bytes](#bytes) |  |  |
| `metadata` | [Metadata](#cosmos.base.snapshots.v1beta1.Metadata) |  |  |





 <!-- end messages -->

 <!-- end enums -->

 <!-- end HasExtensions -->

 <!-- end services -->



<a name="cosmos/base/store/v1beta1/commit_info.proto"></a>
<p align="right"><a href="#top">Top</a></p>

## cosmos/base/store/v1beta1/commit_info.proto



<a name="cosmos.base.store.v1beta1.CommitID"></a>

### CommitID
CommitID defines the committment information when a specific store is
committed.


| Field | Type | Label | Description |
| ----- | ---- | ----- | ----------- |
| `version` | [int64](#int64) |  |  |
| `hash` | [bytes](#bytes) |  |  |






<a name="cosmos.base.store.v1beta1.CommitInfo"></a>

### CommitInfo
CommitInfo defines commit information used by the multi-store when committing
a version/height.


| Field | Type | Label | Description |
| ----- | ---- | ----- | ----------- |
| `version` | [int64](#int64) |  |  |
| `store_infos` | [StoreInfo](#cosmos.base.store.v1beta1.StoreInfo) | repeated |  |






<a name="cosmos.base.store.v1beta1.StoreInfo"></a>

### StoreInfo
StoreInfo defines store-specific commit information. It contains a reference
between a store name and the commit ID.


| Field | Type | Label | Description |
| ----- | ---- | ----- | ----------- |
| `name` | [string](#string) |  |  |
| `commit_id` | [CommitID](#cosmos.base.store.v1beta1.CommitID) |  |  |





 <!-- end messages -->

 <!-- end enums -->

 <!-- end HasExtensions -->

 <!-- end services -->



<a name="cosmos/base/store/v1beta1/listening.proto"></a>
<p align="right"><a href="#top">Top</a></p>

## cosmos/base/store/v1beta1/listening.proto



<a name="cosmos.base.store.v1beta1.StoreKVPair"></a>

### StoreKVPair
StoreKVPair is a KVStore KVPair used for listening to state changes (Sets and Deletes)
It optionally includes the StoreKey for the originating KVStore and a Boolean flag to distinguish between Sets and
Deletes

Since: cosmos-sdk 0.43


| Field | Type | Label | Description |
| ----- | ---- | ----- | ----------- |
| `store_key` | [string](#string) |  | the store key for the KVStore this pair originates from |
| `delete` | [bool](#bool) |  | true indicates a delete operation, false indicates a set operation |
| `key` | [bytes](#bytes) |  |  |
| `value` | [bytes](#bytes) |  |  |





 <!-- end messages -->

 <!-- end enums -->

 <!-- end HasExtensions -->

 <!-- end services -->



<a name="cosmos/base/store/v1beta1/snapshot.proto"></a>
<p align="right"><a href="#top">Top</a></p>

## cosmos/base/store/v1beta1/snapshot.proto



<a name="cosmos.base.store.v1beta1.SnapshotIAVLItem"></a>

### SnapshotIAVLItem
SnapshotIAVLItem is an exported IAVL node.


| Field | Type | Label | Description |
| ----- | ---- | ----- | ----------- |
| `key` | [bytes](#bytes) |  |  |
| `value` | [bytes](#bytes) |  |  |
| `version` | [int64](#int64) |  |  |
| `height` | [int32](#int32) |  |  |






<a name="cosmos.base.store.v1beta1.SnapshotItem"></a>

### SnapshotItem
SnapshotItem is an item contained in a rootmulti.Store snapshot.


| Field | Type | Label | Description |
| ----- | ---- | ----- | ----------- |
| `store` | [SnapshotStoreItem](#cosmos.base.store.v1beta1.SnapshotStoreItem) |  |  |
| `iavl` | [SnapshotIAVLItem](#cosmos.base.store.v1beta1.SnapshotIAVLItem) |  |  |






<a name="cosmos.base.store.v1beta1.SnapshotStoreItem"></a>

### SnapshotStoreItem
SnapshotStoreItem contains metadata about a snapshotted store.


| Field | Type | Label | Description |
| ----- | ---- | ----- | ----------- |
| `name` | [string](#string) |  |  |





 <!-- end messages -->

 <!-- end enums -->

 <!-- end HasExtensions -->

 <!-- end services -->



<a name="cosmos/base/tendermint/v1beta1/query.proto"></a>
<p align="right"><a href="#top">Top</a></p>

## cosmos/base/tendermint/v1beta1/query.proto



<a name="cosmos.base.tendermint.v1beta1.GetBlockByHeightRequest"></a>

### GetBlockByHeightRequest
GetBlockByHeightRequest is the request type for the Query/GetBlockByHeight RPC method.


| Field | Type | Label | Description |
| ----- | ---- | ----- | ----------- |
| `height` | [int64](#int64) |  |  |






<a name="cosmos.base.tendermint.v1beta1.GetBlockByHeightResponse"></a>

### GetBlockByHeightResponse
GetBlockByHeightResponse is the response type for the Query/GetBlockByHeight RPC method.


| Field | Type | Label | Description |
| ----- | ---- | ----- | ----------- |
| `block_id` | [tendermint.types.BlockID](#tendermint.types.BlockID) |  |  |
| `block` | [tendermint.types.Block](#tendermint.types.Block) |  |  |






<a name="cosmos.base.tendermint.v1beta1.GetLatestBlockRequest"></a>

### GetLatestBlockRequest
GetLatestBlockRequest is the request type for the Query/GetLatestBlock RPC method.






<a name="cosmos.base.tendermint.v1beta1.GetLatestBlockResponse"></a>

### GetLatestBlockResponse
GetLatestBlockResponse is the response type for the Query/GetLatestBlock RPC method.


| Field | Type | Label | Description |
| ----- | ---- | ----- | ----------- |
| `block_id` | [tendermint.types.BlockID](#tendermint.types.BlockID) |  |  |
| `block` | [tendermint.types.Block](#tendermint.types.Block) |  |  |






<a name="cosmos.base.tendermint.v1beta1.GetLatestValidatorSetRequest"></a>

### GetLatestValidatorSetRequest
GetLatestValidatorSetRequest is the request type for the Query/GetValidatorSetByHeight RPC method.


| Field | Type | Label | Description |
| ----- | ---- | ----- | ----------- |
| `pagination` | [cosmos.base.query.v1beta1.PageRequest](#cosmos.base.query.v1beta1.PageRequest) |  | pagination defines an pagination for the request. |






<a name="cosmos.base.tendermint.v1beta1.GetLatestValidatorSetResponse"></a>

### GetLatestValidatorSetResponse
GetLatestValidatorSetResponse is the response type for the Query/GetValidatorSetByHeight RPC method.


| Field | Type | Label | Description |
| ----- | ---- | ----- | ----------- |
| `block_height` | [int64](#int64) |  |  |
| `validators` | [Validator](#cosmos.base.tendermint.v1beta1.Validator) | repeated |  |
| `pagination` | [cosmos.base.query.v1beta1.PageResponse](#cosmos.base.query.v1beta1.PageResponse) |  | pagination defines an pagination for the response. |






<a name="cosmos.base.tendermint.v1beta1.GetNodeInfoRequest"></a>

### GetNodeInfoRequest
GetNodeInfoRequest is the request type for the Query/GetNodeInfo RPC method.






<a name="cosmos.base.tendermint.v1beta1.GetNodeInfoResponse"></a>

### GetNodeInfoResponse
GetNodeInfoResponse is the response type for the Query/GetNodeInfo RPC method.


| Field | Type | Label | Description |
| ----- | ---- | ----- | ----------- |
| `node_info` | [tendermint.p2p.NodeInfo](#tendermint.p2p.NodeInfo) |  |  |
| `application_version` | [VersionInfo](#cosmos.base.tendermint.v1beta1.VersionInfo) |  |  |






<a name="cosmos.base.tendermint.v1beta1.GetSyncingRequest"></a>

### GetSyncingRequest
GetSyncingRequest is the request type for the Query/GetSyncing RPC method.






<a name="cosmos.base.tendermint.v1beta1.GetSyncingResponse"></a>

### GetSyncingResponse
GetSyncingResponse is the response type for the Query/GetSyncing RPC method.


| Field | Type | Label | Description |
| ----- | ---- | ----- | ----------- |
| `syncing` | [bool](#bool) |  |  |






<a name="cosmos.base.tendermint.v1beta1.GetValidatorSetByHeightRequest"></a>

### GetValidatorSetByHeightRequest
GetValidatorSetByHeightRequest is the request type for the Query/GetValidatorSetByHeight RPC method.


| Field | Type | Label | Description |
| ----- | ---- | ----- | ----------- |
| `height` | [int64](#int64) |  |  |
| `pagination` | [cosmos.base.query.v1beta1.PageRequest](#cosmos.base.query.v1beta1.PageRequest) |  | pagination defines an pagination for the request. |






<a name="cosmos.base.tendermint.v1beta1.GetValidatorSetByHeightResponse"></a>

### GetValidatorSetByHeightResponse
GetValidatorSetByHeightResponse is the response type for the Query/GetValidatorSetByHeight RPC method.


| Field | Type | Label | Description |
| ----- | ---- | ----- | ----------- |
| `block_height` | [int64](#int64) |  |  |
| `validators` | [Validator](#cosmos.base.tendermint.v1beta1.Validator) | repeated |  |
| `pagination` | [cosmos.base.query.v1beta1.PageResponse](#cosmos.base.query.v1beta1.PageResponse) |  | pagination defines an pagination for the response. |






<a name="cosmos.base.tendermint.v1beta1.Module"></a>

### Module
Module is the type for VersionInfo


| Field | Type | Label | Description |
| ----- | ---- | ----- | ----------- |
| `path` | [string](#string) |  | module path |
| `version` | [string](#string) |  | module version |
| `sum` | [string](#string) |  | checksum |






<a name="cosmos.base.tendermint.v1beta1.Validator"></a>

### Validator
Validator is the type for the validator-set.


| Field | Type | Label | Description |
| ----- | ---- | ----- | ----------- |
| `address` | [string](#string) |  |  |
| `pub_key` | [google.protobuf.Any](#google.protobuf.Any) |  |  |
| `voting_power` | [int64](#int64) |  |  |
| `proposer_priority` | [int64](#int64) |  |  |






<a name="cosmos.base.tendermint.v1beta1.VersionInfo"></a>

### VersionInfo
VersionInfo is the type for the GetNodeInfoResponse message.


| Field | Type | Label | Description |
| ----- | ---- | ----- | ----------- |
| `name` | [string](#string) |  |  |
| `app_name` | [string](#string) |  |  |
| `version` | [string](#string) |  |  |
| `git_commit` | [string](#string) |  |  |
| `build_tags` | [string](#string) |  |  |
| `go_version` | [string](#string) |  |  |
| `build_deps` | [Module](#cosmos.base.tendermint.v1beta1.Module) | repeated |  |
| `cosmos_sdk_version` | [string](#string) |  | Since: cosmos-sdk 0.43 |





 <!-- end messages -->

 <!-- end enums -->

 <!-- end HasExtensions -->


<a name="cosmos.base.tendermint.v1beta1.Service"></a>

### Service
Service defines the gRPC querier service for tendermint queries.

| Method Name | Request Type | Response Type | Description | HTTP Verb | Endpoint |
| ----------- | ------------ | ------------- | ------------| ------- | -------- |
| `GetNodeInfo` | [GetNodeInfoRequest](#cosmos.base.tendermint.v1beta1.GetNodeInfoRequest) | [GetNodeInfoResponse](#cosmos.base.tendermint.v1beta1.GetNodeInfoResponse) | GetNodeInfo queries the current node info. | GET|/cosmos/base/tendermint/v1beta1/node_info|
| `GetSyncing` | [GetSyncingRequest](#cosmos.base.tendermint.v1beta1.GetSyncingRequest) | [GetSyncingResponse](#cosmos.base.tendermint.v1beta1.GetSyncingResponse) | GetSyncing queries node syncing. | GET|/cosmos/base/tendermint/v1beta1/syncing|
| `GetLatestBlock` | [GetLatestBlockRequest](#cosmos.base.tendermint.v1beta1.GetLatestBlockRequest) | [GetLatestBlockResponse](#cosmos.base.tendermint.v1beta1.GetLatestBlockResponse) | GetLatestBlock returns the latest block. | GET|/cosmos/base/tendermint/v1beta1/blocks/latest|
| `GetBlockByHeight` | [GetBlockByHeightRequest](#cosmos.base.tendermint.v1beta1.GetBlockByHeightRequest) | [GetBlockByHeightResponse](#cosmos.base.tendermint.v1beta1.GetBlockByHeightResponse) | GetBlockByHeight queries block for given height. | GET|/cosmos/base/tendermint/v1beta1/blocks/{height}|
| `GetLatestValidatorSet` | [GetLatestValidatorSetRequest](#cosmos.base.tendermint.v1beta1.GetLatestValidatorSetRequest) | [GetLatestValidatorSetResponse](#cosmos.base.tendermint.v1beta1.GetLatestValidatorSetResponse) | GetLatestValidatorSet queries latest validator-set. | GET|/cosmos/base/tendermint/v1beta1/validatorsets/latest|
| `GetValidatorSetByHeight` | [GetValidatorSetByHeightRequest](#cosmos.base.tendermint.v1beta1.GetValidatorSetByHeightRequest) | [GetValidatorSetByHeightResponse](#cosmos.base.tendermint.v1beta1.GetValidatorSetByHeightResponse) | GetValidatorSetByHeight queries validator-set at a given height. | GET|/cosmos/base/tendermint/v1beta1/validatorsets/{height}|

 <!-- end services -->



<a name="cosmos/capability/v1beta1/capability.proto"></a>
<p align="right"><a href="#top">Top</a></p>

## cosmos/capability/v1beta1/capability.proto



<a name="cosmos.capability.v1beta1.Capability"></a>

### Capability
Capability defines an implementation of an object capability. The index
provided to a Capability must be globally unique.


| Field | Type | Label | Description |
| ----- | ---- | ----- | ----------- |
| `index` | [uint64](#uint64) |  |  |






<a name="cosmos.capability.v1beta1.CapabilityOwners"></a>

### CapabilityOwners
CapabilityOwners defines a set of owners of a single Capability. The set of
owners must be unique.


| Field | Type | Label | Description |
| ----- | ---- | ----- | ----------- |
| `owners` | [Owner](#cosmos.capability.v1beta1.Owner) | repeated |  |






<a name="cosmos.capability.v1beta1.Owner"></a>

### Owner
Owner defines a single capability owner. An owner is defined by the name of
capability and the module name.


| Field | Type | Label | Description |
| ----- | ---- | ----- | ----------- |
| `module` | [string](#string) |  |  |
| `name` | [string](#string) |  |  |





 <!-- end messages -->

 <!-- end enums -->

 <!-- end HasExtensions -->

 <!-- end services -->



<a name="cosmos/capability/v1beta1/genesis.proto"></a>
<p align="right"><a href="#top">Top</a></p>

## cosmos/capability/v1beta1/genesis.proto



<a name="cosmos.capability.v1beta1.GenesisOwners"></a>

### GenesisOwners
GenesisOwners defines the capability owners with their corresponding index.


| Field | Type | Label | Description |
| ----- | ---- | ----- | ----------- |
| `index` | [uint64](#uint64) |  | index is the index of the capability owner. |
| `index_owners` | [CapabilityOwners](#cosmos.capability.v1beta1.CapabilityOwners) |  | index_owners are the owners at the given index. |






<a name="cosmos.capability.v1beta1.GenesisState"></a>

### GenesisState
GenesisState defines the capability module's genesis state.


| Field | Type | Label | Description |
| ----- | ---- | ----- | ----------- |
| `index` | [uint64](#uint64) |  | index is the capability global index. |
| `owners` | [GenesisOwners](#cosmos.capability.v1beta1.GenesisOwners) | repeated | owners represents a map from index to owners of the capability index index key is string to allow amino marshalling. |





 <!-- end messages -->

 <!-- end enums -->

 <!-- end HasExtensions -->

 <!-- end services -->



<a name="cosmos/crisis/v1beta1/genesis.proto"></a>
<p align="right"><a href="#top">Top</a></p>

## cosmos/crisis/v1beta1/genesis.proto



<a name="cosmos.crisis.v1beta1.GenesisState"></a>

### GenesisState
GenesisState defines the crisis module's genesis state.


| Field | Type | Label | Description |
| ----- | ---- | ----- | ----------- |
| `constant_fee` | [cosmos.base.v1beta1.Coin](#cosmos.base.v1beta1.Coin) |  | constant_fee is the fee used to verify the invariant in the crisis module. |





 <!-- end messages -->

 <!-- end enums -->

 <!-- end HasExtensions -->

 <!-- end services -->



<a name="cosmos/crisis/v1beta1/tx.proto"></a>
<p align="right"><a href="#top">Top</a></p>

## cosmos/crisis/v1beta1/tx.proto



<a name="cosmos.crisis.v1beta1.MsgVerifyInvariant"></a>

### MsgVerifyInvariant
MsgVerifyInvariant represents a message to verify a particular invariance.


| Field | Type | Label | Description |
| ----- | ---- | ----- | ----------- |
| `sender` | [string](#string) |  |  |
| `invariant_module_name` | [string](#string) |  |  |
| `invariant_route` | [string](#string) |  |  |






<a name="cosmos.crisis.v1beta1.MsgVerifyInvariantResponse"></a>

### MsgVerifyInvariantResponse
MsgVerifyInvariantResponse defines the Msg/VerifyInvariant response type.





 <!-- end messages -->

 <!-- end enums -->

 <!-- end HasExtensions -->


<a name="cosmos.crisis.v1beta1.Msg"></a>

### Msg
Msg defines the bank Msg service.

| Method Name | Request Type | Response Type | Description | HTTP Verb | Endpoint |
| ----------- | ------------ | ------------- | ------------| ------- | -------- |
| `VerifyInvariant` | [MsgVerifyInvariant](#cosmos.crisis.v1beta1.MsgVerifyInvariant) | [MsgVerifyInvariantResponse](#cosmos.crisis.v1beta1.MsgVerifyInvariantResponse) | VerifyInvariant defines a method to verify a particular invariance. | |

 <!-- end services -->



<a name="cosmos/crypto/ed25519/keys.proto"></a>
<p align="right"><a href="#top">Top</a></p>

## cosmos/crypto/ed25519/keys.proto



<a name="cosmos.crypto.ed25519.PrivKey"></a>

### PrivKey
Deprecated: PrivKey defines a ed25519 private key.
NOTE: ed25519 keys must not be used in SDK apps except in a tendermint validator context.


| Field | Type | Label | Description |
| ----- | ---- | ----- | ----------- |
| `key` | [bytes](#bytes) |  |  |






<a name="cosmos.crypto.ed25519.PubKey"></a>

### PubKey
PubKey is an ed25519 public key for handling Tendermint keys in SDK.
It's needed for Any serialization and SDK compatibility.
It must not be used in a non Tendermint key context because it doesn't implement
ADR-28. Nevertheless, you will like to use ed25519 in app user level
then you must create a new proto message and follow ADR-28 for Address construction.


| Field | Type | Label | Description |
| ----- | ---- | ----- | ----------- |
| `key` | [bytes](#bytes) |  |  |





 <!-- end messages -->

 <!-- end enums -->

 <!-- end HasExtensions -->

 <!-- end services -->



<a name="cosmos/crypto/hd/v1/hd.proto"></a>
<p align="right"><a href="#top">Top</a></p>

## cosmos/crypto/hd/v1/hd.proto



<a name="cosmos.crypto.hd.v1.BIP44Params"></a>

### BIP44Params
BIP44Params is used as path field in ledger item in Record.


| Field | Type | Label | Description |
| ----- | ---- | ----- | ----------- |
| `purpose` | [uint32](#uint32) |  | purpose is a constant set to 44' (or 0x8000002C) following the BIP43 recommendation |
| `coin_type` | [uint32](#uint32) |  | coin_type is a constant that improves privacy |
| `account` | [uint32](#uint32) |  | account splits the key space into independent user identities |
| `change` | [bool](#bool) |  | change is a constant used for public derivation. Constant 0 is used for external chain and constant 1 for internal chain. |
| `address_index` | [uint32](#uint32) |  | address_index is used as child index in BIP32 derivation |





 <!-- end messages -->

 <!-- end enums -->

 <!-- end HasExtensions -->

 <!-- end services -->



<a name="cosmos/crypto/keyring/v1/record.proto"></a>
<p align="right"><a href="#top">Top</a></p>

## cosmos/crypto/keyring/v1/record.proto



<a name="cosmos.crypto.keyring.v1.Record"></a>

### Record
Record is used for representing a key in the keyring.


| Field | Type | Label | Description |
| ----- | ---- | ----- | ----------- |
| `name` | [string](#string) |  | name represents a name of Record |
| `pub_key` | [google.protobuf.Any](#google.protobuf.Any) |  | pub_key represents a public key in any format |
| `local` | [Record.Local](#cosmos.crypto.keyring.v1.Record.Local) |  | local stores the public information about a locally stored key |
| `ledger` | [Record.Ledger](#cosmos.crypto.keyring.v1.Record.Ledger) |  | ledger stores the public information about a Ledger key |
| `multi` | [Record.Multi](#cosmos.crypto.keyring.v1.Record.Multi) |  | Multi does not store any information. |
| `offline` | [Record.Offline](#cosmos.crypto.keyring.v1.Record.Offline) |  | Offline does not store any information. |






<a name="cosmos.crypto.keyring.v1.Record.Ledger"></a>

### Record.Ledger
Ledger item


| Field | Type | Label | Description |
| ----- | ---- | ----- | ----------- |
| `path` | [cosmos.crypto.hd.v1.BIP44Params](#cosmos.crypto.hd.v1.BIP44Params) |  |  |






<a name="cosmos.crypto.keyring.v1.Record.Local"></a>

### Record.Local
Item is a keyring item stored in a keyring backend.
Local item


| Field | Type | Label | Description |
| ----- | ---- | ----- | ----------- |
| `priv_key` | [google.protobuf.Any](#google.protobuf.Any) |  |  |
| `priv_key_type` | [string](#string) |  |  |






<a name="cosmos.crypto.keyring.v1.Record.Multi"></a>

### Record.Multi
Multi item






<a name="cosmos.crypto.keyring.v1.Record.Offline"></a>

### Record.Offline
Offline item





 <!-- end messages -->

 <!-- end enums -->

 <!-- end HasExtensions -->

 <!-- end services -->



<a name="cosmos/crypto/multisig/keys.proto"></a>
<p align="right"><a href="#top">Top</a></p>

## cosmos/crypto/multisig/keys.proto



<a name="cosmos.crypto.multisig.LegacyAminoPubKey"></a>

### LegacyAminoPubKey
LegacyAminoPubKey specifies a public key type
which nests multiple public keys and a threshold,
it uses legacy amino address rules.


| Field | Type | Label | Description |
| ----- | ---- | ----- | ----------- |
| `threshold` | [uint32](#uint32) |  |  |
| `public_keys` | [google.protobuf.Any](#google.protobuf.Any) | repeated |  |





 <!-- end messages -->

 <!-- end enums -->

 <!-- end HasExtensions -->

 <!-- end services -->



<a name="cosmos/crypto/multisig/v1beta1/multisig.proto"></a>
<p align="right"><a href="#top">Top</a></p>

## cosmos/crypto/multisig/v1beta1/multisig.proto



<a name="cosmos.crypto.multisig.v1beta1.CompactBitArray"></a>

### CompactBitArray
CompactBitArray is an implementation of a space efficient bit array.
This is used to ensure that the encoded data takes up a minimal amount of
space after proto encoding.
This is not thread safe, and is not intended for concurrent usage.


| Field | Type | Label | Description |
| ----- | ---- | ----- | ----------- |
| `extra_bits_stored` | [uint32](#uint32) |  |  |
| `elems` | [bytes](#bytes) |  |  |






<a name="cosmos.crypto.multisig.v1beta1.MultiSignature"></a>

### MultiSignature
MultiSignature wraps the signatures from a multisig.LegacyAminoPubKey.
See cosmos.tx.v1betata1.ModeInfo.Multi for how to specify which signers
signed and with which modes.


| Field | Type | Label | Description |
| ----- | ---- | ----- | ----------- |
| `signatures` | [bytes](#bytes) | repeated |  |





 <!-- end messages -->

 <!-- end enums -->

 <!-- end HasExtensions -->

 <!-- end services -->



<a name="cosmos/crypto/secp256k1/keys.proto"></a>
<p align="right"><a href="#top">Top</a></p>

## cosmos/crypto/secp256k1/keys.proto



<a name="cosmos.crypto.secp256k1.PrivKey"></a>

### PrivKey
PrivKey defines a secp256k1 private key.


| Field | Type | Label | Description |
| ----- | ---- | ----- | ----------- |
| `key` | [bytes](#bytes) |  |  |






<a name="cosmos.crypto.secp256k1.PubKey"></a>

### PubKey
PubKey defines a secp256k1 public key
Key is the compressed form of the pubkey. The first byte depends is a 0x02 byte
if the y-coordinate is the lexicographically largest of the two associated with
the x-coordinate. Otherwise the first byte is a 0x03.
This prefix is followed with the x-coordinate.


| Field | Type | Label | Description |
| ----- | ---- | ----- | ----------- |
| `key` | [bytes](#bytes) |  |  |





 <!-- end messages -->

 <!-- end enums -->

 <!-- end HasExtensions -->

 <!-- end services -->



<a name="cosmos/crypto/secp256r1/keys.proto"></a>
<p align="right"><a href="#top">Top</a></p>

## cosmos/crypto/secp256r1/keys.proto
Since: cosmos-sdk 0.43


<a name="cosmos.crypto.secp256r1.PrivKey"></a>

### PrivKey
PrivKey defines a secp256r1 ECDSA private key.


| Field | Type | Label | Description |
| ----- | ---- | ----- | ----------- |
| `secret` | [bytes](#bytes) |  | secret number serialized using big-endian encoding |






<a name="cosmos.crypto.secp256r1.PubKey"></a>

### PubKey
PubKey defines a secp256r1 ECDSA public key.


| Field | Type | Label | Description |
| ----- | ---- | ----- | ----------- |
| `key` | [bytes](#bytes) |  | Point on secp256r1 curve in a compressed representation as specified in section 4.3.6 of ANSI X9.62: https://webstore.ansi.org/standards/ascx9/ansix9621998 |





 <!-- end messages -->

 <!-- end enums -->

 <!-- end HasExtensions -->

 <!-- end services -->



<a name="cosmos/distribution/v1beta1/distribution.proto"></a>
<p align="right"><a href="#top">Top</a></p>

## cosmos/distribution/v1beta1/distribution.proto



<a name="cosmos.distribution.v1beta1.CommunityPoolSpendProposal"></a>

### CommunityPoolSpendProposal
CommunityPoolSpendProposal details a proposal for use of community funds,
together with how many coins are proposed to be spent, and to which
recipient account.


| Field | Type | Label | Description |
| ----- | ---- | ----- | ----------- |
| `title` | [string](#string) |  |  |
| `description` | [string](#string) |  |  |
| `recipient` | [string](#string) |  |  |
| `amount` | [cosmos.base.v1beta1.Coin](#cosmos.base.v1beta1.Coin) | repeated |  |






<a name="cosmos.distribution.v1beta1.CommunityPoolSpendProposalWithDeposit"></a>

### CommunityPoolSpendProposalWithDeposit
CommunityPoolSpendProposalWithDeposit defines a CommunityPoolSpendProposal
with a deposit


| Field | Type | Label | Description |
| ----- | ---- | ----- | ----------- |
| `title` | [string](#string) |  |  |
| `description` | [string](#string) |  |  |
| `recipient` | [string](#string) |  |  |
| `amount` | [string](#string) |  |  |
| `deposit` | [string](#string) |  |  |






<a name="cosmos.distribution.v1beta1.DelegationDelegatorReward"></a>

### DelegationDelegatorReward
DelegationDelegatorReward represents the properties
of a delegator's delegation reward.


| Field | Type | Label | Description |
| ----- | ---- | ----- | ----------- |
| `validator_address` | [string](#string) |  |  |
| `reward` | [cosmos.base.v1beta1.DecCoin](#cosmos.base.v1beta1.DecCoin) | repeated |  |






<a name="cosmos.distribution.v1beta1.DelegatorStartingInfo"></a>

### DelegatorStartingInfo
DelegatorStartingInfo represents the starting info for a delegator reward
period. It tracks the previous validator period, the delegation's amount of
staking token, and the creation height (to check later on if any slashes have
occurred). NOTE: Even though validators are slashed to whole staking tokens,
the delegators within the validator may be left with less than a full token,
thus sdk.Dec is used.


| Field | Type | Label | Description |
| ----- | ---- | ----- | ----------- |
| `previous_period` | [uint64](#uint64) |  |  |
| `stake` | [string](#string) |  |  |
| `height` | [uint64](#uint64) |  |  |






<a name="cosmos.distribution.v1beta1.FeePool"></a>

### FeePool
FeePool is the global fee pool for distribution.


| Field | Type | Label | Description |
| ----- | ---- | ----- | ----------- |
| `community_pool` | [cosmos.base.v1beta1.DecCoin](#cosmos.base.v1beta1.DecCoin) | repeated |  |






<a name="cosmos.distribution.v1beta1.Params"></a>

### Params
Params defines the set of params for the distribution module.


| Field | Type | Label | Description |
| ----- | ---- | ----- | ----------- |
| `community_tax` | [string](#string) |  |  |
| `base_proposer_reward` | [string](#string) |  |  |
| `bonus_proposer_reward` | [string](#string) |  |  |
| `withdraw_addr_enabled` | [bool](#bool) |  |  |






<a name="cosmos.distribution.v1beta1.ValidatorAccumulatedCommission"></a>

### ValidatorAccumulatedCommission
ValidatorAccumulatedCommission represents accumulated commission
for a validator kept as a running counter, can be withdrawn at any time.


| Field | Type | Label | Description |
| ----- | ---- | ----- | ----------- |
| `commission` | [cosmos.base.v1beta1.DecCoin](#cosmos.base.v1beta1.DecCoin) | repeated |  |






<a name="cosmos.distribution.v1beta1.ValidatorCurrentRewards"></a>

### ValidatorCurrentRewards
ValidatorCurrentRewards represents current rewards and current
period for a validator kept as a running counter and incremented
each block as long as the validator's tokens remain constant.


| Field | Type | Label | Description |
| ----- | ---- | ----- | ----------- |
| `rewards` | [cosmos.base.v1beta1.DecCoin](#cosmos.base.v1beta1.DecCoin) | repeated |  |
| `period` | [uint64](#uint64) |  |  |






<a name="cosmos.distribution.v1beta1.ValidatorHistoricalRewards"></a>

### ValidatorHistoricalRewards
ValidatorHistoricalRewards represents historical rewards for a validator.
Height is implicit within the store key.
Cumulative reward ratio is the sum from the zeroeth period
until this period of rewards / tokens, per the spec.
The reference count indicates the number of objects
which might need to reference this historical entry at any point.
ReferenceCount =
   number of outstanding delegations which ended the associated period (and
   might need to read that record)
 + number of slashes which ended the associated period (and might need to
 read that record)
 + one per validator for the zeroeth period, set on initialization


| Field | Type | Label | Description |
| ----- | ---- | ----- | ----------- |
| `cumulative_reward_ratio` | [cosmos.base.v1beta1.DecCoin](#cosmos.base.v1beta1.DecCoin) | repeated |  |
| `reference_count` | [uint32](#uint32) |  |  |






<a name="cosmos.distribution.v1beta1.ValidatorOutstandingRewards"></a>

### ValidatorOutstandingRewards
ValidatorOutstandingRewards represents outstanding (un-withdrawn) rewards
for a validator inexpensive to track, allows simple sanity checks.


| Field | Type | Label | Description |
| ----- | ---- | ----- | ----------- |
| `rewards` | [cosmos.base.v1beta1.DecCoin](#cosmos.base.v1beta1.DecCoin) | repeated |  |






<a name="cosmos.distribution.v1beta1.ValidatorSlashEvent"></a>

### ValidatorSlashEvent
ValidatorSlashEvent represents a validator slash event.
Height is implicit within the store key.
This is needed to calculate appropriate amount of staking tokens
for delegations which are withdrawn after a slash has occurred.


| Field | Type | Label | Description |
| ----- | ---- | ----- | ----------- |
| `validator_period` | [uint64](#uint64) |  |  |
| `fraction` | [string](#string) |  |  |






<a name="cosmos.distribution.v1beta1.ValidatorSlashEvents"></a>

### ValidatorSlashEvents
ValidatorSlashEvents is a collection of ValidatorSlashEvent messages.


| Field | Type | Label | Description |
| ----- | ---- | ----- | ----------- |
| `validator_slash_events` | [ValidatorSlashEvent](#cosmos.distribution.v1beta1.ValidatorSlashEvent) | repeated |  |





 <!-- end messages -->

 <!-- end enums -->

 <!-- end HasExtensions -->

 <!-- end services -->



<a name="cosmos/distribution/v1beta1/genesis.proto"></a>
<p align="right"><a href="#top">Top</a></p>

## cosmos/distribution/v1beta1/genesis.proto



<a name="cosmos.distribution.v1beta1.DelegatorStartingInfoRecord"></a>

### DelegatorStartingInfoRecord
DelegatorStartingInfoRecord used for import / export via genesis json.


| Field | Type | Label | Description |
| ----- | ---- | ----- | ----------- |
| `delegator_address` | [string](#string) |  | delegator_address is the address of the delegator. |
| `validator_address` | [string](#string) |  | validator_address is the address of the validator. |
| `starting_info` | [DelegatorStartingInfo](#cosmos.distribution.v1beta1.DelegatorStartingInfo) |  | starting_info defines the starting info of a delegator. |






<a name="cosmos.distribution.v1beta1.DelegatorWithdrawInfo"></a>

### DelegatorWithdrawInfo
DelegatorWithdrawInfo is the address for where distributions rewards are
withdrawn to by default this struct is only used at genesis to feed in
default withdraw addresses.


| Field | Type | Label | Description |
| ----- | ---- | ----- | ----------- |
| `delegator_address` | [string](#string) |  | delegator_address is the address of the delegator. |
| `withdraw_address` | [string](#string) |  | withdraw_address is the address to withdraw the delegation rewards to. |






<a name="cosmos.distribution.v1beta1.GenesisState"></a>

### GenesisState
GenesisState defines the distribution module's genesis state.


| Field | Type | Label | Description |
| ----- | ---- | ----- | ----------- |
| `params` | [Params](#cosmos.distribution.v1beta1.Params) |  | params defines all the paramaters of the module. |
| `fee_pool` | [FeePool](#cosmos.distribution.v1beta1.FeePool) |  | fee_pool defines the fee pool at genesis. |
| `delegator_withdraw_infos` | [DelegatorWithdrawInfo](#cosmos.distribution.v1beta1.DelegatorWithdrawInfo) | repeated | fee_pool defines the delegator withdraw infos at genesis. |
| `previous_proposer` | [string](#string) |  | fee_pool defines the previous proposer at genesis. |
| `outstanding_rewards` | [ValidatorOutstandingRewardsRecord](#cosmos.distribution.v1beta1.ValidatorOutstandingRewardsRecord) | repeated | fee_pool defines the outstanding rewards of all validators at genesis. |
| `validator_accumulated_commissions` | [ValidatorAccumulatedCommissionRecord](#cosmos.distribution.v1beta1.ValidatorAccumulatedCommissionRecord) | repeated | fee_pool defines the accumulated commisions of all validators at genesis. |
| `validator_historical_rewards` | [ValidatorHistoricalRewardsRecord](#cosmos.distribution.v1beta1.ValidatorHistoricalRewardsRecord) | repeated | fee_pool defines the historical rewards of all validators at genesis. |
| `validator_current_rewards` | [ValidatorCurrentRewardsRecord](#cosmos.distribution.v1beta1.ValidatorCurrentRewardsRecord) | repeated | fee_pool defines the current rewards of all validators at genesis. |
| `delegator_starting_infos` | [DelegatorStartingInfoRecord](#cosmos.distribution.v1beta1.DelegatorStartingInfoRecord) | repeated | fee_pool defines the delegator starting infos at genesis. |
| `validator_slash_events` | [ValidatorSlashEventRecord](#cosmos.distribution.v1beta1.ValidatorSlashEventRecord) | repeated | fee_pool defines the validator slash events at genesis. |






<a name="cosmos.distribution.v1beta1.ValidatorAccumulatedCommissionRecord"></a>

### ValidatorAccumulatedCommissionRecord
ValidatorAccumulatedCommissionRecord is used for import / export via genesis
json.


| Field | Type | Label | Description |
| ----- | ---- | ----- | ----------- |
| `validator_address` | [string](#string) |  | validator_address is the address of the validator. |
| `accumulated` | [ValidatorAccumulatedCommission](#cosmos.distribution.v1beta1.ValidatorAccumulatedCommission) |  | accumulated is the accumulated commission of a validator. |






<a name="cosmos.distribution.v1beta1.ValidatorCurrentRewardsRecord"></a>

### ValidatorCurrentRewardsRecord
ValidatorCurrentRewardsRecord is used for import / export via genesis json.


| Field | Type | Label | Description |
| ----- | ---- | ----- | ----------- |
| `validator_address` | [string](#string) |  | validator_address is the address of the validator. |
| `rewards` | [ValidatorCurrentRewards](#cosmos.distribution.v1beta1.ValidatorCurrentRewards) |  | rewards defines the current rewards of a validator. |






<a name="cosmos.distribution.v1beta1.ValidatorHistoricalRewardsRecord"></a>

### ValidatorHistoricalRewardsRecord
ValidatorHistoricalRewardsRecord is used for import / export via genesis
json.


| Field | Type | Label | Description |
| ----- | ---- | ----- | ----------- |
| `validator_address` | [string](#string) |  | validator_address is the address of the validator. |
| `period` | [uint64](#uint64) |  | period defines the period the historical rewards apply to. |
| `rewards` | [ValidatorHistoricalRewards](#cosmos.distribution.v1beta1.ValidatorHistoricalRewards) |  | rewards defines the historical rewards of a validator. |






<a name="cosmos.distribution.v1beta1.ValidatorOutstandingRewardsRecord"></a>

### ValidatorOutstandingRewardsRecord
ValidatorOutstandingRewardsRecord is used for import/export via genesis json.


| Field | Type | Label | Description |
| ----- | ---- | ----- | ----------- |
| `validator_address` | [string](#string) |  | validator_address is the address of the validator. |
| `outstanding_rewards` | [cosmos.base.v1beta1.DecCoin](#cosmos.base.v1beta1.DecCoin) | repeated | outstanding_rewards represents the oustanding rewards of a validator. |






<a name="cosmos.distribution.v1beta1.ValidatorSlashEventRecord"></a>

### ValidatorSlashEventRecord
ValidatorSlashEventRecord is used for import / export via genesis json.


| Field | Type | Label | Description |
| ----- | ---- | ----- | ----------- |
| `validator_address` | [string](#string) |  | validator_address is the address of the validator. |
| `height` | [uint64](#uint64) |  | height defines the block height at which the slash event occured. |
| `period` | [uint64](#uint64) |  | period is the period of the slash event. |
| `validator_slash_event` | [ValidatorSlashEvent](#cosmos.distribution.v1beta1.ValidatorSlashEvent) |  | validator_slash_event describes the slash event. |





 <!-- end messages -->

 <!-- end enums -->

 <!-- end HasExtensions -->

 <!-- end services -->



<a name="cosmos/distribution/v1beta1/query.proto"></a>
<p align="right"><a href="#top">Top</a></p>

## cosmos/distribution/v1beta1/query.proto



<a name="cosmos.distribution.v1beta1.QueryCommunityPoolRequest"></a>

### QueryCommunityPoolRequest
QueryCommunityPoolRequest is the request type for the Query/CommunityPool RPC
method.






<a name="cosmos.distribution.v1beta1.QueryCommunityPoolResponse"></a>

### QueryCommunityPoolResponse
QueryCommunityPoolResponse is the response type for the Query/CommunityPool
RPC method.


| Field | Type | Label | Description |
| ----- | ---- | ----- | ----------- |
| `pool` | [cosmos.base.v1beta1.DecCoin](#cosmos.base.v1beta1.DecCoin) | repeated | pool defines community pool's coins. |






<a name="cosmos.distribution.v1beta1.QueryDelegationRewardsRequest"></a>

### QueryDelegationRewardsRequest
QueryDelegationRewardsRequest is the request type for the
Query/DelegationRewards RPC method.


| Field | Type | Label | Description |
| ----- | ---- | ----- | ----------- |
| `delegator_address` | [string](#string) |  | delegator_address defines the delegator address to query for. |
| `validator_address` | [string](#string) |  | validator_address defines the validator address to query for. |






<a name="cosmos.distribution.v1beta1.QueryDelegationRewardsResponse"></a>

### QueryDelegationRewardsResponse
QueryDelegationRewardsResponse is the response type for the
Query/DelegationRewards RPC method.


| Field | Type | Label | Description |
| ----- | ---- | ----- | ----------- |
| `rewards` | [cosmos.base.v1beta1.DecCoin](#cosmos.base.v1beta1.DecCoin) | repeated | rewards defines the rewards accrued by a delegation. |






<a name="cosmos.distribution.v1beta1.QueryDelegationTotalRewardsRequest"></a>

### QueryDelegationTotalRewardsRequest
QueryDelegationTotalRewardsRequest is the request type for the
Query/DelegationTotalRewards RPC method.


| Field | Type | Label | Description |
| ----- | ---- | ----- | ----------- |
| `delegator_address` | [string](#string) |  | delegator_address defines the delegator address to query for. |






<a name="cosmos.distribution.v1beta1.QueryDelegationTotalRewardsResponse"></a>

### QueryDelegationTotalRewardsResponse
QueryDelegationTotalRewardsResponse is the response type for the
Query/DelegationTotalRewards RPC method.


| Field | Type | Label | Description |
| ----- | ---- | ----- | ----------- |
| `rewards` | [DelegationDelegatorReward](#cosmos.distribution.v1beta1.DelegationDelegatorReward) | repeated | rewards defines all the rewards accrued by a delegator. |
| `total` | [cosmos.base.v1beta1.DecCoin](#cosmos.base.v1beta1.DecCoin) | repeated | total defines the sum of all the rewards. |






<a name="cosmos.distribution.v1beta1.QueryDelegatorValidatorsRequest"></a>

### QueryDelegatorValidatorsRequest
QueryDelegatorValidatorsRequest is the request type for the
Query/DelegatorValidators RPC method.


| Field | Type | Label | Description |
| ----- | ---- | ----- | ----------- |
| `delegator_address` | [string](#string) |  | delegator_address defines the delegator address to query for. |






<a name="cosmos.distribution.v1beta1.QueryDelegatorValidatorsResponse"></a>

### QueryDelegatorValidatorsResponse
QueryDelegatorValidatorsResponse is the response type for the
Query/DelegatorValidators RPC method.


| Field | Type | Label | Description |
| ----- | ---- | ----- | ----------- |
| `validators` | [string](#string) | repeated | validators defines the validators a delegator is delegating for. |






<a name="cosmos.distribution.v1beta1.QueryDelegatorWithdrawAddressRequest"></a>

### QueryDelegatorWithdrawAddressRequest
QueryDelegatorWithdrawAddressRequest is the request type for the
Query/DelegatorWithdrawAddress RPC method.


| Field | Type | Label | Description |
| ----- | ---- | ----- | ----------- |
| `delegator_address` | [string](#string) |  | delegator_address defines the delegator address to query for. |






<a name="cosmos.distribution.v1beta1.QueryDelegatorWithdrawAddressResponse"></a>

### QueryDelegatorWithdrawAddressResponse
QueryDelegatorWithdrawAddressResponse is the response type for the
Query/DelegatorWithdrawAddress RPC method.


| Field | Type | Label | Description |
| ----- | ---- | ----- | ----------- |
| `withdraw_address` | [string](#string) |  | withdraw_address defines the delegator address to query for. |






<a name="cosmos.distribution.v1beta1.QueryParamsRequest"></a>

### QueryParamsRequest
QueryParamsRequest is the request type for the Query/Params RPC method.






<a name="cosmos.distribution.v1beta1.QueryParamsResponse"></a>

### QueryParamsResponse
QueryParamsResponse is the response type for the Query/Params RPC method.


| Field | Type | Label | Description |
| ----- | ---- | ----- | ----------- |
| `params` | [Params](#cosmos.distribution.v1beta1.Params) |  | params defines the parameters of the module. |






<a name="cosmos.distribution.v1beta1.QueryValidatorCommissionRequest"></a>

### QueryValidatorCommissionRequest
QueryValidatorCommissionRequest is the request type for the
Query/ValidatorCommission RPC method


| Field | Type | Label | Description |
| ----- | ---- | ----- | ----------- |
| `validator_address` | [string](#string) |  | validator_address defines the validator address to query for. |






<a name="cosmos.distribution.v1beta1.QueryValidatorCommissionResponse"></a>

### QueryValidatorCommissionResponse
QueryValidatorCommissionResponse is the response type for the
Query/ValidatorCommission RPC method


| Field | Type | Label | Description |
| ----- | ---- | ----- | ----------- |
| `commission` | [ValidatorAccumulatedCommission](#cosmos.distribution.v1beta1.ValidatorAccumulatedCommission) |  | commission defines the commision the validator received. |






<a name="cosmos.distribution.v1beta1.QueryValidatorOutstandingRewardsRequest"></a>

### QueryValidatorOutstandingRewardsRequest
QueryValidatorOutstandingRewardsRequest is the request type for the
Query/ValidatorOutstandingRewards RPC method.


| Field | Type | Label | Description |
| ----- | ---- | ----- | ----------- |
| `validator_address` | [string](#string) |  | validator_address defines the validator address to query for. |






<a name="cosmos.distribution.v1beta1.QueryValidatorOutstandingRewardsResponse"></a>

### QueryValidatorOutstandingRewardsResponse
QueryValidatorOutstandingRewardsResponse is the response type for the
Query/ValidatorOutstandingRewards RPC method.


| Field | Type | Label | Description |
| ----- | ---- | ----- | ----------- |
| `rewards` | [ValidatorOutstandingRewards](#cosmos.distribution.v1beta1.ValidatorOutstandingRewards) |  |  |






<a name="cosmos.distribution.v1beta1.QueryValidatorSlashesRequest"></a>

### QueryValidatorSlashesRequest
QueryValidatorSlashesRequest is the request type for the
Query/ValidatorSlashes RPC method


| Field | Type | Label | Description |
| ----- | ---- | ----- | ----------- |
| `validator_address` | [string](#string) |  | validator_address defines the validator address to query for. |
| `starting_height` | [uint64](#uint64) |  | starting_height defines the optional starting height to query the slashes. |
| `ending_height` | [uint64](#uint64) |  | starting_height defines the optional ending height to query the slashes. |
| `pagination` | [cosmos.base.query.v1beta1.PageRequest](#cosmos.base.query.v1beta1.PageRequest) |  | pagination defines an optional pagination for the request. |






<a name="cosmos.distribution.v1beta1.QueryValidatorSlashesResponse"></a>

### QueryValidatorSlashesResponse
QueryValidatorSlashesResponse is the response type for the
Query/ValidatorSlashes RPC method.


| Field | Type | Label | Description |
| ----- | ---- | ----- | ----------- |
| `slashes` | [ValidatorSlashEvent](#cosmos.distribution.v1beta1.ValidatorSlashEvent) | repeated | slashes defines the slashes the validator received. |
| `pagination` | [cosmos.base.query.v1beta1.PageResponse](#cosmos.base.query.v1beta1.PageResponse) |  | pagination defines the pagination in the response. |





 <!-- end messages -->

 <!-- end enums -->

 <!-- end HasExtensions -->


<a name="cosmos.distribution.v1beta1.Query"></a>

### Query
Query defines the gRPC querier service for distribution module.

| Method Name | Request Type | Response Type | Description | HTTP Verb | Endpoint |
| ----------- | ------------ | ------------- | ------------| ------- | -------- |
| `Params` | [QueryParamsRequest](#cosmos.distribution.v1beta1.QueryParamsRequest) | [QueryParamsResponse](#cosmos.distribution.v1beta1.QueryParamsResponse) | Params queries params of the distribution module. | GET|/cosmos/distribution/v1beta1/params|
| `ValidatorOutstandingRewards` | [QueryValidatorOutstandingRewardsRequest](#cosmos.distribution.v1beta1.QueryValidatorOutstandingRewardsRequest) | [QueryValidatorOutstandingRewardsResponse](#cosmos.distribution.v1beta1.QueryValidatorOutstandingRewardsResponse) | ValidatorOutstandingRewards queries rewards of a validator address. | GET|/cosmos/distribution/v1beta1/validators/{validator_address}/outstanding_rewards|
| `ValidatorCommission` | [QueryValidatorCommissionRequest](#cosmos.distribution.v1beta1.QueryValidatorCommissionRequest) | [QueryValidatorCommissionResponse](#cosmos.distribution.v1beta1.QueryValidatorCommissionResponse) | ValidatorCommission queries accumulated commission for a validator. | GET|/cosmos/distribution/v1beta1/validators/{validator_address}/commission|
| `ValidatorSlashes` | [QueryValidatorSlashesRequest](#cosmos.distribution.v1beta1.QueryValidatorSlashesRequest) | [QueryValidatorSlashesResponse](#cosmos.distribution.v1beta1.QueryValidatorSlashesResponse) | ValidatorSlashes queries slash events of a validator. | GET|/cosmos/distribution/v1beta1/validators/{validator_address}/slashes|
| `DelegationRewards` | [QueryDelegationRewardsRequest](#cosmos.distribution.v1beta1.QueryDelegationRewardsRequest) | [QueryDelegationRewardsResponse](#cosmos.distribution.v1beta1.QueryDelegationRewardsResponse) | DelegationRewards queries the total rewards accrued by a delegation. | GET|/cosmos/distribution/v1beta1/delegators/{delegator_address}/rewards/{validator_address}|
| `DelegationTotalRewards` | [QueryDelegationTotalRewardsRequest](#cosmos.distribution.v1beta1.QueryDelegationTotalRewardsRequest) | [QueryDelegationTotalRewardsResponse](#cosmos.distribution.v1beta1.QueryDelegationTotalRewardsResponse) | DelegationTotalRewards queries the total rewards accrued by a each validator. | GET|/cosmos/distribution/v1beta1/delegators/{delegator_address}/rewards|
| `DelegatorValidators` | [QueryDelegatorValidatorsRequest](#cosmos.distribution.v1beta1.QueryDelegatorValidatorsRequest) | [QueryDelegatorValidatorsResponse](#cosmos.distribution.v1beta1.QueryDelegatorValidatorsResponse) | DelegatorValidators queries the validators of a delegator. | GET|/cosmos/distribution/v1beta1/delegators/{delegator_address}/validators|
| `DelegatorWithdrawAddress` | [QueryDelegatorWithdrawAddressRequest](#cosmos.distribution.v1beta1.QueryDelegatorWithdrawAddressRequest) | [QueryDelegatorWithdrawAddressResponse](#cosmos.distribution.v1beta1.QueryDelegatorWithdrawAddressResponse) | DelegatorWithdrawAddress queries withdraw address of a delegator. | GET|/cosmos/distribution/v1beta1/delegators/{delegator_address}/withdraw_address|
| `CommunityPool` | [QueryCommunityPoolRequest](#cosmos.distribution.v1beta1.QueryCommunityPoolRequest) | [QueryCommunityPoolResponse](#cosmos.distribution.v1beta1.QueryCommunityPoolResponse) | CommunityPool queries the community pool coins. | GET|/cosmos/distribution/v1beta1/community_pool|

 <!-- end services -->



<a name="cosmos/distribution/v1beta1/tx.proto"></a>
<p align="right"><a href="#top">Top</a></p>

## cosmos/distribution/v1beta1/tx.proto



<a name="cosmos.distribution.v1beta1.MsgFundCommunityPool"></a>

### MsgFundCommunityPool
MsgFundCommunityPool allows an account to directly
fund the community pool.


| Field | Type | Label | Description |
| ----- | ---- | ----- | ----------- |
| `amount` | [cosmos.base.v1beta1.Coin](#cosmos.base.v1beta1.Coin) | repeated |  |
| `depositor` | [string](#string) |  |  |






<a name="cosmos.distribution.v1beta1.MsgFundCommunityPoolResponse"></a>

### MsgFundCommunityPoolResponse
MsgFundCommunityPoolResponse defines the Msg/FundCommunityPool response type.






<a name="cosmos.distribution.v1beta1.MsgSetWithdrawAddress"></a>

### MsgSetWithdrawAddress
MsgSetWithdrawAddress sets the withdraw address for
a delegator (or validator self-delegation).


| Field | Type | Label | Description |
| ----- | ---- | ----- | ----------- |
| `delegator_address` | [string](#string) |  |  |
| `withdraw_address` | [string](#string) |  |  |






<a name="cosmos.distribution.v1beta1.MsgSetWithdrawAddressResponse"></a>

### MsgSetWithdrawAddressResponse
MsgSetWithdrawAddressResponse defines the Msg/SetWithdrawAddress response type.






<a name="cosmos.distribution.v1beta1.MsgWithdrawDelegatorReward"></a>

### MsgWithdrawDelegatorReward
MsgWithdrawDelegatorReward represents delegation withdrawal to a delegator
from a single validator.


| Field | Type | Label | Description |
| ----- | ---- | ----- | ----------- |
| `delegator_address` | [string](#string) |  |  |
| `validator_address` | [string](#string) |  |  |






<a name="cosmos.distribution.v1beta1.MsgWithdrawDelegatorRewardResponse"></a>

### MsgWithdrawDelegatorRewardResponse
MsgWithdrawDelegatorRewardResponse defines the Msg/WithdrawDelegatorReward response type.






<a name="cosmos.distribution.v1beta1.MsgWithdrawValidatorCommission"></a>

### MsgWithdrawValidatorCommission
MsgWithdrawValidatorCommission withdraws the full commission to the validator
address.


| Field | Type | Label | Description |
| ----- | ---- | ----- | ----------- |
| `validator_address` | [string](#string) |  |  |






<a name="cosmos.distribution.v1beta1.MsgWithdrawValidatorCommissionResponse"></a>

### MsgWithdrawValidatorCommissionResponse
MsgWithdrawValidatorCommissionResponse defines the Msg/WithdrawValidatorCommission response type.





 <!-- end messages -->

 <!-- end enums -->

 <!-- end HasExtensions -->


<a name="cosmos.distribution.v1beta1.Msg"></a>

### Msg
Msg defines the distribution Msg service.

| Method Name | Request Type | Response Type | Description | HTTP Verb | Endpoint |
| ----------- | ------------ | ------------- | ------------| ------- | -------- |
| `SetWithdrawAddress` | [MsgSetWithdrawAddress](#cosmos.distribution.v1beta1.MsgSetWithdrawAddress) | [MsgSetWithdrawAddressResponse](#cosmos.distribution.v1beta1.MsgSetWithdrawAddressResponse) | SetWithdrawAddress defines a method to change the withdraw address for a delegator (or validator self-delegation). | |
| `WithdrawDelegatorReward` | [MsgWithdrawDelegatorReward](#cosmos.distribution.v1beta1.MsgWithdrawDelegatorReward) | [MsgWithdrawDelegatorRewardResponse](#cosmos.distribution.v1beta1.MsgWithdrawDelegatorRewardResponse) | WithdrawDelegatorReward defines a method to withdraw rewards of delegator from a single validator. | |
| `WithdrawValidatorCommission` | [MsgWithdrawValidatorCommission](#cosmos.distribution.v1beta1.MsgWithdrawValidatorCommission) | [MsgWithdrawValidatorCommissionResponse](#cosmos.distribution.v1beta1.MsgWithdrawValidatorCommissionResponse) | WithdrawValidatorCommission defines a method to withdraw the full commission to the validator address. | |
| `FundCommunityPool` | [MsgFundCommunityPool](#cosmos.distribution.v1beta1.MsgFundCommunityPool) | [MsgFundCommunityPoolResponse](#cosmos.distribution.v1beta1.MsgFundCommunityPoolResponse) | FundCommunityPool defines a method to allow an account to directly fund the community pool. | |

 <!-- end services -->



<a name="cosmos/evidence/v1beta1/evidence.proto"></a>
<p align="right"><a href="#top">Top</a></p>

## cosmos/evidence/v1beta1/evidence.proto



<a name="cosmos.evidence.v1beta1.Equivocation"></a>

### Equivocation
Equivocation implements the Evidence interface and defines evidence of double
signing misbehavior.


| Field | Type | Label | Description |
| ----- | ---- | ----- | ----------- |
| `height` | [int64](#int64) |  |  |
| `time` | [google.protobuf.Timestamp](#google.protobuf.Timestamp) |  |  |
| `power` | [int64](#int64) |  |  |
| `consensus_address` | [string](#string) |  |  |





 <!-- end messages -->

 <!-- end enums -->

 <!-- end HasExtensions -->

 <!-- end services -->



<a name="cosmos/evidence/v1beta1/genesis.proto"></a>
<p align="right"><a href="#top">Top</a></p>

## cosmos/evidence/v1beta1/genesis.proto



<a name="cosmos.evidence.v1beta1.GenesisState"></a>

### GenesisState
GenesisState defines the evidence module's genesis state.


| Field | Type | Label | Description |
| ----- | ---- | ----- | ----------- |
| `evidence` | [google.protobuf.Any](#google.protobuf.Any) | repeated | evidence defines all the evidence at genesis. |





 <!-- end messages -->

 <!-- end enums -->

 <!-- end HasExtensions -->

 <!-- end services -->



<a name="cosmos/evidence/v1beta1/query.proto"></a>
<p align="right"><a href="#top">Top</a></p>

## cosmos/evidence/v1beta1/query.proto



<a name="cosmos.evidence.v1beta1.QueryAllEvidenceRequest"></a>

### QueryAllEvidenceRequest
QueryEvidenceRequest is the request type for the Query/AllEvidence RPC
method.


| Field | Type | Label | Description |
| ----- | ---- | ----- | ----------- |
| `pagination` | [cosmos.base.query.v1beta1.PageRequest](#cosmos.base.query.v1beta1.PageRequest) |  | pagination defines an optional pagination for the request. |






<a name="cosmos.evidence.v1beta1.QueryAllEvidenceResponse"></a>

### QueryAllEvidenceResponse
QueryAllEvidenceResponse is the response type for the Query/AllEvidence RPC
method.


| Field | Type | Label | Description |
| ----- | ---- | ----- | ----------- |
| `evidence` | [google.protobuf.Any](#google.protobuf.Any) | repeated | evidence returns all evidences. |
| `pagination` | [cosmos.base.query.v1beta1.PageResponse](#cosmos.base.query.v1beta1.PageResponse) |  | pagination defines the pagination in the response. |






<a name="cosmos.evidence.v1beta1.QueryEvidenceRequest"></a>

### QueryEvidenceRequest
QueryEvidenceRequest is the request type for the Query/Evidence RPC method.


| Field | Type | Label | Description |
| ----- | ---- | ----- | ----------- |
| `evidence_hash` | [bytes](#bytes) |  | evidence_hash defines the hash of the requested evidence. |






<a name="cosmos.evidence.v1beta1.QueryEvidenceResponse"></a>

### QueryEvidenceResponse
QueryEvidenceResponse is the response type for the Query/Evidence RPC method.


| Field | Type | Label | Description |
| ----- | ---- | ----- | ----------- |
| `evidence` | [google.protobuf.Any](#google.protobuf.Any) |  | evidence returns the requested evidence. |





 <!-- end messages -->

 <!-- end enums -->

 <!-- end HasExtensions -->


<a name="cosmos.evidence.v1beta1.Query"></a>

### Query
Query defines the gRPC querier service.

| Method Name | Request Type | Response Type | Description | HTTP Verb | Endpoint |
| ----------- | ------------ | ------------- | ------------| ------- | -------- |
| `Evidence` | [QueryEvidenceRequest](#cosmos.evidence.v1beta1.QueryEvidenceRequest) | [QueryEvidenceResponse](#cosmos.evidence.v1beta1.QueryEvidenceResponse) | Evidence queries evidence based on evidence hash. | GET|/cosmos/evidence/v1beta1/evidence/{evidence_hash}|
| `AllEvidence` | [QueryAllEvidenceRequest](#cosmos.evidence.v1beta1.QueryAllEvidenceRequest) | [QueryAllEvidenceResponse](#cosmos.evidence.v1beta1.QueryAllEvidenceResponse) | AllEvidence queries all evidence. | GET|/cosmos/evidence/v1beta1/evidence|

 <!-- end services -->



<a name="cosmos/evidence/v1beta1/tx.proto"></a>
<p align="right"><a href="#top">Top</a></p>

## cosmos/evidence/v1beta1/tx.proto



<a name="cosmos.evidence.v1beta1.MsgSubmitEvidence"></a>

### MsgSubmitEvidence
MsgSubmitEvidence represents a message that supports submitting arbitrary
Evidence of misbehavior such as equivocation or counterfactual signing.


| Field | Type | Label | Description |
| ----- | ---- | ----- | ----------- |
| `submitter` | [string](#string) |  |  |
| `evidence` | [google.protobuf.Any](#google.protobuf.Any) |  |  |






<a name="cosmos.evidence.v1beta1.MsgSubmitEvidenceResponse"></a>

### MsgSubmitEvidenceResponse
MsgSubmitEvidenceResponse defines the Msg/SubmitEvidence response type.


| Field | Type | Label | Description |
| ----- | ---- | ----- | ----------- |
| `hash` | [bytes](#bytes) |  | hash defines the hash of the evidence. |





 <!-- end messages -->

 <!-- end enums -->

 <!-- end HasExtensions -->


<a name="cosmos.evidence.v1beta1.Msg"></a>

### Msg
Msg defines the evidence Msg service.

| Method Name | Request Type | Response Type | Description | HTTP Verb | Endpoint |
| ----------- | ------------ | ------------- | ------------| ------- | -------- |
| `SubmitEvidence` | [MsgSubmitEvidence](#cosmos.evidence.v1beta1.MsgSubmitEvidence) | [MsgSubmitEvidenceResponse](#cosmos.evidence.v1beta1.MsgSubmitEvidenceResponse) | SubmitEvidence submits an arbitrary Evidence of misbehavior such as equivocation or counterfactual signing. | |

 <!-- end services -->



<a name="cosmos/feegrant/v1beta1/feegrant.proto"></a>
<p align="right"><a href="#top">Top</a></p>

## cosmos/feegrant/v1beta1/feegrant.proto
Since: cosmos-sdk 0.43


<a name="cosmos.feegrant.v1beta1.AllowedMsgAllowance"></a>

### AllowedMsgAllowance
AllowedMsgAllowance creates allowance only for specified message types.


| Field | Type | Label | Description |
| ----- | ---- | ----- | ----------- |
| `allowance` | [google.protobuf.Any](#google.protobuf.Any) |  | allowance can be any of basic and filtered fee allowance. |
| `allowed_messages` | [string](#string) | repeated | allowed_messages are the messages for which the grantee has the access. |






<a name="cosmos.feegrant.v1beta1.BasicAllowance"></a>

### BasicAllowance
BasicAllowance implements Allowance with a one-time grant of tokens
that optionally expires. The grantee can use up to SpendLimit to cover fees.


| Field | Type | Label | Description |
| ----- | ---- | ----- | ----------- |
| `spend_limit` | [cosmos.base.v1beta1.Coin](#cosmos.base.v1beta1.Coin) | repeated | spend_limit specifies the maximum amount of tokens that can be spent by this allowance and will be updated as tokens are spent. If it is empty, there is no spend limit and any amount of coins can be spent. |
| `expiration` | [google.protobuf.Timestamp](#google.protobuf.Timestamp) |  | expiration specifies an optional time when this allowance expires |






<a name="cosmos.feegrant.v1beta1.Grant"></a>

### Grant
Grant is stored in the KVStore to record a grant with full context


| Field | Type | Label | Description |
| ----- | ---- | ----- | ----------- |
| `granter` | [string](#string) |  | granter is the address of the user granting an allowance of their funds. |
| `grantee` | [string](#string) |  | grantee is the address of the user being granted an allowance of another user's funds. |
| `allowance` | [google.protobuf.Any](#google.protobuf.Any) |  | allowance can be any of basic and filtered fee allowance. |






<a name="cosmos.feegrant.v1beta1.PeriodicAllowance"></a>

### PeriodicAllowance
PeriodicAllowance extends Allowance to allow for both a maximum cap,
as well as a limit per time period.


| Field | Type | Label | Description |
| ----- | ---- | ----- | ----------- |
| `basic` | [BasicAllowance](#cosmos.feegrant.v1beta1.BasicAllowance) |  | basic specifies a struct of `BasicAllowance` |
| `period` | [google.protobuf.Duration](#google.protobuf.Duration) |  | period specifies the time duration in which period_spend_limit coins can be spent before that allowance is reset |
| `period_spend_limit` | [cosmos.base.v1beta1.Coin](#cosmos.base.v1beta1.Coin) | repeated | period_spend_limit specifies the maximum number of coins that can be spent in the period |
| `period_can_spend` | [cosmos.base.v1beta1.Coin](#cosmos.base.v1beta1.Coin) | repeated | period_can_spend is the number of coins left to be spent before the period_reset time |
| `period_reset` | [google.protobuf.Timestamp](#google.protobuf.Timestamp) |  | period_reset is the time at which this period resets and a new one begins, it is calculated from the start time of the first transaction after the last period ended |





 <!-- end messages -->

 <!-- end enums -->

 <!-- end HasExtensions -->

 <!-- end services -->



<a name="cosmos/feegrant/v1beta1/genesis.proto"></a>
<p align="right"><a href="#top">Top</a></p>

## cosmos/feegrant/v1beta1/genesis.proto
Since: cosmos-sdk 0.43


<a name="cosmos.feegrant.v1beta1.GenesisState"></a>

### GenesisState
GenesisState contains a set of fee allowances, persisted from the store


| Field | Type | Label | Description |
| ----- | ---- | ----- | ----------- |
| `allowances` | [Grant](#cosmos.feegrant.v1beta1.Grant) | repeated |  |





 <!-- end messages -->

 <!-- end enums -->

 <!-- end HasExtensions -->

 <!-- end services -->



<a name="cosmos/feegrant/v1beta1/query.proto"></a>
<p align="right"><a href="#top">Top</a></p>

## cosmos/feegrant/v1beta1/query.proto
Since: cosmos-sdk 0.43


<a name="cosmos.feegrant.v1beta1.QueryAllowanceRequest"></a>

### QueryAllowanceRequest
QueryAllowanceRequest is the request type for the Query/Allowance RPC method.


| Field | Type | Label | Description |
| ----- | ---- | ----- | ----------- |
| `granter` | [string](#string) |  | granter is the address of the user granting an allowance of their funds. |
| `grantee` | [string](#string) |  | grantee is the address of the user being granted an allowance of another user's funds. |






<a name="cosmos.feegrant.v1beta1.QueryAllowanceResponse"></a>

### QueryAllowanceResponse
QueryAllowanceResponse is the response type for the Query/Allowance RPC method.


| Field | Type | Label | Description |
| ----- | ---- | ----- | ----------- |
| `allowance` | [Grant](#cosmos.feegrant.v1beta1.Grant) |  | allowance is a allowance granted for grantee by granter. |






<a name="cosmos.feegrant.v1beta1.QueryAllowancesRequest"></a>

### QueryAllowancesRequest
QueryAllowancesRequest is the request type for the Query/Allowances RPC method.


| Field | Type | Label | Description |
| ----- | ---- | ----- | ----------- |
| `grantee` | [string](#string) |  |  |
| `pagination` | [cosmos.base.query.v1beta1.PageRequest](#cosmos.base.query.v1beta1.PageRequest) |  | pagination defines an pagination for the request. |






<a name="cosmos.feegrant.v1beta1.QueryAllowancesResponse"></a>

### QueryAllowancesResponse
QueryAllowancesResponse is the response type for the Query/Allowances RPC method.


| Field | Type | Label | Description |
| ----- | ---- | ----- | ----------- |
| `allowances` | [Grant](#cosmos.feegrant.v1beta1.Grant) | repeated | allowances are allowance's granted for grantee by granter. |
| `pagination` | [cosmos.base.query.v1beta1.PageResponse](#cosmos.base.query.v1beta1.PageResponse) |  | pagination defines an pagination for the response. |





 <!-- end messages -->

 <!-- end enums -->

 <!-- end HasExtensions -->


<a name="cosmos.feegrant.v1beta1.Query"></a>

### Query
Query defines the gRPC querier service.

| Method Name | Request Type | Response Type | Description | HTTP Verb | Endpoint |
| ----------- | ------------ | ------------- | ------------| ------- | -------- |
| `Allowance` | [QueryAllowanceRequest](#cosmos.feegrant.v1beta1.QueryAllowanceRequest) | [QueryAllowanceResponse](#cosmos.feegrant.v1beta1.QueryAllowanceResponse) | Allowance returns fee granted to the grantee by the granter. | GET|/cosmos/feegrant/v1beta1/allowance/{granter}/{grantee}|
| `Allowances` | [QueryAllowancesRequest](#cosmos.feegrant.v1beta1.QueryAllowancesRequest) | [QueryAllowancesResponse](#cosmos.feegrant.v1beta1.QueryAllowancesResponse) | Allowances returns all the grants for address. | GET|/cosmos/feegrant/v1beta1/allowances/{grantee}|

 <!-- end services -->



<a name="cosmos/feegrant/v1beta1/tx.proto"></a>
<p align="right"><a href="#top">Top</a></p>

## cosmos/feegrant/v1beta1/tx.proto
Since: cosmos-sdk 0.43


<a name="cosmos.feegrant.v1beta1.MsgGrantAllowance"></a>

### MsgGrantAllowance
MsgGrantAllowance adds permission for Grantee to spend up to Allowance
of fees from the account of Granter.


| Field | Type | Label | Description |
| ----- | ---- | ----- | ----------- |
| `granter` | [string](#string) |  | granter is the address of the user granting an allowance of their funds. |
| `grantee` | [string](#string) |  | grantee is the address of the user being granted an allowance of another user's funds. |
| `allowance` | [google.protobuf.Any](#google.protobuf.Any) |  | allowance can be any of basic and filtered fee allowance. |






<a name="cosmos.feegrant.v1beta1.MsgGrantAllowanceResponse"></a>

### MsgGrantAllowanceResponse
MsgGrantAllowanceResponse defines the Msg/GrantAllowanceResponse response type.






<a name="cosmos.feegrant.v1beta1.MsgRevokeAllowance"></a>

### MsgRevokeAllowance
MsgRevokeAllowance removes any existing Allowance from Granter to Grantee.


| Field | Type | Label | Description |
| ----- | ---- | ----- | ----------- |
| `granter` | [string](#string) |  | granter is the address of the user granting an allowance of their funds. |
| `grantee` | [string](#string) |  | grantee is the address of the user being granted an allowance of another user's funds. |






<a name="cosmos.feegrant.v1beta1.MsgRevokeAllowanceResponse"></a>

### MsgRevokeAllowanceResponse
MsgRevokeAllowanceResponse defines the Msg/RevokeAllowanceResponse response type.





 <!-- end messages -->

 <!-- end enums -->

 <!-- end HasExtensions -->


<a name="cosmos.feegrant.v1beta1.Msg"></a>

### Msg
Msg defines the feegrant msg service.

| Method Name | Request Type | Response Type | Description | HTTP Verb | Endpoint |
| ----------- | ------------ | ------------- | ------------| ------- | -------- |
| `GrantAllowance` | [MsgGrantAllowance](#cosmos.feegrant.v1beta1.MsgGrantAllowance) | [MsgGrantAllowanceResponse](#cosmos.feegrant.v1beta1.MsgGrantAllowanceResponse) | GrantAllowance grants fee allowance to the grantee on the granter's account with the provided expiration time. | |
| `RevokeAllowance` | [MsgRevokeAllowance](#cosmos.feegrant.v1beta1.MsgRevokeAllowance) | [MsgRevokeAllowanceResponse](#cosmos.feegrant.v1beta1.MsgRevokeAllowanceResponse) | RevokeAllowance revokes any fee allowance of granter's account that has been granted to the grantee. | |

 <!-- end services -->



<a name="cosmos/genutil/v1beta1/genesis.proto"></a>
<p align="right"><a href="#top">Top</a></p>

## cosmos/genutil/v1beta1/genesis.proto



<a name="cosmos.genutil.v1beta1.GenesisState"></a>

### GenesisState
GenesisState defines the raw genesis transaction in JSON.


| Field | Type | Label | Description |
| ----- | ---- | ----- | ----------- |
| `gen_txs` | [bytes](#bytes) | repeated | gen_txs defines the genesis transactions. |





 <!-- end messages -->

 <!-- end enums -->

 <!-- end HasExtensions -->

 <!-- end services -->



<a name="cosmos/gov/v1beta1/gov.proto"></a>
<p align="right"><a href="#top">Top</a></p>

## cosmos/gov/v1beta1/gov.proto



<a name="cosmos.gov.v1beta1.Deposit"></a>

### Deposit
Deposit defines an amount deposited by an account address to an active
proposal.


| Field | Type | Label | Description |
| ----- | ---- | ----- | ----------- |
| `proposal_id` | [uint64](#uint64) |  |  |
| `depositor` | [string](#string) |  |  |
| `amount` | [cosmos.base.v1beta1.Coin](#cosmos.base.v1beta1.Coin) | repeated |  |






<a name="cosmos.gov.v1beta1.DepositParams"></a>

### DepositParams
DepositParams defines the params for deposits on governance proposals.


| Field | Type | Label | Description |
| ----- | ---- | ----- | ----------- |
| `min_deposit` | [cosmos.base.v1beta1.Coin](#cosmos.base.v1beta1.Coin) | repeated | Minimum deposit for a proposal to enter voting period. |
| `max_deposit_period` | [google.protobuf.Duration](#google.protobuf.Duration) |  | Maximum period for Atom holders to deposit on a proposal. Initial value: 2 months. |






<a name="cosmos.gov.v1beta1.Proposal"></a>

### Proposal
Proposal defines the core field members of a governance proposal.


| Field | Type | Label | Description |
| ----- | ---- | ----- | ----------- |
| `proposal_id` | [uint64](#uint64) |  |  |
| `content` | [google.protobuf.Any](#google.protobuf.Any) |  |  |
| `status` | [ProposalStatus](#cosmos.gov.v1beta1.ProposalStatus) |  |  |
| `final_tally_result` | [TallyResult](#cosmos.gov.v1beta1.TallyResult) |  |  |
| `submit_time` | [google.protobuf.Timestamp](#google.protobuf.Timestamp) |  |  |
| `deposit_end_time` | [google.protobuf.Timestamp](#google.protobuf.Timestamp) |  |  |
| `total_deposit` | [cosmos.base.v1beta1.Coin](#cosmos.base.v1beta1.Coin) | repeated |  |
| `voting_start_time` | [google.protobuf.Timestamp](#google.protobuf.Timestamp) |  |  |
| `voting_end_time` | [google.protobuf.Timestamp](#google.protobuf.Timestamp) |  |  |






<a name="cosmos.gov.v1beta1.TallyParams"></a>

### TallyParams
TallyParams defines the params for tallying votes on governance proposals.


| Field | Type | Label | Description |
| ----- | ---- | ----- | ----------- |
| `quorum` | [bytes](#bytes) |  | Minimum percentage of total stake needed to vote for a result to be considered valid. |
| `threshold` | [bytes](#bytes) |  | Minimum proportion of Yes votes for proposal to pass. Default value: 0.5. |
| `veto_threshold` | [bytes](#bytes) |  | Minimum value of Veto votes to Total votes ratio for proposal to be vetoed. Default value: 1/3. |






<a name="cosmos.gov.v1beta1.TallyResult"></a>

### TallyResult
TallyResult defines a standard tally for a governance proposal.


| Field | Type | Label | Description |
| ----- | ---- | ----- | ----------- |
| `yes` | [string](#string) |  |  |
| `abstain` | [string](#string) |  |  |
| `no` | [string](#string) |  |  |
| `no_with_veto` | [string](#string) |  |  |






<a name="cosmos.gov.v1beta1.TextProposal"></a>

### TextProposal
TextProposal defines a standard text proposal whose changes need to be
manually updated in case of approval.


| Field | Type | Label | Description |
| ----- | ---- | ----- | ----------- |
| `title` | [string](#string) |  |  |
| `description` | [string](#string) |  |  |






<a name="cosmos.gov.v1beta1.Vote"></a>

### Vote
Vote defines a vote on a governance proposal.
A Vote consists of a proposal ID, the voter, and the vote option.


| Field | Type | Label | Description |
| ----- | ---- | ----- | ----------- |
| `proposal_id` | [uint64](#uint64) |  |  |
| `voter` | [string](#string) |  |  |
| `option` | [VoteOption](#cosmos.gov.v1beta1.VoteOption) |  | **Deprecated.** Deprecated: Prefer to use `options` instead. This field is set in queries if and only if `len(options) == 1` and that option has weight 1. In all other cases, this field will default to VOTE_OPTION_UNSPECIFIED. |
| `options` | [WeightedVoteOption](#cosmos.gov.v1beta1.WeightedVoteOption) | repeated | Since: cosmos-sdk 0.43 |






<a name="cosmos.gov.v1beta1.VotingParams"></a>

### VotingParams
VotingParams defines the params for voting on governance proposals.


| Field | Type | Label | Description |
| ----- | ---- | ----- | ----------- |
| `voting_period` | [google.protobuf.Duration](#google.protobuf.Duration) |  | Length of the voting period. |






<a name="cosmos.gov.v1beta1.WeightedVoteOption"></a>

### WeightedVoteOption
WeightedVoteOption defines a unit of vote for vote split.

Since: cosmos-sdk 0.43


| Field | Type | Label | Description |
| ----- | ---- | ----- | ----------- |
| `option` | [VoteOption](#cosmos.gov.v1beta1.VoteOption) |  |  |
| `weight` | [string](#string) |  |  |





 <!-- end messages -->


<a name="cosmos.gov.v1beta1.ProposalStatus"></a>

### ProposalStatus
ProposalStatus enumerates the valid statuses of a proposal.

| Name | Number | Description |
| ---- | ------ | ----------- |
| PROPOSAL_STATUS_UNSPECIFIED | 0 | PROPOSAL_STATUS_UNSPECIFIED defines the default propopsal status. |
| PROPOSAL_STATUS_DEPOSIT_PERIOD | 1 | PROPOSAL_STATUS_DEPOSIT_PERIOD defines a proposal status during the deposit period. |
| PROPOSAL_STATUS_VOTING_PERIOD | 2 | PROPOSAL_STATUS_VOTING_PERIOD defines a proposal status during the voting period. |
| PROPOSAL_STATUS_PASSED | 3 | PROPOSAL_STATUS_PASSED defines a proposal status of a proposal that has passed. |
| PROPOSAL_STATUS_REJECTED | 4 | PROPOSAL_STATUS_REJECTED defines a proposal status of a proposal that has been rejected. |
| PROPOSAL_STATUS_FAILED | 5 | PROPOSAL_STATUS_FAILED defines a proposal status of a proposal that has failed. |



<a name="cosmos.gov.v1beta1.VoteOption"></a>

### VoteOption
VoteOption enumerates the valid vote options for a given governance proposal.

| Name | Number | Description |
| ---- | ------ | ----------- |
| VOTE_OPTION_UNSPECIFIED | 0 | VOTE_OPTION_UNSPECIFIED defines a no-op vote option. |
| VOTE_OPTION_YES | 1 | VOTE_OPTION_YES defines a yes vote option. |
| VOTE_OPTION_ABSTAIN | 2 | VOTE_OPTION_ABSTAIN defines an abstain vote option. |
| VOTE_OPTION_NO | 3 | VOTE_OPTION_NO defines a no vote option. |
| VOTE_OPTION_NO_WITH_VETO | 4 | VOTE_OPTION_NO_WITH_VETO defines a no with veto vote option. |


 <!-- end enums -->

 <!-- end HasExtensions -->

 <!-- end services -->



<a name="cosmos/gov/v1beta1/genesis.proto"></a>
<p align="right"><a href="#top">Top</a></p>

## cosmos/gov/v1beta1/genesis.proto



<a name="cosmos.gov.v1beta1.GenesisState"></a>

### GenesisState
GenesisState defines the gov module's genesis state.


| Field | Type | Label | Description |
| ----- | ---- | ----- | ----------- |
| `starting_proposal_id` | [uint64](#uint64) |  | starting_proposal_id is the ID of the starting proposal. |
| `deposits` | [Deposit](#cosmos.gov.v1beta1.Deposit) | repeated | deposits defines all the deposits present at genesis. |
| `votes` | [Vote](#cosmos.gov.v1beta1.Vote) | repeated | votes defines all the votes present at genesis. |
| `proposals` | [Proposal](#cosmos.gov.v1beta1.Proposal) | repeated | proposals defines all the proposals present at genesis. |
| `deposit_params` | [DepositParams](#cosmos.gov.v1beta1.DepositParams) |  | params defines all the paramaters of related to deposit. |
| `voting_params` | [VotingParams](#cosmos.gov.v1beta1.VotingParams) |  | params defines all the paramaters of related to voting. |
| `tally_params` | [TallyParams](#cosmos.gov.v1beta1.TallyParams) |  | params defines all the paramaters of related to tally. |





 <!-- end messages -->

 <!-- end enums -->

 <!-- end HasExtensions -->

 <!-- end services -->



<a name="cosmos/gov/v1beta1/query.proto"></a>
<p align="right"><a href="#top">Top</a></p>

## cosmos/gov/v1beta1/query.proto



<a name="cosmos.gov.v1beta1.QueryDepositRequest"></a>

### QueryDepositRequest
QueryDepositRequest is the request type for the Query/Deposit RPC method.


| Field | Type | Label | Description |
| ----- | ---- | ----- | ----------- |
| `proposal_id` | [uint64](#uint64) |  | proposal_id defines the unique id of the proposal. |
| `depositor` | [string](#string) |  | depositor defines the deposit addresses from the proposals. |






<a name="cosmos.gov.v1beta1.QueryDepositResponse"></a>

### QueryDepositResponse
QueryDepositResponse is the response type for the Query/Deposit RPC method.


| Field | Type | Label | Description |
| ----- | ---- | ----- | ----------- |
| `deposit` | [Deposit](#cosmos.gov.v1beta1.Deposit) |  | deposit defines the requested deposit. |






<a name="cosmos.gov.v1beta1.QueryDepositsRequest"></a>

### QueryDepositsRequest
QueryDepositsRequest is the request type for the Query/Deposits RPC method.


| Field | Type | Label | Description |
| ----- | ---- | ----- | ----------- |
| `proposal_id` | [uint64](#uint64) |  | proposal_id defines the unique id of the proposal. |
| `pagination` | [cosmos.base.query.v1beta1.PageRequest](#cosmos.base.query.v1beta1.PageRequest) |  | pagination defines an optional pagination for the request. |






<a name="cosmos.gov.v1beta1.QueryDepositsResponse"></a>

### QueryDepositsResponse
QueryDepositsResponse is the response type for the Query/Deposits RPC method.


| Field | Type | Label | Description |
| ----- | ---- | ----- | ----------- |
| `deposits` | [Deposit](#cosmos.gov.v1beta1.Deposit) | repeated |  |
| `pagination` | [cosmos.base.query.v1beta1.PageResponse](#cosmos.base.query.v1beta1.PageResponse) |  | pagination defines the pagination in the response. |






<a name="cosmos.gov.v1beta1.QueryParamsRequest"></a>

### QueryParamsRequest
QueryParamsRequest is the request type for the Query/Params RPC method.


| Field | Type | Label | Description |
| ----- | ---- | ----- | ----------- |
| `params_type` | [string](#string) |  | params_type defines which parameters to query for, can be one of "voting", "tallying" or "deposit". |






<a name="cosmos.gov.v1beta1.QueryParamsResponse"></a>

### QueryParamsResponse
QueryParamsResponse is the response type for the Query/Params RPC method.


| Field | Type | Label | Description |
| ----- | ---- | ----- | ----------- |
| `voting_params` | [VotingParams](#cosmos.gov.v1beta1.VotingParams) |  | voting_params defines the parameters related to voting. |
| `deposit_params` | [DepositParams](#cosmos.gov.v1beta1.DepositParams) |  | deposit_params defines the parameters related to deposit. |
| `tally_params` | [TallyParams](#cosmos.gov.v1beta1.TallyParams) |  | tally_params defines the parameters related to tally. |






<a name="cosmos.gov.v1beta1.QueryProposalRequest"></a>

### QueryProposalRequest
QueryProposalRequest is the request type for the Query/Proposal RPC method.


| Field | Type | Label | Description |
| ----- | ---- | ----- | ----------- |
| `proposal_id` | [uint64](#uint64) |  | proposal_id defines the unique id of the proposal. |






<a name="cosmos.gov.v1beta1.QueryProposalResponse"></a>

### QueryProposalResponse
QueryProposalResponse is the response type for the Query/Proposal RPC method.


| Field | Type | Label | Description |
| ----- | ---- | ----- | ----------- |
| `proposal` | [Proposal](#cosmos.gov.v1beta1.Proposal) |  |  |






<a name="cosmos.gov.v1beta1.QueryProposalsRequest"></a>

### QueryProposalsRequest
QueryProposalsRequest is the request type for the Query/Proposals RPC method.


| Field | Type | Label | Description |
| ----- | ---- | ----- | ----------- |
| `proposal_status` | [ProposalStatus](#cosmos.gov.v1beta1.ProposalStatus) |  | proposal_status defines the status of the proposals. |
| `voter` | [string](#string) |  | voter defines the voter address for the proposals. |
| `depositor` | [string](#string) |  | depositor defines the deposit addresses from the proposals. |
| `pagination` | [cosmos.base.query.v1beta1.PageRequest](#cosmos.base.query.v1beta1.PageRequest) |  | pagination defines an optional pagination for the request. |






<a name="cosmos.gov.v1beta1.QueryProposalsResponse"></a>

### QueryProposalsResponse
QueryProposalsResponse is the response type for the Query/Proposals RPC
method.


| Field | Type | Label | Description |
| ----- | ---- | ----- | ----------- |
| `proposals` | [Proposal](#cosmos.gov.v1beta1.Proposal) | repeated |  |
| `pagination` | [cosmos.base.query.v1beta1.PageResponse](#cosmos.base.query.v1beta1.PageResponse) |  | pagination defines the pagination in the response. |






<a name="cosmos.gov.v1beta1.QueryTallyResultRequest"></a>

### QueryTallyResultRequest
QueryTallyResultRequest is the request type for the Query/Tally RPC method.


| Field | Type | Label | Description |
| ----- | ---- | ----- | ----------- |
| `proposal_id` | [uint64](#uint64) |  | proposal_id defines the unique id of the proposal. |






<a name="cosmos.gov.v1beta1.QueryTallyResultResponse"></a>

### QueryTallyResultResponse
QueryTallyResultResponse is the response type for the Query/Tally RPC method.


| Field | Type | Label | Description |
| ----- | ---- | ----- | ----------- |
| `tally` | [TallyResult](#cosmos.gov.v1beta1.TallyResult) |  | tally defines the requested tally. |






<a name="cosmos.gov.v1beta1.QueryVoteRequest"></a>

### QueryVoteRequest
QueryVoteRequest is the request type for the Query/Vote RPC method.


| Field | Type | Label | Description |
| ----- | ---- | ----- | ----------- |
| `proposal_id` | [uint64](#uint64) |  | proposal_id defines the unique id of the proposal. |
| `voter` | [string](#string) |  | voter defines the oter address for the proposals. |






<a name="cosmos.gov.v1beta1.QueryVoteResponse"></a>

### QueryVoteResponse
QueryVoteResponse is the response type for the Query/Vote RPC method.


| Field | Type | Label | Description |
| ----- | ---- | ----- | ----------- |
| `vote` | [Vote](#cosmos.gov.v1beta1.Vote) |  | vote defined the queried vote. |






<a name="cosmos.gov.v1beta1.QueryVotesRequest"></a>

### QueryVotesRequest
QueryVotesRequest is the request type for the Query/Votes RPC method.


| Field | Type | Label | Description |
| ----- | ---- | ----- | ----------- |
| `proposal_id` | [uint64](#uint64) |  | proposal_id defines the unique id of the proposal. |
| `pagination` | [cosmos.base.query.v1beta1.PageRequest](#cosmos.base.query.v1beta1.PageRequest) |  | pagination defines an optional pagination for the request. |






<a name="cosmos.gov.v1beta1.QueryVotesResponse"></a>

### QueryVotesResponse
QueryVotesResponse is the response type for the Query/Votes RPC method.


| Field | Type | Label | Description |
| ----- | ---- | ----- | ----------- |
| `votes` | [Vote](#cosmos.gov.v1beta1.Vote) | repeated | votes defined the queried votes. |
| `pagination` | [cosmos.base.query.v1beta1.PageResponse](#cosmos.base.query.v1beta1.PageResponse) |  | pagination defines the pagination in the response. |





 <!-- end messages -->

 <!-- end enums -->

 <!-- end HasExtensions -->


<a name="cosmos.gov.v1beta1.Query"></a>

### Query
Query defines the gRPC querier service for gov module

| Method Name | Request Type | Response Type | Description | HTTP Verb | Endpoint |
| ----------- | ------------ | ------------- | ------------| ------- | -------- |
| `Proposal` | [QueryProposalRequest](#cosmos.gov.v1beta1.QueryProposalRequest) | [QueryProposalResponse](#cosmos.gov.v1beta1.QueryProposalResponse) | Proposal queries proposal details based on ProposalID. | GET|/cosmos/gov/v1beta1/proposals/{proposal_id}|
| `Proposals` | [QueryProposalsRequest](#cosmos.gov.v1beta1.QueryProposalsRequest) | [QueryProposalsResponse](#cosmos.gov.v1beta1.QueryProposalsResponse) | Proposals queries all proposals based on given status. | GET|/cosmos/gov/v1beta1/proposals|
| `Vote` | [QueryVoteRequest](#cosmos.gov.v1beta1.QueryVoteRequest) | [QueryVoteResponse](#cosmos.gov.v1beta1.QueryVoteResponse) | Vote queries voted information based on proposalID, voterAddr. | GET|/cosmos/gov/v1beta1/proposals/{proposal_id}/votes/{voter}|
| `Votes` | [QueryVotesRequest](#cosmos.gov.v1beta1.QueryVotesRequest) | [QueryVotesResponse](#cosmos.gov.v1beta1.QueryVotesResponse) | Votes queries votes of a given proposal. | GET|/cosmos/gov/v1beta1/proposals/{proposal_id}/votes|
| `Params` | [QueryParamsRequest](#cosmos.gov.v1beta1.QueryParamsRequest) | [QueryParamsResponse](#cosmos.gov.v1beta1.QueryParamsResponse) | Params queries all parameters of the gov module. | GET|/cosmos/gov/v1beta1/params/{params_type}|
| `Deposit` | [QueryDepositRequest](#cosmos.gov.v1beta1.QueryDepositRequest) | [QueryDepositResponse](#cosmos.gov.v1beta1.QueryDepositResponse) | Deposit queries single deposit information based proposalID, depositAddr. | GET|/cosmos/gov/v1beta1/proposals/{proposal_id}/deposits/{depositor}|
| `Deposits` | [QueryDepositsRequest](#cosmos.gov.v1beta1.QueryDepositsRequest) | [QueryDepositsResponse](#cosmos.gov.v1beta1.QueryDepositsResponse) | Deposits queries all deposits of a single proposal. | GET|/cosmos/gov/v1beta1/proposals/{proposal_id}/deposits|
| `TallyResult` | [QueryTallyResultRequest](#cosmos.gov.v1beta1.QueryTallyResultRequest) | [QueryTallyResultResponse](#cosmos.gov.v1beta1.QueryTallyResultResponse) | TallyResult queries the tally of a proposal vote. | GET|/cosmos/gov/v1beta1/proposals/{proposal_id}/tally|

 <!-- end services -->



<a name="cosmos/gov/v1beta1/tx.proto"></a>
<p align="right"><a href="#top">Top</a></p>

## cosmos/gov/v1beta1/tx.proto



<a name="cosmos.gov.v1beta1.MsgDeposit"></a>

### MsgDeposit
MsgDeposit defines a message to submit a deposit to an existing proposal.


| Field | Type | Label | Description |
| ----- | ---- | ----- | ----------- |
| `proposal_id` | [uint64](#uint64) |  |  |
| `depositor` | [string](#string) |  |  |
| `amount` | [cosmos.base.v1beta1.Coin](#cosmos.base.v1beta1.Coin) | repeated |  |






<a name="cosmos.gov.v1beta1.MsgDepositResponse"></a>

### MsgDepositResponse
MsgDepositResponse defines the Msg/Deposit response type.






<a name="cosmos.gov.v1beta1.MsgSubmitProposal"></a>

### MsgSubmitProposal
MsgSubmitProposal defines an sdk.Msg type that supports submitting arbitrary
proposal Content.


| Field | Type | Label | Description |
| ----- | ---- | ----- | ----------- |
| `content` | [google.protobuf.Any](#google.protobuf.Any) |  |  |
| `initial_deposit` | [cosmos.base.v1beta1.Coin](#cosmos.base.v1beta1.Coin) | repeated |  |
| `proposer` | [string](#string) |  |  |






<a name="cosmos.gov.v1beta1.MsgSubmitProposalResponse"></a>

### MsgSubmitProposalResponse
MsgSubmitProposalResponse defines the Msg/SubmitProposal response type.


| Field | Type | Label | Description |
| ----- | ---- | ----- | ----------- |
| `proposal_id` | [uint64](#uint64) |  |  |






<a name="cosmos.gov.v1beta1.MsgVote"></a>

### MsgVote
MsgVote defines a message to cast a vote.


| Field | Type | Label | Description |
| ----- | ---- | ----- | ----------- |
| `proposal_id` | [uint64](#uint64) |  |  |
| `voter` | [string](#string) |  |  |
| `option` | [VoteOption](#cosmos.gov.v1beta1.VoteOption) |  |  |






<a name="cosmos.gov.v1beta1.MsgVoteResponse"></a>

### MsgVoteResponse
MsgVoteResponse defines the Msg/Vote response type.






<a name="cosmos.gov.v1beta1.MsgVoteWeighted"></a>

### MsgVoteWeighted
MsgVoteWeighted defines a message to cast a vote.

Since: cosmos-sdk 0.43


| Field | Type | Label | Description |
| ----- | ---- | ----- | ----------- |
| `proposal_id` | [uint64](#uint64) |  |  |
| `voter` | [string](#string) |  |  |
| `options` | [WeightedVoteOption](#cosmos.gov.v1beta1.WeightedVoteOption) | repeated |  |






<a name="cosmos.gov.v1beta1.MsgVoteWeightedResponse"></a>

### MsgVoteWeightedResponse
MsgVoteWeightedResponse defines the Msg/VoteWeighted response type.

Since: cosmos-sdk 0.43





 <!-- end messages -->

 <!-- end enums -->

 <!-- end HasExtensions -->


<a name="cosmos.gov.v1beta1.Msg"></a>

### Msg
Msg defines the bank Msg service.

| Method Name | Request Type | Response Type | Description | HTTP Verb | Endpoint |
| ----------- | ------------ | ------------- | ------------| ------- | -------- |
| `SubmitProposal` | [MsgSubmitProposal](#cosmos.gov.v1beta1.MsgSubmitProposal) | [MsgSubmitProposalResponse](#cosmos.gov.v1beta1.MsgSubmitProposalResponse) | SubmitProposal defines a method to create new proposal given a content. | |
| `Vote` | [MsgVote](#cosmos.gov.v1beta1.MsgVote) | [MsgVoteResponse](#cosmos.gov.v1beta1.MsgVoteResponse) | Vote defines a method to add a vote on a specific proposal. | |
| `VoteWeighted` | [MsgVoteWeighted](#cosmos.gov.v1beta1.MsgVoteWeighted) | [MsgVoteWeightedResponse](#cosmos.gov.v1beta1.MsgVoteWeightedResponse) | VoteWeighted defines a method to add a weighted vote on a specific proposal.

Since: cosmos-sdk 0.43 | |
| `Deposit` | [MsgDeposit](#cosmos.gov.v1beta1.MsgDeposit) | [MsgDepositResponse](#cosmos.gov.v1beta1.MsgDepositResponse) | Deposit defines a method to add deposit on a specific proposal. | |

 <!-- end services -->



<a name="cosmos/gov/v1beta2/gov.proto"></a>
<p align="right"><a href="#top">Top</a></p>

## cosmos/gov/v1beta2/gov.proto



<a name="cosmos.gov.v1beta2.Deposit"></a>

### Deposit
Deposit defines an amount deposited by an account address to an active
proposal.


| Field | Type | Label | Description |
| ----- | ---- | ----- | ----------- |
| `proposal_id` | [uint64](#uint64) |  |  |
| `depositor` | [string](#string) |  |  |
| `amount` | [cosmos.base.v1beta1.Coin](#cosmos.base.v1beta1.Coin) | repeated |  |






<a name="cosmos.gov.v1beta2.DepositParams"></a>

### DepositParams
DepositParams defines the params for deposits on governance proposals.


| Field | Type | Label | Description |
| ----- | ---- | ----- | ----------- |
| `min_deposit` | [cosmos.base.v1beta1.Coin](#cosmos.base.v1beta1.Coin) | repeated | Minimum deposit for a proposal to enter voting period. |
| `max_deposit_period` | [google.protobuf.Duration](#google.protobuf.Duration) |  | Maximum period for Atom holders to deposit on a proposal. Initial value: 2 months. |






<a name="cosmos.gov.v1beta2.Proposal"></a>

### Proposal
Proposal defines the core field members of a governance proposal.


| Field | Type | Label | Description |
| ----- | ---- | ----- | ----------- |
| `proposal_id` | [uint64](#uint64) |  |  |
| `messages` | [google.protobuf.Any](#google.protobuf.Any) | repeated |  |
| `status` | [ProposalStatus](#cosmos.gov.v1beta2.ProposalStatus) |  |  |
| `final_tally_result` | [TallyResult](#cosmos.gov.v1beta2.TallyResult) |  |  |
| `submit_time` | [google.protobuf.Timestamp](#google.protobuf.Timestamp) |  |  |
| `deposit_end_time` | [google.protobuf.Timestamp](#google.protobuf.Timestamp) |  |  |
| `total_deposit` | [cosmos.base.v1beta1.Coin](#cosmos.base.v1beta1.Coin) | repeated |  |
| `voting_start_time` | [google.protobuf.Timestamp](#google.protobuf.Timestamp) |  |  |
| `voting_end_time` | [google.protobuf.Timestamp](#google.protobuf.Timestamp) |  |  |






<a name="cosmos.gov.v1beta2.TallyParams"></a>

### TallyParams
TallyParams defines the params for tallying votes on governance proposals.


| Field | Type | Label | Description |
| ----- | ---- | ----- | ----------- |
| `quorum` | [bytes](#bytes) |  | Minimum percentage of total stake needed to vote for a result to be considered valid. |
| `threshold` | [bytes](#bytes) |  | Minimum proportion of Yes votes for proposal to pass. Default value: 0.5. |
| `veto_threshold` | [bytes](#bytes) |  | Minimum value of Veto votes to Total votes ratio for proposal to be vetoed. Default value: 1/3. |






<a name="cosmos.gov.v1beta2.TallyResult"></a>

### TallyResult
TallyResult defines a standard tally for a governance proposal.


| Field | Type | Label | Description |
| ----- | ---- | ----- | ----------- |
| `yes` | [string](#string) |  |  |
| `abstain` | [string](#string) |  |  |
| `no` | [string](#string) |  |  |
| `no_with_veto` | [string](#string) |  |  |






<a name="cosmos.gov.v1beta2.Vote"></a>

### Vote
Vote defines a vote on a governance proposal.
A Vote consists of a proposal ID, the voter, and the vote option.


| Field | Type | Label | Description |
| ----- | ---- | ----- | ----------- |
| `proposal_id` | [uint64](#uint64) |  |  |
| `voter` | [string](#string) |  |  |
| `option` | [VoteOption](#cosmos.gov.v1beta2.VoteOption) |  | **Deprecated.** Deprecated: Prefer to use `options` instead. This field is set in queries if and only if `len(options) == 1` and that option has weight 1. In all other cases, this field will default to VOTE_OPTION_UNSPECIFIED. |
| `options` | [WeightedVoteOption](#cosmos.gov.v1beta2.WeightedVoteOption) | repeated |  |






<a name="cosmos.gov.v1beta2.VotingParams"></a>

### VotingParams
VotingParams defines the params for voting on governance proposals.


| Field | Type | Label | Description |
| ----- | ---- | ----- | ----------- |
| `voting_period` | [google.protobuf.Duration](#google.protobuf.Duration) |  | Length of the voting period. |






<a name="cosmos.gov.v1beta2.WeightedVoteOption"></a>

### WeightedVoteOption
WeightedVoteOption defines a unit of vote for vote split.


| Field | Type | Label | Description |
| ----- | ---- | ----- | ----------- |
| `option` | [VoteOption](#cosmos.gov.v1beta2.VoteOption) |  |  |
| `weight` | [string](#string) |  |  |





 <!-- end messages -->


<a name="cosmos.gov.v1beta2.ProposalStatus"></a>

### ProposalStatus
ProposalStatus enumerates the valid statuses of a proposal.

| Name | Number | Description |
| ---- | ------ | ----------- |
| PROPOSAL_STATUS_UNSPECIFIED | 0 | PROPOSAL_STATUS_UNSPECIFIED defines the default propopsal status. |
| PROPOSAL_STATUS_DEPOSIT_PERIOD | 1 | PROPOSAL_STATUS_DEPOSIT_PERIOD defines a proposal status during the deposit period. |
| PROPOSAL_STATUS_VOTING_PERIOD | 2 | PROPOSAL_STATUS_VOTING_PERIOD defines a proposal status during the voting period. |
| PROPOSAL_STATUS_PASSED | 3 | PROPOSAL_STATUS_PASSED defines a proposal status of a proposal that has passed. |
| PROPOSAL_STATUS_REJECTED | 4 | PROPOSAL_STATUS_REJECTED defines a proposal status of a proposal that has been rejected. |
| PROPOSAL_STATUS_FAILED | 5 | PROPOSAL_STATUS_FAILED defines a proposal status of a proposal that has failed. |



<a name="cosmos.gov.v1beta2.VoteOption"></a>

### VoteOption
VoteOption enumerates the valid vote options for a given governance proposal.

| Name | Number | Description |
| ---- | ------ | ----------- |
| VOTE_OPTION_UNSPECIFIED | 0 | VOTE_OPTION_UNSPECIFIED defines a no-op vote option. |
| VOTE_OPTION_YES | 1 | VOTE_OPTION_YES defines a yes vote option. |
| VOTE_OPTION_ABSTAIN | 2 | VOTE_OPTION_ABSTAIN defines an abstain vote option. |
| VOTE_OPTION_NO | 3 | VOTE_OPTION_NO defines a no vote option. |
| VOTE_OPTION_NO_WITH_VETO | 4 | VOTE_OPTION_NO_WITH_VETO defines a no with veto vote option. |


 <!-- end enums -->

 <!-- end HasExtensions -->

 <!-- end services -->



<a name="cosmos/gov/v1beta2/genesis.proto"></a>
<p align="right"><a href="#top">Top</a></p>

## cosmos/gov/v1beta2/genesis.proto



<a name="cosmos.gov.v1beta2.GenesisState"></a>

### GenesisState
GenesisState defines the gov module's genesis state.


| Field | Type | Label | Description |
| ----- | ---- | ----- | ----------- |
| `starting_proposal_id` | [uint64](#uint64) |  | starting_proposal_id is the ID of the starting proposal. |
| `deposits` | [Deposit](#cosmos.gov.v1beta2.Deposit) | repeated | deposits defines all the deposits present at genesis. |
| `votes` | [Vote](#cosmos.gov.v1beta2.Vote) | repeated | votes defines all the votes present at genesis. |
| `proposals` | [Proposal](#cosmos.gov.v1beta2.Proposal) | repeated | proposals defines all the proposals present at genesis. |
| `deposit_params` | [DepositParams](#cosmos.gov.v1beta2.DepositParams) |  | params defines all the paramaters of related to deposit. |
| `voting_params` | [VotingParams](#cosmos.gov.v1beta2.VotingParams) |  | params defines all the paramaters of related to voting. |
| `tally_params` | [TallyParams](#cosmos.gov.v1beta2.TallyParams) |  | params defines all the paramaters of related to tally. |





 <!-- end messages -->

 <!-- end enums -->

 <!-- end HasExtensions -->

 <!-- end services -->



<a name="cosmos/gov/v1beta2/query.proto"></a>
<p align="right"><a href="#top">Top</a></p>

## cosmos/gov/v1beta2/query.proto



<a name="cosmos.gov.v1beta2.QueryDepositRequest"></a>

### QueryDepositRequest
QueryDepositRequest is the request type for the Query/Deposit RPC method.


| Field | Type | Label | Description |
| ----- | ---- | ----- | ----------- |
| `proposal_id` | [uint64](#uint64) |  | proposal_id defines the unique id of the proposal. |
| `depositor` | [string](#string) |  | depositor defines the deposit addresses from the proposals. |






<a name="cosmos.gov.v1beta2.QueryDepositResponse"></a>

### QueryDepositResponse
QueryDepositResponse is the response type for the Query/Deposit RPC method.


| Field | Type | Label | Description |
| ----- | ---- | ----- | ----------- |
| `deposit` | [Deposit](#cosmos.gov.v1beta2.Deposit) |  | deposit defines the requested deposit. |






<a name="cosmos.gov.v1beta2.QueryDepositsRequest"></a>

### QueryDepositsRequest
QueryDepositsRequest is the request type for the Query/Deposits RPC method.


| Field | Type | Label | Description |
| ----- | ---- | ----- | ----------- |
| `proposal_id` | [uint64](#uint64) |  | proposal_id defines the unique id of the proposal. |
| `pagination` | [cosmos.base.query.v1beta1.PageRequest](#cosmos.base.query.v1beta1.PageRequest) |  | pagination defines an optional pagination for the request. |






<a name="cosmos.gov.v1beta2.QueryDepositsResponse"></a>

### QueryDepositsResponse
QueryDepositsResponse is the response type for the Query/Deposits RPC method.


| Field | Type | Label | Description |
| ----- | ---- | ----- | ----------- |
| `deposits` | [Deposit](#cosmos.gov.v1beta2.Deposit) | repeated |  |
| `pagination` | [cosmos.base.query.v1beta1.PageResponse](#cosmos.base.query.v1beta1.PageResponse) |  | pagination defines the pagination in the response. |






<a name="cosmos.gov.v1beta2.QueryParamsRequest"></a>

### QueryParamsRequest
QueryParamsRequest is the request type for the Query/Params RPC method.


| Field | Type | Label | Description |
| ----- | ---- | ----- | ----------- |
| `params_type` | [string](#string) |  | params_type defines which parameters to query for, can be one of "voting", "tallying" or "deposit". |






<a name="cosmos.gov.v1beta2.QueryParamsResponse"></a>

### QueryParamsResponse
QueryParamsResponse is the response type for the Query/Params RPC method.


| Field | Type | Label | Description |
| ----- | ---- | ----- | ----------- |
| `voting_params` | [VotingParams](#cosmos.gov.v1beta2.VotingParams) |  | voting_params defines the parameters related to voting. |
| `deposit_params` | [DepositParams](#cosmos.gov.v1beta2.DepositParams) |  | deposit_params defines the parameters related to deposit. |
| `tally_params` | [TallyParams](#cosmos.gov.v1beta2.TallyParams) |  | tally_params defines the parameters related to tally. |






<a name="cosmos.gov.v1beta2.QueryProposalRequest"></a>

### QueryProposalRequest
QueryProposalRequest is the request type for the Query/Proposal RPC method.


| Field | Type | Label | Description |
| ----- | ---- | ----- | ----------- |
| `proposal_id` | [uint64](#uint64) |  | proposal_id defines the unique id of the proposal. |






<a name="cosmos.gov.v1beta2.QueryProposalResponse"></a>

### QueryProposalResponse
QueryProposalResponse is the response type for the Query/Proposal RPC method.


| Field | Type | Label | Description |
| ----- | ---- | ----- | ----------- |
| `proposal` | [Proposal](#cosmos.gov.v1beta2.Proposal) |  |  |






<a name="cosmos.gov.v1beta2.QueryProposalsRequest"></a>

### QueryProposalsRequest
QueryProposalsRequest is the request type for the Query/Proposals RPC method.


| Field | Type | Label | Description |
| ----- | ---- | ----- | ----------- |
| `proposal_status` | [ProposalStatus](#cosmos.gov.v1beta2.ProposalStatus) |  | proposal_status defines the status of the proposals. |
| `voter` | [string](#string) |  | voter defines the voter address for the proposals. |
| `depositor` | [string](#string) |  | depositor defines the deposit addresses from the proposals. |
| `pagination` | [cosmos.base.query.v1beta1.PageRequest](#cosmos.base.query.v1beta1.PageRequest) |  | pagination defines an optional pagination for the request. |






<a name="cosmos.gov.v1beta2.QueryProposalsResponse"></a>

### QueryProposalsResponse
QueryProposalsResponse is the response type for the Query/Proposals RPC
method.


| Field | Type | Label | Description |
| ----- | ---- | ----- | ----------- |
| `proposals` | [Proposal](#cosmos.gov.v1beta2.Proposal) | repeated |  |
| `pagination` | [cosmos.base.query.v1beta1.PageResponse](#cosmos.base.query.v1beta1.PageResponse) |  | pagination defines the pagination in the response. |






<a name="cosmos.gov.v1beta2.QueryTallyResultRequest"></a>

### QueryTallyResultRequest
QueryTallyResultRequest is the request type for the Query/Tally RPC method.


| Field | Type | Label | Description |
| ----- | ---- | ----- | ----------- |
| `proposal_id` | [uint64](#uint64) |  | proposal_id defines the unique id of the proposal. |






<a name="cosmos.gov.v1beta2.QueryTallyResultResponse"></a>

### QueryTallyResultResponse
QueryTallyResultResponse is the response type for the Query/Tally RPC method.


| Field | Type | Label | Description |
| ----- | ---- | ----- | ----------- |
| `tally` | [TallyResult](#cosmos.gov.v1beta2.TallyResult) |  | tally defines the requested tally. |






<a name="cosmos.gov.v1beta2.QueryVoteRequest"></a>

### QueryVoteRequest
QueryVoteRequest is the request type for the Query/Vote RPC method.


| Field | Type | Label | Description |
| ----- | ---- | ----- | ----------- |
| `proposal_id` | [uint64](#uint64) |  | proposal_id defines the unique id of the proposal. |
| `voter` | [string](#string) |  | voter defines the oter address for the proposals. |






<a name="cosmos.gov.v1beta2.QueryVoteResponse"></a>

### QueryVoteResponse
QueryVoteResponse is the response type for the Query/Vote RPC method.


| Field | Type | Label | Description |
| ----- | ---- | ----- | ----------- |
| `vote` | [Vote](#cosmos.gov.v1beta2.Vote) |  | vote defined the queried vote. |






<a name="cosmos.gov.v1beta2.QueryVotesRequest"></a>

### QueryVotesRequest
QueryVotesRequest is the request type for the Query/Votes RPC method.


| Field | Type | Label | Description |
| ----- | ---- | ----- | ----------- |
| `proposal_id` | [uint64](#uint64) |  | proposal_id defines the unique id of the proposal. |
| `pagination` | [cosmos.base.query.v1beta1.PageRequest](#cosmos.base.query.v1beta1.PageRequest) |  | pagination defines an optional pagination for the request. |






<a name="cosmos.gov.v1beta2.QueryVotesResponse"></a>

### QueryVotesResponse
QueryVotesResponse is the response type for the Query/Votes RPC method.


| Field | Type | Label | Description |
| ----- | ---- | ----- | ----------- |
| `votes` | [Vote](#cosmos.gov.v1beta2.Vote) | repeated | votes defined the queried votes. |
| `pagination` | [cosmos.base.query.v1beta1.PageResponse](#cosmos.base.query.v1beta1.PageResponse) |  | pagination defines the pagination in the response. |





 <!-- end messages -->

 <!-- end enums -->

 <!-- end HasExtensions -->


<a name="cosmos.gov.v1beta2.Query"></a>

### Query
Query defines the gRPC querier service for gov module

| Method Name | Request Type | Response Type | Description | HTTP Verb | Endpoint |
| ----------- | ------------ | ------------- | ------------| ------- | -------- |
| `Proposal` | [QueryProposalRequest](#cosmos.gov.v1beta2.QueryProposalRequest) | [QueryProposalResponse](#cosmos.gov.v1beta2.QueryProposalResponse) | Proposal queries proposal details based on ProposalID. | GET|/cosmos/gov/v1beta2/proposals/{proposal_id}|
| `Proposals` | [QueryProposalsRequest](#cosmos.gov.v1beta2.QueryProposalsRequest) | [QueryProposalsResponse](#cosmos.gov.v1beta2.QueryProposalsResponse) | Proposals queries all proposals based on given status. | GET|/cosmos/gov/v1beta2/proposals|
| `Vote` | [QueryVoteRequest](#cosmos.gov.v1beta2.QueryVoteRequest) | [QueryVoteResponse](#cosmos.gov.v1beta2.QueryVoteResponse) | Vote queries voted information based on proposalID, voterAddr. | GET|/cosmos/gov/v1beta2/proposals/{proposal_id}/votes/{voter}|
| `Votes` | [QueryVotesRequest](#cosmos.gov.v1beta2.QueryVotesRequest) | [QueryVotesResponse](#cosmos.gov.v1beta2.QueryVotesResponse) | Votes queries votes of a given proposal. | GET|/cosmos/gov/v1beta2/proposals/{proposal_id}/votes|
| `Params` | [QueryParamsRequest](#cosmos.gov.v1beta2.QueryParamsRequest) | [QueryParamsResponse](#cosmos.gov.v1beta2.QueryParamsResponse) | Params queries all parameters of the gov module. | GET|/cosmos/gov/v1beta2/params/{params_type}|
| `Deposit` | [QueryDepositRequest](#cosmos.gov.v1beta2.QueryDepositRequest) | [QueryDepositResponse](#cosmos.gov.v1beta2.QueryDepositResponse) | Deposit queries single deposit information based proposalID, depositAddr. | GET|/cosmos/gov/v1beta2/proposals/{proposal_id}/deposits/{depositor}|
| `Deposits` | [QueryDepositsRequest](#cosmos.gov.v1beta2.QueryDepositsRequest) | [QueryDepositsResponse](#cosmos.gov.v1beta2.QueryDepositsResponse) | Deposits queries all deposits of a single proposal. | GET|/cosmos/gov/v1beta2/proposals/{proposal_id}/deposits|
| `TallyResult` | [QueryTallyResultRequest](#cosmos.gov.v1beta2.QueryTallyResultRequest) | [QueryTallyResultResponse](#cosmos.gov.v1beta2.QueryTallyResultResponse) | TallyResult queries the tally of a proposal vote. | GET|/cosmos/gov/v1beta2/proposals/{proposal_id}/tally|

 <!-- end services -->



<a name="cosmos/gov/v1beta2/tx.proto"></a>
<p align="right"><a href="#top">Top</a></p>

## cosmos/gov/v1beta2/tx.proto



<a name="cosmos.gov.v1beta2.MsgDeposit"></a>

### MsgDeposit
MsgDeposit defines a message to submit a deposit to an existing proposal.


| Field | Type | Label | Description |
| ----- | ---- | ----- | ----------- |
| `proposal_id` | [uint64](#uint64) |  |  |
| `depositor` | [string](#string) |  |  |
| `amount` | [cosmos.base.v1beta1.Coin](#cosmos.base.v1beta1.Coin) | repeated |  |






<a name="cosmos.gov.v1beta2.MsgDepositResponse"></a>

### MsgDepositResponse
MsgDepositResponse defines the Msg/Deposit response type.






<a name="cosmos.gov.v1beta2.MsgSubmitProposal"></a>

### MsgSubmitProposal
MsgSubmitProposal defines an sdk.Msg type that supports submitting arbitrary
proposal Content.


| Field | Type | Label | Description |
| ----- | ---- | ----- | ----------- |
| `messages` | [google.protobuf.Any](#google.protobuf.Any) | repeated |  |
| `initial_deposit` | [cosmos.base.v1beta1.Coin](#cosmos.base.v1beta1.Coin) | repeated |  |
| `proposer` | [string](#string) |  |  |






<a name="cosmos.gov.v1beta2.MsgSubmitProposalResponse"></a>

### MsgSubmitProposalResponse
MsgSubmitProposalResponse defines the Msg/SubmitProposal response type.


| Field | Type | Label | Description |
| ----- | ---- | ----- | ----------- |
| `proposal_id` | [uint64](#uint64) |  |  |






<a name="cosmos.gov.v1beta2.MsgVote"></a>

### MsgVote
MsgVote defines a message to cast a vote.


| Field | Type | Label | Description |
| ----- | ---- | ----- | ----------- |
| `proposal_id` | [uint64](#uint64) |  |  |
| `voter` | [string](#string) |  |  |
| `option` | [VoteOption](#cosmos.gov.v1beta2.VoteOption) |  |  |






<a name="cosmos.gov.v1beta2.MsgVoteResponse"></a>

### MsgVoteResponse
MsgVoteResponse defines the Msg/Vote response type.






<a name="cosmos.gov.v1beta2.MsgVoteWeighted"></a>

### MsgVoteWeighted
MsgVoteWeighted defines a message to cast a vote.

Since: cosmos-sdk 0.43


| Field | Type | Label | Description |
| ----- | ---- | ----- | ----------- |
| `proposal_id` | [uint64](#uint64) |  |  |
| `voter` | [string](#string) |  |  |
| `options` | [WeightedVoteOption](#cosmos.gov.v1beta2.WeightedVoteOption) | repeated |  |






<a name="cosmos.gov.v1beta2.MsgVoteWeightedResponse"></a>

### MsgVoteWeightedResponse
MsgVoteWeightedResponse defines the Msg/VoteWeighted response type.

Since: cosmos-sdk 0.43





 <!-- end messages -->

 <!-- end enums -->

 <!-- end HasExtensions -->


<a name="cosmos.gov.v1beta2.Msg"></a>

### Msg
Msg defines the gov Msg service.

| Method Name | Request Type | Response Type | Description | HTTP Verb | Endpoint |
| ----------- | ------------ | ------------- | ------------| ------- | -------- |
| `SubmitProposal` | [MsgSubmitProposal](#cosmos.gov.v1beta2.MsgSubmitProposal) | [MsgSubmitProposalResponse](#cosmos.gov.v1beta2.MsgSubmitProposalResponse) | SubmitProposal defines a method to create new proposal given a content. | |
| `Vote` | [MsgVote](#cosmos.gov.v1beta2.MsgVote) | [MsgVoteResponse](#cosmos.gov.v1beta2.MsgVoteResponse) | Vote defines a method to add a vote on a specific proposal. | |
| `VoteWeighted` | [MsgVoteWeighted](#cosmos.gov.v1beta2.MsgVoteWeighted) | [MsgVoteWeightedResponse](#cosmos.gov.v1beta2.MsgVoteWeightedResponse) | VoteWeighted defines a method to add a weighted vote on a specific proposal.

Since: cosmos-sdk 0.43 | |
| `Deposit` | [MsgDeposit](#cosmos.gov.v1beta2.MsgDeposit) | [MsgDepositResponse](#cosmos.gov.v1beta2.MsgDepositResponse) | Deposit defines a method to add deposit on a specific proposal. | |

 <!-- end services -->



<a name="cosmos/group/v1beta1/events.proto"></a>
<p align="right"><a href="#top">Top</a></p>

## cosmos/group/v1beta1/events.proto



<a name="cosmos.group.v1beta1.EventCreateGroup"></a>

### EventCreateGroup
EventCreateGroup is an event emitted when a group is created.


| Field | Type | Label | Description |
| ----- | ---- | ----- | ----------- |
| `group_id` | [uint64](#uint64) |  | group_id is the unique ID of the group. |






<a name="cosmos.group.v1beta1.EventCreateGroupAccount"></a>

### EventCreateGroupAccount
EventCreateGroupAccount is an event emitted when a group account is created.


| Field | Type | Label | Description |
| ----- | ---- | ----- | ----------- |
| `address` | [string](#string) |  | address is the address of the group account. |






<a name="cosmos.group.v1beta1.EventCreateProposal"></a>

### EventCreateProposal
EventCreateProposal is an event emitted when a proposal is created.


| Field | Type | Label | Description |
| ----- | ---- | ----- | ----------- |
| `proposal_id` | [uint64](#uint64) |  | proposal_id is the unique ID of the proposal. |






<a name="cosmos.group.v1beta1.EventExec"></a>

### EventExec
EventExec is an event emitted when a proposal is executed.


| Field | Type | Label | Description |
| ----- | ---- | ----- | ----------- |
| `proposal_id` | [uint64](#uint64) |  | proposal_id is the unique ID of the proposal. |






<a name="cosmos.group.v1beta1.EventUpdateGroup"></a>

### EventUpdateGroup
EventUpdateGroup is an event emitted when a group is updated.


| Field | Type | Label | Description |
| ----- | ---- | ----- | ----------- |
| `group_id` | [uint64](#uint64) |  | group_id is the unique ID of the group. |






<a name="cosmos.group.v1beta1.EventUpdateGroupAccount"></a>

### EventUpdateGroupAccount
EventUpdateGroupAccount is an event emitted when a group account is updated.


| Field | Type | Label | Description |
| ----- | ---- | ----- | ----------- |
| `address` | [string](#string) |  | address is the address of the group account. |






<a name="cosmos.group.v1beta1.EventVote"></a>

### EventVote
EventVote is an event emitted when a voter votes on a proposal.


| Field | Type | Label | Description |
| ----- | ---- | ----- | ----------- |
| `proposal_id` | [uint64](#uint64) |  | proposal_id is the unique ID of the proposal. |





 <!-- end messages -->

 <!-- end enums -->

 <!-- end HasExtensions -->

 <!-- end services -->



<a name="cosmos/group/v1beta1/types.proto"></a>
<p align="right"><a href="#top">Top</a></p>

## cosmos/gov/v1beta2/gov.proto



<a name="cosmos.gov.v1beta2.Deposit"></a>

### Deposit
Deposit defines an amount deposited by an account address to an active
proposal.


| Field | Type | Label | Description |
| ----- | ---- | ----- | ----------- |
<<<<<<< HEAD
| `proposal_id` | [uint64](#uint64) |  |  |
| `depositor` | [string](#string) |  |  |
| `amount` | [cosmos.base.v1beta1.Coin](#cosmos.base.v1beta1.Coin) | repeated |  |
=======
| `address` | [string](#string) |  | address is the group account address. |
| `group_id` | [uint64](#uint64) |  | group_id is the unique ID of the group. |
| `admin` | [string](#string) |  | admin is the account address of the group admin. |
| `metadata` | [bytes](#bytes) |  | metadata is any arbitrary metadata to attached to the group account. |
| `version` | [uint64](#uint64) |  | version is used to track changes to a group's GroupAccountInfo structure that would create a different result on a running proposal. |
| `decision_policy` | [google.protobuf.Any](#google.protobuf.Any) |  | decision_policy specifies the group account's decision policy. |
>>>>>>> f911eda7






<a name="cosmos.gov.v1beta2.DepositParams"></a>

### DepositParams
DepositParams defines the params for deposits on governance proposals.


| Field | Type | Label | Description |
| ----- | ---- | ----- | ----------- |
| `min_deposit` | [cosmos.base.v1beta1.Coin](#cosmos.base.v1beta1.Coin) | repeated | Minimum deposit for a proposal to enter voting period. |
| `max_deposit_period` | [google.protobuf.Duration](#google.protobuf.Duration) |  | Maximum period for Atom holders to deposit on a proposal. Initial value: 2 months. |






<a name="cosmos.gov.v1beta2.Proposal"></a>

### Proposal
Proposal defines the core field members of a governance proposal.


| Field | Type | Label | Description |
| ----- | ---- | ----- | ----------- |
| `proposal_id` | [uint64](#uint64) |  |  |
| `messages` | [google.protobuf.Any](#google.protobuf.Any) | repeated |  |
| `status` | [ProposalStatus](#cosmos.gov.v1beta2.ProposalStatus) |  |  |
| `final_tally_result` | [TallyResult](#cosmos.gov.v1beta2.TallyResult) |  |  |
| `submit_time` | [google.protobuf.Timestamp](#google.protobuf.Timestamp) |  |  |
| `deposit_end_time` | [google.protobuf.Timestamp](#google.protobuf.Timestamp) |  |  |
| `total_deposit` | [cosmos.base.v1beta1.Coin](#cosmos.base.v1beta1.Coin) | repeated |  |
| `voting_start_time` | [google.protobuf.Timestamp](#google.protobuf.Timestamp) |  |  |
| `voting_end_time` | [google.protobuf.Timestamp](#google.protobuf.Timestamp) |  |  |






<a name="cosmos.gov.v1beta2.TallyParams"></a>

### TallyParams
TallyParams defines the params for tallying votes on governance proposals.


| Field | Type | Label | Description |
| ----- | ---- | ----- | ----------- |
| `quorum` | [bytes](#bytes) |  | Minimum percentage of total stake needed to vote for a result to be considered valid. |
| `threshold` | [bytes](#bytes) |  | Minimum proportion of Yes votes for proposal to pass. Default value: 0.5. |
| `veto_threshold` | [bytes](#bytes) |  | Minimum value of Veto votes to Total votes ratio for proposal to be vetoed. Default value: 1/3. |






<a name="cosmos.gov.v1beta2.TallyResult"></a>

### TallyResult
TallyResult defines a standard tally for a governance proposal.


| Field | Type | Label | Description |
| ----- | ---- | ----- | ----------- |
| `yes` | [string](#string) |  |  |
| `abstain` | [string](#string) |  |  |
| `no` | [string](#string) |  |  |
| `no_with_veto` | [string](#string) |  |  |






<a name="cosmos.gov.v1beta2.Vote"></a>

### Vote
Vote defines a vote on a governance proposal.
A Vote consists of a proposal ID, the voter, and the vote option.


| Field | Type | Label | Description |
| ----- | ---- | ----- | ----------- |
| `proposal_id` | [uint64](#uint64) |  |  |
| `voter` | [string](#string) |  |  |
| `option` | [VoteOption](#cosmos.gov.v1beta2.VoteOption) |  | **Deprecated.** Deprecated: Prefer to use `options` instead. This field is set in queries if and only if `len(options) == 1` and that option has weight 1. In all other cases, this field will default to VOTE_OPTION_UNSPECIFIED. |
| `options` | [WeightedVoteOption](#cosmos.gov.v1beta2.WeightedVoteOption) | repeated |  |






<a name="cosmos.gov.v1beta2.VotingParams"></a>

### VotingParams
VotingParams defines the params for voting on governance proposals.


| Field | Type | Label | Description |
| ----- | ---- | ----- | ----------- |
| `voting_period` | [google.protobuf.Duration](#google.protobuf.Duration) |  | Length of the voting period. |






<a name="cosmos.gov.v1beta2.WeightedVoteOption"></a>

### WeightedVoteOption
WeightedVoteOption defines a unit of vote for vote split.


| Field | Type | Label | Description |
| ----- | ---- | ----- | ----------- |
| `option` | [VoteOption](#cosmos.gov.v1beta2.VoteOption) |  |  |
| `weight` | [string](#string) |  |  |





 <!-- end messages -->


<a name="cosmos.gov.v1beta2.ProposalStatus"></a>

### ProposalStatus
ProposalStatus enumerates the valid statuses of a proposal.

| Name | Number | Description |
| ---- | ------ | ----------- |
| PROPOSAL_STATUS_UNSPECIFIED | 0 | PROPOSAL_STATUS_UNSPECIFIED defines the default propopsal status. |
| PROPOSAL_STATUS_DEPOSIT_PERIOD | 1 | PROPOSAL_STATUS_DEPOSIT_PERIOD defines a proposal status during the deposit period. |
| PROPOSAL_STATUS_VOTING_PERIOD | 2 | PROPOSAL_STATUS_VOTING_PERIOD defines a proposal status during the voting period. |
| PROPOSAL_STATUS_PASSED | 3 | PROPOSAL_STATUS_PASSED defines a proposal status of a proposal that has passed. |
| PROPOSAL_STATUS_REJECTED | 4 | PROPOSAL_STATUS_REJECTED defines a proposal status of a proposal that has been rejected. |
| PROPOSAL_STATUS_FAILED | 5 | PROPOSAL_STATUS_FAILED defines a proposal status of a proposal that has failed. |



<a name="cosmos.gov.v1beta2.VoteOption"></a>

### VoteOption
VoteOption enumerates the valid vote options for a given governance proposal.

| Name | Number | Description |
| ---- | ------ | ----------- |
| VOTE_OPTION_UNSPECIFIED | 0 | VOTE_OPTION_UNSPECIFIED defines a no-op vote option. |
| VOTE_OPTION_YES | 1 | VOTE_OPTION_YES defines a yes vote option. |
| VOTE_OPTION_ABSTAIN | 2 | VOTE_OPTION_ABSTAIN defines an abstain vote option. |
| VOTE_OPTION_NO | 3 | VOTE_OPTION_NO defines a no vote option. |
| VOTE_OPTION_NO_WITH_VETO | 4 | VOTE_OPTION_NO_WITH_VETO defines a no with veto vote option. |


 <!-- end enums -->

 <!-- end HasExtensions -->

 <!-- end services -->



<a name="cosmos/gov/v1beta2/genesis.proto"></a>
<p align="right"><a href="#top">Top</a></p>

## cosmos/gov/v1beta2/genesis.proto



<a name="cosmos.gov.v1beta2.GenesisState"></a>

### GenesisState
GenesisState defines the gov module's genesis state.


| Field | Type | Label | Description |
| ----- | ---- | ----- | ----------- |
| `starting_proposal_id` | [uint64](#uint64) |  | starting_proposal_id is the ID of the starting proposal. |
| `deposits` | [Deposit](#cosmos.gov.v1beta2.Deposit) | repeated | deposits defines all the deposits present at genesis. |
| `votes` | [Vote](#cosmos.gov.v1beta2.Vote) | repeated | votes defines all the votes present at genesis. |
| `proposals` | [Proposal](#cosmos.gov.v1beta2.Proposal) | repeated | proposals defines all the proposals present at genesis. |
| `deposit_params` | [DepositParams](#cosmos.gov.v1beta2.DepositParams) |  | params defines all the paramaters of related to deposit. |
| `voting_params` | [VotingParams](#cosmos.gov.v1beta2.VotingParams) |  | params defines all the paramaters of related to voting. |
| `tally_params` | [TallyParams](#cosmos.gov.v1beta2.TallyParams) |  | params defines all the paramaters of related to tally. |





 <!-- end messages -->

 <!-- end enums -->

 <!-- end HasExtensions -->

 <!-- end services -->



<a name="cosmos/gov/v1beta2/query.proto"></a>
<p align="right"><a href="#top">Top</a></p>

## cosmos/gov/v1beta2/query.proto



<a name="cosmos.gov.v1beta2.QueryDepositRequest"></a>

### QueryDepositRequest
QueryDepositRequest is the request type for the Query/Deposit RPC method.


| Field | Type | Label | Description |
| ----- | ---- | ----- | ----------- |
| `proposal_id` | [uint64](#uint64) |  | proposal_id defines the unique id of the proposal. |
| `depositor` | [string](#string) |  | depositor defines the deposit addresses from the proposals. |






<a name="cosmos.gov.v1beta2.QueryDepositResponse"></a>

### QueryDepositResponse
QueryDepositResponse is the response type for the Query/Deposit RPC method.


| Field | Type | Label | Description |
| ----- | ---- | ----- | ----------- |
| `deposit` | [Deposit](#cosmos.gov.v1beta2.Deposit) |  | deposit defines the requested deposit. |






<a name="cosmos.gov.v1beta2.QueryDepositsRequest"></a>

### QueryDepositsRequest
QueryDepositsRequest is the request type for the Query/Deposits RPC method.


| Field | Type | Label | Description |
| ----- | ---- | ----- | ----------- |
| `proposal_id` | [uint64](#uint64) |  | proposal_id defines the unique id of the proposal. |
| `pagination` | [cosmos.base.query.v1beta1.PageRequest](#cosmos.base.query.v1beta1.PageRequest) |  | pagination defines an optional pagination for the request. |






<a name="cosmos.gov.v1beta2.QueryDepositsResponse"></a>

### QueryDepositsResponse
QueryDepositsResponse is the response type for the Query/Deposits RPC method.


| Field | Type | Label | Description |
| ----- | ---- | ----- | ----------- |
| `deposits` | [Deposit](#cosmos.gov.v1beta2.Deposit) | repeated |  |
| `pagination` | [cosmos.base.query.v1beta1.PageResponse](#cosmos.base.query.v1beta1.PageResponse) |  | pagination defines the pagination in the response. |






<a name="cosmos.gov.v1beta2.QueryParamsRequest"></a>

### QueryParamsRequest
QueryParamsRequest is the request type for the Query/Params RPC method.


| Field | Type | Label | Description |
| ----- | ---- | ----- | ----------- |
| `params_type` | [string](#string) |  | params_type defines which parameters to query for, can be one of "voting", "tallying" or "deposit". |






<a name="cosmos.gov.v1beta2.QueryParamsResponse"></a>

### QueryParamsResponse
QueryParamsResponse is the response type for the Query/Params RPC method.


| Field | Type | Label | Description |
| ----- | ---- | ----- | ----------- |
| `voting_params` | [VotingParams](#cosmos.gov.v1beta2.VotingParams) |  | voting_params defines the parameters related to voting. |
| `deposit_params` | [DepositParams](#cosmos.gov.v1beta2.DepositParams) |  | deposit_params defines the parameters related to deposit. |
| `tally_params` | [TallyParams](#cosmos.gov.v1beta2.TallyParams) |  | tally_params defines the parameters related to tally. |






<a name="cosmos.gov.v1beta2.QueryProposalRequest"></a>

### QueryProposalRequest
QueryProposalRequest is the request type for the Query/Proposal RPC method.


| Field | Type | Label | Description |
| ----- | ---- | ----- | ----------- |
| `proposal_id` | [uint64](#uint64) |  | proposal_id defines the unique id of the proposal. |






<a name="cosmos.gov.v1beta2.QueryProposalResponse"></a>

### QueryProposalResponse
QueryProposalResponse is the response type for the Query/Proposal RPC method.


| Field | Type | Label | Description |
| ----- | ---- | ----- | ----------- |
| `proposal` | [Proposal](#cosmos.gov.v1beta2.Proposal) |  |  |






<a name="cosmos.gov.v1beta2.QueryProposalsRequest"></a>

### QueryProposalsRequest
QueryProposalsRequest is the request type for the Query/Proposals RPC method.


| Field | Type | Label | Description |
| ----- | ---- | ----- | ----------- |
| `proposal_status` | [ProposalStatus](#cosmos.gov.v1beta2.ProposalStatus) |  | proposal_status defines the status of the proposals. |
| `voter` | [string](#string) |  | voter defines the voter address for the proposals. |
| `depositor` | [string](#string) |  | depositor defines the deposit addresses from the proposals. |
| `pagination` | [cosmos.base.query.v1beta1.PageRequest](#cosmos.base.query.v1beta1.PageRequest) |  | pagination defines an optional pagination for the request. |






<a name="cosmos.gov.v1beta2.QueryProposalsResponse"></a>

### QueryProposalsResponse
QueryProposalsResponse is the response type for the Query/Proposals RPC
method.


| Field | Type | Label | Description |
| ----- | ---- | ----- | ----------- |
| `proposals` | [Proposal](#cosmos.gov.v1beta2.Proposal) | repeated |  |
| `pagination` | [cosmos.base.query.v1beta1.PageResponse](#cosmos.base.query.v1beta1.PageResponse) |  | pagination defines the pagination in the response. |






<a name="cosmos.gov.v1beta2.QueryTallyResultRequest"></a>

### QueryTallyResultRequest
QueryTallyResultRequest is the request type for the Query/Tally RPC method.


| Field | Type | Label | Description |
| ----- | ---- | ----- | ----------- |
| `proposal_id` | [uint64](#uint64) |  | proposal_id defines the unique id of the proposal. |






<a name="cosmos.gov.v1beta2.QueryTallyResultResponse"></a>

### QueryTallyResultResponse
QueryTallyResultResponse is the response type for the Query/Tally RPC method.


| Field | Type | Label | Description |
| ----- | ---- | ----- | ----------- |
| `tally` | [TallyResult](#cosmos.gov.v1beta2.TallyResult) |  | tally defines the requested tally. |






<a name="cosmos.gov.v1beta2.QueryVoteRequest"></a>

### QueryVoteRequest
QueryVoteRequest is the request type for the Query/Vote RPC method.


| Field | Type | Label | Description |
| ----- | ---- | ----- | ----------- |
| `proposal_id` | [uint64](#uint64) |  | proposal_id defines the unique id of the proposal. |
| `voter` | [string](#string) |  | voter defines the oter address for the proposals. |






<a name="cosmos.gov.v1beta2.QueryVoteResponse"></a>

### QueryVoteResponse
QueryVoteResponse is the response type for the Query/Vote RPC method.


| Field | Type | Label | Description |
| ----- | ---- | ----- | ----------- |
| `vote` | [Vote](#cosmos.gov.v1beta2.Vote) |  | vote defined the queried vote. |






<a name="cosmos.gov.v1beta2.QueryVotesRequest"></a>

### QueryVotesRequest
QueryVotesRequest is the request type for the Query/Votes RPC method.


| Field | Type | Label | Description |
| ----- | ---- | ----- | ----------- |
| `proposal_id` | [uint64](#uint64) |  | proposal_id defines the unique id of the proposal. |
| `pagination` | [cosmos.base.query.v1beta1.PageRequest](#cosmos.base.query.v1beta1.PageRequest) |  | pagination defines an optional pagination for the request. |






<a name="cosmos.gov.v1beta2.QueryVotesResponse"></a>

### QueryVotesResponse
QueryVotesResponse is the response type for the Query/Votes RPC method.


| Field | Type | Label | Description |
| ----- | ---- | ----- | ----------- |
| `votes` | [Vote](#cosmos.gov.v1beta2.Vote) | repeated | votes defined the queried votes. |
| `pagination` | [cosmos.base.query.v1beta1.PageResponse](#cosmos.base.query.v1beta1.PageResponse) |  | pagination defines the pagination in the response. |





 <!-- end messages -->

 <!-- end enums -->

 <!-- end HasExtensions -->


<a name="cosmos.gov.v1beta2.Query"></a>

### Query
Query defines the gRPC querier service for gov module

| Method Name | Request Type | Response Type | Description | HTTP Verb | Endpoint |
| ----------- | ------------ | ------------- | ------------| ------- | -------- |
| `Proposal` | [QueryProposalRequest](#cosmos.gov.v1beta2.QueryProposalRequest) | [QueryProposalResponse](#cosmos.gov.v1beta2.QueryProposalResponse) | Proposal queries proposal details based on ProposalID. | GET|/cosmos/gov/v1beta2/proposals/{proposal_id}|
| `Proposals` | [QueryProposalsRequest](#cosmos.gov.v1beta2.QueryProposalsRequest) | [QueryProposalsResponse](#cosmos.gov.v1beta2.QueryProposalsResponse) | Proposals queries all proposals based on given status. | GET|/cosmos/gov/v1beta2/proposals|
| `Vote` | [QueryVoteRequest](#cosmos.gov.v1beta2.QueryVoteRequest) | [QueryVoteResponse](#cosmos.gov.v1beta2.QueryVoteResponse) | Vote queries voted information based on proposalID, voterAddr. | GET|/cosmos/gov/v1beta2/proposals/{proposal_id}/votes/{voter}|
| `Votes` | [QueryVotesRequest](#cosmos.gov.v1beta2.QueryVotesRequest) | [QueryVotesResponse](#cosmos.gov.v1beta2.QueryVotesResponse) | Votes queries votes of a given proposal. | GET|/cosmos/gov/v1beta2/proposals/{proposal_id}/votes|
| `Params` | [QueryParamsRequest](#cosmos.gov.v1beta2.QueryParamsRequest) | [QueryParamsResponse](#cosmos.gov.v1beta2.QueryParamsResponse) | Params queries all parameters of the gov module. | GET|/cosmos/gov/v1beta2/params/{params_type}|
| `Deposit` | [QueryDepositRequest](#cosmos.gov.v1beta2.QueryDepositRequest) | [QueryDepositResponse](#cosmos.gov.v1beta2.QueryDepositResponse) | Deposit queries single deposit information based proposalID, depositAddr. | GET|/cosmos/gov/v1beta2/proposals/{proposal_id}/deposits/{depositor}|
| `Deposits` | [QueryDepositsRequest](#cosmos.gov.v1beta2.QueryDepositsRequest) | [QueryDepositsResponse](#cosmos.gov.v1beta2.QueryDepositsResponse) | Deposits queries all deposits of a single proposal. | GET|/cosmos/gov/v1beta2/proposals/{proposal_id}/deposits|
| `TallyResult` | [QueryTallyResultRequest](#cosmos.gov.v1beta2.QueryTallyResultRequest) | [QueryTallyResultResponse](#cosmos.gov.v1beta2.QueryTallyResultResponse) | TallyResult queries the tally of a proposal vote. | GET|/cosmos/gov/v1beta2/proposals/{proposal_id}/tally|

 <!-- end services -->



<a name="cosmos/gov/v1beta2/tx.proto"></a>
<p align="right"><a href="#top">Top</a></p>

## cosmos/gov/v1beta2/tx.proto



<a name="cosmos.gov.v1beta2.MsgDeposit"></a>

### MsgDeposit
MsgDeposit defines a message to submit a deposit to an existing proposal.


| Field | Type | Label | Description |
| ----- | ---- | ----- | ----------- |
| `proposal_id` | [uint64](#uint64) |  |  |
| `depositor` | [string](#string) |  |  |
| `amount` | [cosmos.base.v1beta1.Coin](#cosmos.base.v1beta1.Coin) | repeated |  |






<a name="cosmos.gov.v1beta2.MsgDepositResponse"></a>

### MsgDepositResponse
MsgDepositResponse defines the Msg/Deposit response type.






<a name="cosmos.gov.v1beta2.MsgSubmitProposal"></a>

### MsgSubmitProposal
MsgSubmitProposal defines an sdk.Msg type that supports submitting arbitrary
proposal Content.


| Field | Type | Label | Description |
| ----- | ---- | ----- | ----------- |
| `messages` | [google.protobuf.Any](#google.protobuf.Any) | repeated |  |
| `initial_deposit` | [cosmos.base.v1beta1.Coin](#cosmos.base.v1beta1.Coin) | repeated |  |
| `proposer` | [string](#string) |  |  |






<a name="cosmos.gov.v1beta2.MsgSubmitProposalResponse"></a>

### MsgSubmitProposalResponse
MsgSubmitProposalResponse defines the Msg/SubmitProposal response type.


| Field | Type | Label | Description |
| ----- | ---- | ----- | ----------- |
| `proposal_id` | [uint64](#uint64) |  |  |






<a name="cosmos.gov.v1beta2.MsgVote"></a>

### MsgVote
MsgVote defines a message to cast a vote.


| Field | Type | Label | Description |
| ----- | ---- | ----- | ----------- |
| `proposal_id` | [uint64](#uint64) |  |  |
| `voter` | [string](#string) |  |  |
| `option` | [VoteOption](#cosmos.gov.v1beta2.VoteOption) |  |  |






<a name="cosmos.gov.v1beta2.MsgVoteResponse"></a>

### MsgVoteResponse
MsgVoteResponse defines the Msg/Vote response type.






<a name="cosmos.gov.v1beta2.MsgVoteWeighted"></a>

### MsgVoteWeighted
MsgVoteWeighted defines a message to cast a vote.

Since: cosmos-sdk 0.43


| Field | Type | Label | Description |
| ----- | ---- | ----- | ----------- |
| `proposal_id` | [uint64](#uint64) |  |  |
| `voter` | [string](#string) |  |  |
| `options` | [WeightedVoteOption](#cosmos.gov.v1beta2.WeightedVoteOption) | repeated |  |






<a name="cosmos.gov.v1beta2.MsgVoteWeightedResponse"></a>

### MsgVoteWeightedResponse
MsgVoteWeightedResponse defines the Msg/VoteWeighted response type.

Since: cosmos-sdk 0.43





 <!-- end messages -->

 <!-- end enums -->

 <!-- end HasExtensions -->


<a name="cosmos.gov.v1beta2.Msg"></a>

### Msg
Msg defines the gov Msg service.

| Method Name | Request Type | Response Type | Description | HTTP Verb | Endpoint |
| ----------- | ------------ | ------------- | ------------| ------- | -------- |
| `SubmitProposal` | [MsgSubmitProposal](#cosmos.gov.v1beta2.MsgSubmitProposal) | [MsgSubmitProposalResponse](#cosmos.gov.v1beta2.MsgSubmitProposalResponse) | SubmitProposal defines a method to create new proposal given a content. | |
| `Vote` | [MsgVote](#cosmos.gov.v1beta2.MsgVote) | [MsgVoteResponse](#cosmos.gov.v1beta2.MsgVoteResponse) | Vote defines a method to add a vote on a specific proposal. | |
| `VoteWeighted` | [MsgVoteWeighted](#cosmos.gov.v1beta2.MsgVoteWeighted) | [MsgVoteWeightedResponse](#cosmos.gov.v1beta2.MsgVoteWeightedResponse) | VoteWeighted defines a method to add a weighted vote on a specific proposal.

Since: cosmos-sdk 0.43 | |
| `Deposit` | [MsgDeposit](#cosmos.gov.v1beta2.MsgDeposit) | [MsgDepositResponse](#cosmos.gov.v1beta2.MsgDepositResponse) | Deposit defines a method to add deposit on a specific proposal. | |

 <!-- end services -->



<a name="cosmos/group/v1beta1/events.proto"></a>
<p align="right"><a href="#top">Top</a></p>

## cosmos/group/v1beta1/events.proto



<a name="cosmos.group.v1beta1.EventCreateGroup"></a>

### EventCreateGroup
EventCreateGroup is an event emitted when a group is created.


| Field | Type | Label | Description |
| ----- | ---- | ----- | ----------- |
| `group_id` | [uint64](#uint64) |  | group_id is the unique ID of the group. |






<a name="cosmos.group.v1beta1.EventCreateGroupAccount"></a>

### EventCreateGroupAccount
EventCreateGroupAccount is an event emitted when a group account is created.


| Field | Type | Label | Description |
| ----- | ---- | ----- | ----------- |
| `address` | [string](#string) |  | address is the address of the group account. |






<a name="cosmos.group.v1beta1.EventCreateProposal"></a>

### EventCreateProposal
EventCreateProposal is an event emitted when a proposal is created.


| Field | Type | Label | Description |
| ----- | ---- | ----- | ----------- |
| `proposal_id` | [uint64](#uint64) |  | proposal_id is the unique ID of the proposal. |






<a name="cosmos.group.v1beta1.EventExec"></a>

### EventExec
EventExec is an event emitted when a proposal is executed.


| Field | Type | Label | Description |
| ----- | ---- | ----- | ----------- |
| `proposal_id` | [uint64](#uint64) |  | proposal_id is the unique ID of the proposal. |






<a name="cosmos.group.v1beta1.EventUpdateGroup"></a>

### EventUpdateGroup
EventUpdateGroup is an event emitted when a group is updated.


| Field | Type | Label | Description |
| ----- | ---- | ----- | ----------- |
| `group_id` | [uint64](#uint64) |  | group_id is the unique ID of the group. |






<a name="cosmos.group.v1beta1.EventUpdateGroupAccount"></a>

### EventUpdateGroupAccount
EventUpdateGroupAccount is an event emitted when a group account is updated.


| Field | Type | Label | Description |
| ----- | ---- | ----- | ----------- |
| `address` | [string](#string) |  | address is the address of the group account. |






<a name="cosmos.group.v1beta1.EventVote"></a>

### EventVote
EventVote is an event emitted when a voter votes on a proposal.


| Field | Type | Label | Description |
| ----- | ---- | ----- | ----------- |
| `proposal_id` | [uint64](#uint64) |  | proposal_id is the unique ID of the proposal. |





 <!-- end messages -->

 <!-- end enums -->

 <!-- end HasExtensions -->

 <!-- end services -->



<a name="cosmos/group/v1beta1/types.proto"></a>
<p align="right"><a href="#top">Top</a></p>

## cosmos/group/v1beta1/types.proto



<a name="cosmos.group.v1beta1.GroupAccountInfo"></a>

### GroupAccountInfo
GroupAccountInfo represents the high-level on-chain information for a group account.


| Field | Type | Label | Description |
| ----- | ---- | ----- | ----------- |
| `address` | [string](#string) |  | address is the group account address. |
| `group_id` | [uint64](#uint64) |  | group_id is the unique ID of the group. |
| `admin` | [string](#string) |  | admin is the account address of the group admin. |
| `metadata` | [bytes](#bytes) |  | metadata is any arbitrary metadata to attached to the group account. |
| `version` | [uint64](#uint64) |  | version is used to track changes to a group's GroupAccountInfo structure that would create a different result on a running proposal. |
| `decision_policy` | [google.protobuf.Any](#google.protobuf.Any) |  | decision_policy specifies the group account's decision policy. |






<a name="cosmos.group.v1beta1.GroupInfo"></a>

### GroupInfo
GroupInfo represents the high-level on-chain information for a group.


| Field | Type | Label | Description |
| ----- | ---- | ----- | ----------- |
| `group_id` | [uint64](#uint64) |  | group_id is the unique ID of the group. |
| `admin` | [string](#string) |  | admin is the account address of the group's admin. |
| `metadata` | [bytes](#bytes) |  | metadata is any arbitrary metadata to attached to the group. |
| `version` | [uint64](#uint64) |  | version is used to track changes to a group's membership structure that would break existing proposals. Whenever any members weight is changed, or any member is added or removed this version is incremented and will cause proposals based on older versions of this group to fail |
| `total_weight` | [string](#string) |  | total_weight is the sum of the group members' weights. |






<a name="cosmos.group.v1beta1.GroupMember"></a>

### GroupMember
GroupMember represents the relationship between a group and a member.


| Field | Type | Label | Description |
| ----- | ---- | ----- | ----------- |
| `group_id` | [uint64](#uint64) |  | group_id is the unique ID of the group. |
| `member` | [Member](#cosmos.group.v1beta1.Member) |  | member is the member data. |






<a name="cosmos.group.v1beta1.Member"></a>

### Member
Member represents a group member with an account address,
non-zero weight and metadata.


| Field | Type | Label | Description |
| ----- | ---- | ----- | ----------- |
| `address` | [string](#string) |  | address is the member's account address. |
| `weight` | [string](#string) |  | weight is the member's voting weight that should be greater than 0. |
| `metadata` | [bytes](#bytes) |  | metadata is any arbitrary metadata to attached to the member. |






<a name="cosmos.group.v1beta1.Members"></a>

### Members
Members defines a repeated slice of Member objects.


| Field | Type | Label | Description |
| ----- | ---- | ----- | ----------- |
| `members` | [Member](#cosmos.group.v1beta1.Member) | repeated | members is the list of members. |






<a name="cosmos.group.v1beta1.Proposal"></a>

### Proposal
Proposal defines a group proposal. Any member of a group can submit a proposal
for a group account to decide upon.
A proposal consists of a set of `sdk.Msg`s that will be executed if the proposal
passes as well as some optional metadata associated with the proposal.


| Field | Type | Label | Description |
| ----- | ---- | ----- | ----------- |
| `proposal_id` | [uint64](#uint64) |  | proposal_id is the unique id of the proposal. |
| `address` | [string](#string) |  | address is the group account address. |
| `metadata` | [bytes](#bytes) |  | metadata is any arbitrary metadata to attached to the proposal. |
| `proposers` | [string](#string) | repeated | proposers are the account addresses of the proposers. |
| `submitted_at` | [google.protobuf.Timestamp](#google.protobuf.Timestamp) |  | submitted_at is a timestamp specifying when a proposal was submitted. |
| `group_version` | [uint64](#uint64) |  | group_version tracks the version of the group that this proposal corresponds to. When group membership is changed, existing proposals from previous group versions will become invalid. |
| `group_account_version` | [uint64](#uint64) |  | group_account_version tracks the version of the group account that this proposal corresponds to. When a decision policy is changed, existing proposals from previous policy versions will become invalid. |
| `status` | [Proposal.Status](#cosmos.group.v1beta1.Proposal.Status) |  | Status represents the high level position in the life cycle of the proposal. Initial value is Submitted. |
| `result` | [Proposal.Result](#cosmos.group.v1beta1.Proposal.Result) |  | result is the final result based on the votes and election rule. Initial value is unfinalized. The result is persisted so that clients can always rely on this state and not have to replicate the logic. |
| `vote_state` | [Tally](#cosmos.group.v1beta1.Tally) |  | vote_state contains the sums of all weighted votes for this proposal. |
| `timeout` | [google.protobuf.Timestamp](#google.protobuf.Timestamp) |  | timeout is the timestamp of the block where the proposal execution times out. Header times of the votes and execution messages must be before this end time to be included in the election. After the timeout timestamp the proposal can not be executed anymore and should be considered pending delete. |
| `executor_result` | [Proposal.ExecutorResult](#cosmos.group.v1beta1.Proposal.ExecutorResult) |  | executor_result is the final result based on the votes and election rule. Initial value is NotRun. |
| `msgs` | [google.protobuf.Any](#google.protobuf.Any) | repeated | msgs is a list of Msgs that will be executed if the proposal passes. |






<a name="cosmos.group.v1beta1.Tally"></a>

### Tally
Tally represents the sum of weighted votes.


| Field | Type | Label | Description |
| ----- | ---- | ----- | ----------- |
| `yes_count` | [string](#string) |  | yes_count is the weighted sum of yes votes. |
| `no_count` | [string](#string) |  | no_count is the weighted sum of no votes. |
| `abstain_count` | [string](#string) |  | abstain_count is the weighted sum of abstainers |
| `veto_count` | [string](#string) |  | veto_count is the weighted sum of vetoes. |






<a name="cosmos.group.v1beta1.ThresholdDecisionPolicy"></a>

### ThresholdDecisionPolicy
ThresholdDecisionPolicy implements the DecisionPolicy interface


| Field | Type | Label | Description |
| ----- | ---- | ----- | ----------- |
| `threshold` | [string](#string) |  | threshold is the minimum weighted sum of yes votes that must be met or exceeded for a proposal to succeed. |
| `timeout` | [google.protobuf.Duration](#google.protobuf.Duration) |  | timeout is the duration from submission of a proposal to the end of voting period Within this times votes and exec messages can be submitted. |






<a name="cosmos.group.v1beta1.Vote"></a>

### Vote
Vote represents a vote for a proposal.


| Field | Type | Label | Description |
| ----- | ---- | ----- | ----------- |
| `proposal_id` | [uint64](#uint64) |  | proposal is the unique ID of the proposal. |
| `voter` | [string](#string) |  | voter is the account address of the voter. |
| `choice` | [Choice](#cosmos.group.v1beta1.Choice) |  | choice is the voter's choice on the proposal. |
| `metadata` | [bytes](#bytes) |  | metadata is any arbitrary metadata to attached to the vote. |
| `submitted_at` | [google.protobuf.Timestamp](#google.protobuf.Timestamp) |  | submitted_at is the timestamp when the vote was submitted. |





 <!-- end messages -->


<a name="cosmos.group.v1beta1.Choice"></a>

### Choice
Choice defines available types of choices for voting.

| Name | Number | Description |
| ---- | ------ | ----------- |
| CHOICE_UNSPECIFIED | 0 | CHOICE_UNSPECIFIED defines a no-op voting choice. |
| CHOICE_NO | 1 | CHOICE_NO defines a no voting choice. |
| CHOICE_YES | 2 | CHOICE_YES defines a yes voting choice. |
| CHOICE_ABSTAIN | 3 | CHOICE_ABSTAIN defines an abstaining voting choice. |
| CHOICE_VETO | 4 | CHOICE_VETO defines a voting choice with veto. |



<a name="cosmos.group.v1beta1.Proposal.ExecutorResult"></a>

### Proposal.ExecutorResult
ExecutorResult defines types of proposal executor results.

| Name | Number | Description |
| ---- | ------ | ----------- |
| EXECUTOR_RESULT_UNSPECIFIED | 0 | An empty value is not allowed. |
| EXECUTOR_RESULT_NOT_RUN | 1 | We have not yet run the executor. |
| EXECUTOR_RESULT_SUCCESS | 2 | The executor was successful and proposed action updated state. |
| EXECUTOR_RESULT_FAILURE | 3 | The executor returned an error and proposed action didn't update state. |



<a name="cosmos.group.v1beta1.Proposal.Result"></a>

### Proposal.Result
Result defines types of proposal results.

| Name | Number | Description |
| ---- | ------ | ----------- |
| RESULT_UNSPECIFIED | 0 | An empty value is invalid and not allowed |
| RESULT_UNFINALIZED | 1 | Until a final tally has happened the status is unfinalized |
| RESULT_ACCEPTED | 2 | Final result of the tally |
| RESULT_REJECTED | 3 | Final result of the tally |



<a name="cosmos.group.v1beta1.Proposal.Status"></a>

### Proposal.Status
Status defines proposal statuses.

| Name | Number | Description |
| ---- | ------ | ----------- |
| STATUS_UNSPECIFIED | 0 | An empty value is invalid and not allowed. |
| STATUS_SUBMITTED | 1 | Initial status of a proposal when persisted. |
| STATUS_CLOSED | 2 | Final status of a proposal when the final tally was executed. |
| STATUS_ABORTED | 3 | Final status of a proposal when the group was modified before the final tally. |


 <!-- end enums -->

 <!-- end HasExtensions -->

 <!-- end services -->



<a name="cosmos/group/v1beta1/genesis.proto"></a>
<p align="right"><a href="#top">Top</a></p>

## cosmos/group/v1beta1/genesis.proto



<a name="cosmos.group.v1beta1.GenesisState"></a>

### GenesisState
GenesisState defines the group module's genesis state.


| Field | Type | Label | Description |
| ----- | ---- | ----- | ----------- |
| `group_seq` | [uint64](#uint64) |  | group_seq is the group table orm.Sequence, it is used to get the next group ID. |
| `groups` | [GroupInfo](#cosmos.group.v1beta1.GroupInfo) | repeated | groups is the list of groups info. |
| `group_members` | [GroupMember](#cosmos.group.v1beta1.GroupMember) | repeated | group_members is the list of groups members. |
| `group_account_seq` | [uint64](#uint64) |  | group_account_seq is the group account table orm.Sequence, it is used to generate the next group account address. |
| `group_accounts` | [GroupAccountInfo](#cosmos.group.v1beta1.GroupAccountInfo) | repeated | group_accounts is the list of group accounts info. |
| `proposal_seq` | [uint64](#uint64) |  | proposal_seq is the proposal table orm.Sequence, it is used to get the next proposal ID. |
| `proposals` | [Proposal](#cosmos.group.v1beta1.Proposal) | repeated | proposals is the list of proposals. |
| `votes` | [Vote](#cosmos.group.v1beta1.Vote) | repeated | votes is the list of votes. |





 <!-- end messages -->

 <!-- end enums -->

 <!-- end HasExtensions -->

 <!-- end services -->



<a name="cosmos/group/v1beta1/query.proto"></a>
<p align="right"><a href="#top">Top</a></p>

## cosmos/group/v1beta1/query.proto



<a name="cosmos.group.v1beta1.QueryGroupAccountInfo"></a>

### QueryGroupAccountInfo
QueryGroupAccountInfo is the Query/GroupAccountInfo request type.


| Field | Type | Label | Description |
| ----- | ---- | ----- | ----------- |
| `address` | [string](#string) |  | address is the account address of the group account. |






<a name="cosmos.group.v1beta1.QueryGroupAccountInfoResponse"></a>

### QueryGroupAccountInfoResponse
QueryGroupAccountInfoResponse is the Query/GroupAccountInfo response type.


| Field | Type | Label | Description |
| ----- | ---- | ----- | ----------- |
| `info` | [GroupAccountInfo](#cosmos.group.v1beta1.GroupAccountInfo) |  | info is the GroupAccountInfo for the group account. |






<a name="cosmos.group.v1beta1.QueryGroupAccountsByAdmin"></a>

### QueryGroupAccountsByAdmin
QueryGroupAccountsByAdmin is the Query/GroupAccountsByAdmin request type.


| Field | Type | Label | Description |
| ----- | ---- | ----- | ----------- |
| `admin` | [string](#string) |  | admin is the admin address of the group account. |
| `pagination` | [cosmos.base.query.v1beta1.PageRequest](#cosmos.base.query.v1beta1.PageRequest) |  | pagination defines an optional pagination for the request. |






<a name="cosmos.group.v1beta1.QueryGroupAccountsByAdminResponse"></a>

### QueryGroupAccountsByAdminResponse
QueryGroupAccountsByAdminResponse is the Query/GroupAccountsByAdmin response type.


| Field | Type | Label | Description |
| ----- | ---- | ----- | ----------- |
| `group_accounts` | [GroupAccountInfo](#cosmos.group.v1beta1.GroupAccountInfo) | repeated | group_accounts are the group accounts info with provided admin. |
| `pagination` | [cosmos.base.query.v1beta1.PageResponse](#cosmos.base.query.v1beta1.PageResponse) |  | pagination defines the pagination in the response. |






<a name="cosmos.group.v1beta1.QueryGroupAccountsByGroup"></a>

### QueryGroupAccountsByGroup
QueryGroupAccountsByGroup is the Query/GroupAccountsByGroup request type.


| Field | Type | Label | Description |
| ----- | ---- | ----- | ----------- |
| `group_id` | [uint64](#uint64) |  | group_id is the unique ID of the group account's group. |
| `pagination` | [cosmos.base.query.v1beta1.PageRequest](#cosmos.base.query.v1beta1.PageRequest) |  | pagination defines an optional pagination for the request. |






<a name="cosmos.group.v1beta1.QueryGroupAccountsByGroupResponse"></a>

### QueryGroupAccountsByGroupResponse
QueryGroupAccountsByGroupResponse is the Query/GroupAccountsByGroup response type.


| Field | Type | Label | Description |
| ----- | ---- | ----- | ----------- |
| `group_accounts` | [GroupAccountInfo](#cosmos.group.v1beta1.GroupAccountInfo) | repeated | group_accounts are the group accounts info associated with the provided group. |
| `pagination` | [cosmos.base.query.v1beta1.PageResponse](#cosmos.base.query.v1beta1.PageResponse) |  | pagination defines the pagination in the response. |






<a name="cosmos.group.v1beta1.QueryGroupInfo"></a>

### QueryGroupInfo
QueryGroupInfo is the Query/GroupInfo request type.


| Field | Type | Label | Description |
| ----- | ---- | ----- | ----------- |
| `group_id` | [uint64](#uint64) |  | group_id is the unique ID of the group. |






<a name="cosmos.group.v1beta1.QueryGroupInfoResponse"></a>

### QueryGroupInfoResponse
QueryGroupInfoResponse is the Query/GroupInfo response type.


| Field | Type | Label | Description |
| ----- | ---- | ----- | ----------- |
| `info` | [GroupInfo](#cosmos.group.v1beta1.GroupInfo) |  | info is the GroupInfo for the group. |






<a name="cosmos.group.v1beta1.QueryGroupMembers"></a>

<<<<<<< HEAD
### QueryGroupMembers
QueryGroupMembers is the Query/GroupMembers request type.
=======
### QueryGroupMembersRequest
QueryGroupMembersRequest is the Query/GroupMembers request type.
>>>>>>> f911eda7


| Field | Type | Label | Description |
| ----- | ---- | ----- | ----------- |
| `group_id` | [uint64](#uint64) |  | group_id is the unique ID of the group. |
| `pagination` | [cosmos.base.query.v1beta1.PageRequest](#cosmos.base.query.v1beta1.PageRequest) |  | pagination defines an optional pagination for the request. |






<a name="cosmos.group.v1beta1.QueryGroupMembersResponse"></a>

### QueryGroupMembersResponse
QueryGroupMembersResponse is the Query/GroupMembersResponse response type.


| Field | Type | Label | Description |
| ----- | ---- | ----- | ----------- |
| `members` | [GroupMember](#cosmos.group.v1beta1.GroupMember) | repeated | members are the members of the group with given group_id. |
| `pagination` | [cosmos.base.query.v1beta1.PageResponse](#cosmos.base.query.v1beta1.PageResponse) |  | pagination defines the pagination in the response. |






<a name="cosmos.group.v1beta1.QueryGroupsByAdmin"></a>

<<<<<<< HEAD
### QueryGroupsByAdmin
QueryGroupsByAdmin is the Query/GroupsByAdmin request type.
=======
### QueryGroupsByAdminRequest
QueryGroupsByAdminRequest is the Query/GroupsByAdmin request type.
>>>>>>> f911eda7


| Field | Type | Label | Description |
| ----- | ---- | ----- | ----------- |
| `admin` | [string](#string) |  | admin is the account address of a group's admin. |
| `pagination` | [cosmos.base.query.v1beta1.PageRequest](#cosmos.base.query.v1beta1.PageRequest) |  | pagination defines an optional pagination for the request. |






<a name="cosmos.group.v1beta1.QueryGroupsByAdminResponse"></a>

### QueryGroupsByAdminResponse
QueryGroupsByAdminResponse is the Query/GroupsByAdminResponse response type.


| Field | Type | Label | Description |
| ----- | ---- | ----- | ----------- |
| `groups` | [GroupInfo](#cosmos.group.v1beta1.GroupInfo) | repeated | groups are the groups info with the provided admin. |
| `pagination` | [cosmos.base.query.v1beta1.PageResponse](#cosmos.base.query.v1beta1.PageResponse) |  | pagination defines the pagination in the response. |






<a name="cosmos.group.v1beta1.QueryProposal"></a>

### QueryProposal
QueryProposal is the Query/Proposal request type.


| Field | Type | Label | Description |
| ----- | ---- | ----- | ----------- |
| `proposal_id` | [uint64](#uint64) |  | proposal_id is the unique ID of a proposal. |






<a name="cosmos.group.v1beta1.QueryProposalResponse"></a>

### QueryProposalResponse
QueryProposalResponse is the Query/Proposal response type.


| Field | Type | Label | Description |
| ----- | ---- | ----- | ----------- |
| `proposal` | [Proposal](#cosmos.group.v1beta1.Proposal) |  | proposal is the proposal info. |






<a name="cosmos.group.v1beta1.QueryProposalsByGroupAccount"></a>

### QueryProposalsByGroupAccount
QueryProposalsByGroupAccount is the Query/ProposalByGroupAccount request type.


| Field | Type | Label | Description |
| ----- | ---- | ----- | ----------- |
| `address` | [string](#string) |  | address is the group account address related to proposals. |
| `pagination` | [cosmos.base.query.v1beta1.PageRequest](#cosmos.base.query.v1beta1.PageRequest) |  | pagination defines an optional pagination for the request. |






<a name="cosmos.group.v1beta1.QueryProposalsByGroupAccountResponse"></a>

### QueryProposalsByGroupAccountResponse
QueryProposalsByGroupAccountResponse is the Query/ProposalByGroupAccount response type.


| Field | Type | Label | Description |
| ----- | ---- | ----- | ----------- |
| `proposals` | [Proposal](#cosmos.group.v1beta1.Proposal) | repeated | proposals are the proposals with given group account. |
| `pagination` | [cosmos.base.query.v1beta1.PageResponse](#cosmos.base.query.v1beta1.PageResponse) |  | pagination defines the pagination in the response. |






<a name="cosmos.group.v1beta1.QueryVoteByProposalVoter"></a>

<<<<<<< HEAD
### QueryVoteByProposalVoter
QueryVoteByProposalVoter is the Query/VoteByProposalVoter request type.
=======
### QueryVoteByProposalVoterRequest
QueryVoteByProposalVoterRequest is the Query/VoteByProposalVoter request type.
>>>>>>> f911eda7


| Field | Type | Label | Description |
| ----- | ---- | ----- | ----------- |
| `proposal_id` | [uint64](#uint64) |  | proposal_id is the unique ID of a proposal. |
| `voter` | [string](#string) |  | voter is a proposal voter account address. |






<a name="cosmos.group.v1beta1.QueryVoteByProposalVoterResponse"></a>

### QueryVoteByProposalVoterResponse
QueryVoteByProposalVoterResponse is the Query/VoteByProposalVoter response type.


| Field | Type | Label | Description |
| ----- | ---- | ----- | ----------- |
| `vote` | [Vote](#cosmos.group.v1beta1.Vote) |  | vote is the vote with given proposal_id and voter. |






<a name="cosmos.group.v1beta1.QueryVotesByProposal"></a>

<<<<<<< HEAD
### QueryVotesByProposal
QueryVotesByProposal is the Query/VotesByProposal request type.
=======
### QueryVotesByProposalRequest
QueryVotesByProposalRequest is the Query/VotesByProposal request type.
>>>>>>> f911eda7


| Field | Type | Label | Description |
| ----- | ---- | ----- | ----------- |
| `proposal_id` | [uint64](#uint64) |  | proposal_id is the unique ID of a proposal. |
| `pagination` | [cosmos.base.query.v1beta1.PageRequest](#cosmos.base.query.v1beta1.PageRequest) |  | pagination defines an optional pagination for the request. |






<a name="cosmos.group.v1beta1.QueryVotesByProposalResponse"></a>

### QueryVotesByProposalResponse
QueryVotesByProposalResponse is the Query/VotesByProposal response type.


| Field | Type | Label | Description |
| ----- | ---- | ----- | ----------- |
| `votes` | [Vote](#cosmos.group.v1beta1.Vote) | repeated | votes are the list of votes for given proposal_id. |
| `pagination` | [cosmos.base.query.v1beta1.PageResponse](#cosmos.base.query.v1beta1.PageResponse) |  | pagination defines the pagination in the response. |






<a name="cosmos.group.v1beta1.QueryVotesByVoter"></a>

<<<<<<< HEAD
### QueryVotesByVoter
QueryVotesByVoter is the Query/VotesByVoter request type.
=======
### QueryVotesByVoterRequest
QueryVotesByVoterRequest is the Query/VotesByVoter request type.
>>>>>>> f911eda7


| Field | Type | Label | Description |
| ----- | ---- | ----- | ----------- |
| `voter` | [string](#string) |  | voter is a proposal voter account address. |
| `pagination` | [cosmos.base.query.v1beta1.PageRequest](#cosmos.base.query.v1beta1.PageRequest) |  | pagination defines an optional pagination for the request. |






<a name="cosmos.group.v1beta1.QueryVotesByVoterResponse"></a>

### QueryVotesByVoterResponse
QueryVotesByVoterResponse is the Query/VotesByVoter response type.


| Field | Type | Label | Description |
| ----- | ---- | ----- | ----------- |
| `votes` | [Vote](#cosmos.group.v1beta1.Vote) | repeated | votes are the list of votes by given voter. |
| `pagination` | [cosmos.base.query.v1beta1.PageResponse](#cosmos.base.query.v1beta1.PageResponse) |  | pagination defines the pagination in the response. |





 <!-- end messages -->

 <!-- end enums -->

 <!-- end HasExtensions -->


<a name="cosmos.group.v1beta1.Query"></a>

### Query
Query is the cosmos.group.v1beta1 Query service.

| Method Name | Request Type | Response Type | Description | HTTP Verb | Endpoint |
| ----------- | ------------ | ------------- | ------------| ------- | -------- |
| `GroupInfo` | [QueryGroupInfo](#cosmos.group.v1beta1.QueryGroupInfo) | [QueryGroupInfoResponse](#cosmos.group.v1beta1.QueryGroupInfoResponse) | GroupInfo queries group info based on group id. | |
| `GroupAccountInfo` | [QueryGroupAccountInfo](#cosmos.group.v1beta1.QueryGroupAccountInfo) | [QueryGroupAccountInfoResponse](#cosmos.group.v1beta1.QueryGroupAccountInfoResponse) | GroupAccountInfo queries group account info based on group account address. | |
| `GroupMembers` | [QueryGroupMembers](#cosmos.group.v1beta1.QueryGroupMembers) | [QueryGroupMembersResponse](#cosmos.group.v1beta1.QueryGroupMembersResponse) | GroupMembers queries members of a group | |
| `GroupsByAdmin` | [QueryGroupsByAdmin](#cosmos.group.v1beta1.QueryGroupsByAdmin) | [QueryGroupsByAdminResponse](#cosmos.group.v1beta1.QueryGroupsByAdminResponse) | GroupsByAdmin queries groups by admin address. | |
| `GroupAccountsByGroup` | [QueryGroupAccountsByGroup](#cosmos.group.v1beta1.QueryGroupAccountsByGroup) | [QueryGroupAccountsByGroupResponse](#cosmos.group.v1beta1.QueryGroupAccountsByGroupResponse) | GroupAccountsByGroup queries group accounts by group id. | |
| `GroupAccountsByAdmin` | [QueryGroupAccountsByAdmin](#cosmos.group.v1beta1.QueryGroupAccountsByAdmin) | [QueryGroupAccountsByAdminResponse](#cosmos.group.v1beta1.QueryGroupAccountsByAdminResponse) | GroupsByAdmin queries group accounts by admin address. | |
| `Proposal` | [QueryProposal](#cosmos.group.v1beta1.QueryProposal) | [QueryProposalResponse](#cosmos.group.v1beta1.QueryProposalResponse) | Proposal queries a proposal based on proposal id. | |
| `ProposalsByGroupAccount` | [QueryProposalsByGroupAccount](#cosmos.group.v1beta1.QueryProposalsByGroupAccount) | [QueryProposalsByGroupAccountResponse](#cosmos.group.v1beta1.QueryProposalsByGroupAccountResponse) | ProposalsByGroupAccount queries proposals based on group account address. | |
| `VoteByProposalVoter` | [QueryVoteByProposalVoter](#cosmos.group.v1beta1.QueryVoteByProposalVoter) | [QueryVoteByProposalVoterResponse](#cosmos.group.v1beta1.QueryVoteByProposalVoterResponse) | VoteByProposalVoter queries a vote by proposal id and voter. | |
| `VotesByProposal` | [QueryVotesByProposal](#cosmos.group.v1beta1.QueryVotesByProposal) | [QueryVotesByProposalResponse](#cosmos.group.v1beta1.QueryVotesByProposalResponse) | VotesByProposal queries a vote by proposal. | |
| `VotesByVoter` | [QueryVotesByVoter](#cosmos.group.v1beta1.QueryVotesByVoter) | [QueryVotesByVoterResponse](#cosmos.group.v1beta1.QueryVotesByVoterResponse) | VotesByVoter queries a vote by voter. | |

 <!-- end services -->



<a name="cosmos/group/v1beta1/testdata_tx.proto"></a>
<p align="right"><a href="#top">Top</a></p>

## cosmos/group/v1beta1/testdata_tx.proto



<a name="cosmos.group.v1beta1.MsgAuthenticated"></a>

### MsgAuthenticated
MsgAuthenticated is used in group module's tests to check msg authorizations


| Field | Type | Label | Description |
| ----- | ---- | ----- | ----------- |
| `signers` | [bytes](#bytes) | repeated |  |





 <!-- end messages -->

 <!-- end enums -->

 <!-- end HasExtensions -->

 <!-- end services -->



<a name="cosmos/group/v1beta1/tx.proto"></a>
<p align="right"><a href="#top">Top</a></p>

## cosmos/group/v1beta1/tx.proto



<a name="cosmos.group.v1beta1.MsgCreateGroup"></a>

### MsgCreateGroup
MsgCreateGroup is the Msg/CreateGroup request type.


| Field | Type | Label | Description |
| ----- | ---- | ----- | ----------- |
| `admin` | [string](#string) |  | admin is the account address of the group admin. |
| `members` | [Member](#cosmos.group.v1beta1.Member) | repeated | members defines the group members. |
| `metadata` | [bytes](#bytes) |  | metadata is any arbitrary metadata to attached to the group. |






<a name="cosmos.group.v1beta1.MsgCreateGroupAccount"></a>

### MsgCreateGroupAccount
MsgCreateGroupAccount is the Msg/CreateGroupAccount request type.


| Field | Type | Label | Description |
| ----- | ---- | ----- | ----------- |
| `admin` | [string](#string) |  | admin is the account address of the group admin. |
| `group_id` | [uint64](#uint64) |  | group_id is the unique ID of the group. |
| `metadata` | [bytes](#bytes) |  | metadata is any arbitrary metadata to attached to the group account. |
| `decision_policy` | [google.protobuf.Any](#google.protobuf.Any) |  | decision_policy specifies the group account's decision policy. |






<a name="cosmos.group.v1beta1.MsgCreateGroupAccountResponse"></a>

### MsgCreateGroupAccountResponse
MsgCreateGroupAccountResponse is the Msg/CreateGroupAccount response type.


| Field | Type | Label | Description |
| ----- | ---- | ----- | ----------- |
| `address` | [string](#string) |  | address is the account address of the newly created group account. |






<a name="cosmos.group.v1beta1.MsgCreateGroupResponse"></a>

### MsgCreateGroupResponse
MsgCreateGroupResponse is the Msg/CreateGroup response type.


| Field | Type | Label | Description |
| ----- | ---- | ----- | ----------- |
| `group_id` | [uint64](#uint64) |  | group_id is the unique ID of the newly created group. |






<a name="cosmos.group.v1beta1.MsgCreateProposal"></a>

### MsgCreateProposal
MsgCreateProposal is the Msg/CreateProposal request type.


| Field | Type | Label | Description |
| ----- | ---- | ----- | ----------- |
| `address` | [string](#string) |  | address is the group account address. |
| `proposers` | [string](#string) | repeated | proposers are the account addresses of the proposers. Proposers signatures will be counted as yes votes. |
| `metadata` | [bytes](#bytes) |  | metadata is any arbitrary metadata to attached to the proposal. |
| `msgs` | [google.protobuf.Any](#google.protobuf.Any) | repeated | msgs is a list of Msgs that will be executed if the proposal passes. |
| `exec` | [Exec](#cosmos.group.v1beta1.Exec) |  | exec defines the mode of execution of the proposal, whether it should be executed immediately on creation or not. If so, proposers signatures are considered as Yes votes. |






<a name="cosmos.group.v1beta1.MsgCreateProposalResponse"></a>

### MsgCreateProposalResponse
MsgCreateProposalResponse is the Msg/CreateProposal response type.


| Field | Type | Label | Description |
| ----- | ---- | ----- | ----------- |
| `proposal_id` | [uint64](#uint64) |  | proposal is the unique ID of the proposal. |






<a name="cosmos.group.v1beta1.MsgExec"></a>

### MsgExec
MsgExec is the Msg/Exec request type.


| Field | Type | Label | Description |
| ----- | ---- | ----- | ----------- |
| `proposal_id` | [uint64](#uint64) |  | proposal is the unique ID of the proposal. |
| `signer` | [string](#string) |  | signer is the account address used to execute the proposal. |






<a name="cosmos.group.v1beta1.MsgExecResponse"></a>

### MsgExecResponse
MsgExecResponse is the Msg/Exec request type.






<a name="cosmos.group.v1beta1.MsgUpdateGroupAccountAdmin"></a>

### MsgUpdateGroupAccountAdmin
MsgUpdateGroupAccountAdmin is the Msg/UpdateGroupAccountAdmin request type.


| Field | Type | Label | Description |
| ----- | ---- | ----- | ----------- |
| `admin` | [string](#string) |  | admin is the account address of the group admin. |
| `address` | [string](#string) |  | address is the group account address. |
| `new_admin` | [string](#string) |  | new_admin is the new group account admin. |






<a name="cosmos.group.v1beta1.MsgUpdateGroupAccountAdminResponse"></a>

### MsgUpdateGroupAccountAdminResponse
MsgUpdateGroupAccountAdminResponse is the Msg/UpdateGroupAccountAdmin response type.






<a name="cosmos.group.v1beta1.MsgUpdateGroupAccountDecisionPolicy"></a>

### MsgUpdateGroupAccountDecisionPolicy
MsgUpdateGroupAccountDecisionPolicy is the Msg/UpdateGroupAccountDecisionPolicy request type.


| Field | Type | Label | Description |
| ----- | ---- | ----- | ----------- |
| `admin` | [string](#string) |  | admin is the account address of the group admin. |
| `address` | [string](#string) |  | address is the group account address. |
| `decision_policy` | [google.protobuf.Any](#google.protobuf.Any) |  | decision_policy is the updated group account decision policy. |






<a name="cosmos.group.v1beta1.MsgUpdateGroupAccountDecisionPolicyResponse"></a>

### MsgUpdateGroupAccountDecisionPolicyResponse
MsgUpdateGroupAccountDecisionPolicyResponse is the Msg/UpdateGroupAccountDecisionPolicy response type.






<a name="cosmos.group.v1beta1.MsgUpdateGroupAccountMetadata"></a>

### MsgUpdateGroupAccountMetadata
MsgUpdateGroupAccountMetadata is the Msg/UpdateGroupAccountMetadata request type.


| Field | Type | Label | Description |
| ----- | ---- | ----- | ----------- |
| `admin` | [string](#string) |  | admin is the account address of the group admin. |
| `address` | [string](#string) |  | address is the group account address. |
| `metadata` | [bytes](#bytes) |  | metadata is the updated group account metadata. |






<a name="cosmos.group.v1beta1.MsgUpdateGroupAccountMetadataResponse"></a>

### MsgUpdateGroupAccountMetadataResponse
MsgUpdateGroupAccountMetadataResponse is the Msg/UpdateGroupAccountMetadata response type.






<a name="cosmos.group.v1beta1.MsgUpdateGroupAdmin"></a>

### MsgUpdateGroupAdmin
MsgUpdateGroupAdmin is the Msg/UpdateGroupAdmin request type.


| Field | Type | Label | Description |
| ----- | ---- | ----- | ----------- |
| `admin` | [string](#string) |  | admin is the current account address of the group admin. |
| `group_id` | [uint64](#uint64) |  | group_id is the unique ID of the group. |
| `new_admin` | [string](#string) |  | new_admin is the group new admin account address. |






<a name="cosmos.group.v1beta1.MsgUpdateGroupAdminResponse"></a>

### MsgUpdateGroupAdminResponse
MsgUpdateGroupAdminResponse is the Msg/UpdateGroupAdmin response type.






<a name="cosmos.group.v1beta1.MsgUpdateGroupMembers"></a>

### MsgUpdateGroupMembers
MsgUpdateGroupMembers is the Msg/UpdateGroupMembers request type.


| Field | Type | Label | Description |
| ----- | ---- | ----- | ----------- |
| `admin` | [string](#string) |  | admin is the account address of the group admin. |
| `group_id` | [uint64](#uint64) |  | group_id is the unique ID of the group. |
| `member_updates` | [Member](#cosmos.group.v1beta1.Member) | repeated | member_updates is the list of members to update, set weight to 0 to remove a member. |






<a name="cosmos.group.v1beta1.MsgUpdateGroupMembersResponse"></a>

### MsgUpdateGroupMembersResponse
MsgUpdateGroupMembersResponse is the Msg/UpdateGroupMembers response type.






<a name="cosmos.group.v1beta1.MsgUpdateGroupMetadata"></a>

### MsgUpdateGroupMetadata
MsgUpdateGroupMetadata is the Msg/UpdateGroupMetadata request type.


| Field | Type | Label | Description |
| ----- | ---- | ----- | ----------- |
| `admin` | [string](#string) |  | admin is the account address of the group admin. |
| `group_id` | [uint64](#uint64) |  | group_id is the unique ID of the group. |
| `metadata` | [bytes](#bytes) |  | metadata is the updated group's metadata. |






<a name="cosmos.group.v1beta1.MsgUpdateGroupMetadataResponse"></a>

### MsgUpdateGroupMetadataResponse
MsgUpdateGroupMetadataResponse is the Msg/UpdateGroupMetadata response type.






<a name="cosmos.group.v1beta1.MsgVote"></a>

### MsgVote
MsgVote is the Msg/Vote request type.


| Field | Type | Label | Description |
| ----- | ---- | ----- | ----------- |
| `proposal_id` | [uint64](#uint64) |  | proposal is the unique ID of the proposal. |
| `voter` | [string](#string) |  | voter is the voter account address. |
| `choice` | [Choice](#cosmos.group.v1beta1.Choice) |  | choice is the voter's choice on the proposal. |
| `metadata` | [bytes](#bytes) |  | metadata is any arbitrary metadata to attached to the vote. |
| `exec` | [Exec](#cosmos.group.v1beta1.Exec) |  | exec defines whether the proposal should be executed immediately after voting or not. |






<a name="cosmos.group.v1beta1.MsgVoteResponse"></a>

### MsgVoteResponse
MsgVoteResponse is the Msg/Vote response type.





 <!-- end messages -->


<a name="cosmos.group.v1beta1.Exec"></a>

### Exec
Exec defines modes of execution of a proposal on creation or on new vote.

| Name | Number | Description |
| ---- | ------ | ----------- |
| EXEC_UNSPECIFIED | 0 | An empty value means that there should be a separate MsgExec request for the proposal to execute. |
| EXEC_TRY | 1 | Try to execute the proposal immediately. If the proposal is not allowed per the DecisionPolicy, the proposal will still be open and could be executed at a later point. |


 <!-- end enums -->

 <!-- end HasExtensions -->


<a name="cosmos.group.v1beta1.Msg"></a>

### Msg
Msg is the cosmos.group.v1beta1 Msg service.

| Method Name | Request Type | Response Type | Description | HTTP Verb | Endpoint |
| ----------- | ------------ | ------------- | ------------| ------- | -------- |
| `CreateGroup` | [MsgCreateGroup](#cosmos.group.v1beta1.MsgCreateGroup) | [MsgCreateGroupResponse](#cosmos.group.v1beta1.MsgCreateGroupResponse) | CreateGroup creates a new group with an admin account address, a list of members and some optional metadata. | |
| `UpdateGroupMembers` | [MsgUpdateGroupMembers](#cosmos.group.v1beta1.MsgUpdateGroupMembers) | [MsgUpdateGroupMembersResponse](#cosmos.group.v1beta1.MsgUpdateGroupMembersResponse) | UpdateGroupMembers updates the group members with given group id and admin address. | |
| `UpdateGroupAdmin` | [MsgUpdateGroupAdmin](#cosmos.group.v1beta1.MsgUpdateGroupAdmin) | [MsgUpdateGroupAdminResponse](#cosmos.group.v1beta1.MsgUpdateGroupAdminResponse) | UpdateGroupAdmin updates the group admin with given group id and previous admin address. | |
| `UpdateGroupMetadata` | [MsgUpdateGroupMetadata](#cosmos.group.v1beta1.MsgUpdateGroupMetadata) | [MsgUpdateGroupMetadataResponse](#cosmos.group.v1beta1.MsgUpdateGroupMetadataResponse) | UpdateGroupMetadata updates the group metadata with given group id and admin address. | |
| `CreateGroupAccount` | [MsgCreateGroupAccount](#cosmos.group.v1beta1.MsgCreateGroupAccount) | [MsgCreateGroupAccountResponse](#cosmos.group.v1beta1.MsgCreateGroupAccountResponse) | CreateGroupAccount creates a new group account using given DecisionPolicy. | |
| `UpdateGroupAccountAdmin` | [MsgUpdateGroupAccountAdmin](#cosmos.group.v1beta1.MsgUpdateGroupAccountAdmin) | [MsgUpdateGroupAccountAdminResponse](#cosmos.group.v1beta1.MsgUpdateGroupAccountAdminResponse) | UpdateGroupAccountAdmin updates a group account admin. | |
| `UpdateGroupAccountDecisionPolicy` | [MsgUpdateGroupAccountDecisionPolicy](#cosmos.group.v1beta1.MsgUpdateGroupAccountDecisionPolicy) | [MsgUpdateGroupAccountDecisionPolicyResponse](#cosmos.group.v1beta1.MsgUpdateGroupAccountDecisionPolicyResponse) | UpdateGroupAccountDecisionPolicy allows a group account decision policy to be updated. | |
| `UpdateGroupAccountMetadata` | [MsgUpdateGroupAccountMetadata](#cosmos.group.v1beta1.MsgUpdateGroupAccountMetadata) | [MsgUpdateGroupAccountMetadataResponse](#cosmos.group.v1beta1.MsgUpdateGroupAccountMetadataResponse) | UpdateGroupAccountMetadata updates a group account metadata. | |
| `CreateProposal` | [MsgCreateProposal](#cosmos.group.v1beta1.MsgCreateProposal) | [MsgCreateProposalResponse](#cosmos.group.v1beta1.MsgCreateProposalResponse) | CreateProposal submits a new proposal. | |
| `Vote` | [MsgVote](#cosmos.group.v1beta1.MsgVote) | [MsgVoteResponse](#cosmos.group.v1beta1.MsgVoteResponse) | Vote allows a voter to vote on a proposal. | |
| `Exec` | [MsgExec](#cosmos.group.v1beta1.MsgExec) | [MsgExecResponse](#cosmos.group.v1beta1.MsgExecResponse) | Exec executes a proposal. | |

 <!-- end services -->



<a name="cosmos/mint/v1beta1/mint.proto"></a>
<p align="right"><a href="#top">Top</a></p>

## cosmos/mint/v1beta1/mint.proto



<a name="cosmos.mint.v1beta1.Minter"></a>

### Minter
Minter represents the minting state.


| Field | Type | Label | Description |
| ----- | ---- | ----- | ----------- |
| `inflation` | [string](#string) |  | current annual inflation rate |
| `annual_provisions` | [string](#string) |  | current annual expected provisions |






<a name="cosmos.mint.v1beta1.Params"></a>

### Params
Params holds parameters for the mint module.


| Field | Type | Label | Description |
| ----- | ---- | ----- | ----------- |
| `mint_denom` | [string](#string) |  | type of coin to mint |
| `inflation_rate_change` | [string](#string) |  | maximum annual change in inflation rate |
| `inflation_max` | [string](#string) |  | maximum inflation rate |
| `inflation_min` | [string](#string) |  | minimum inflation rate |
| `goal_bonded` | [string](#string) |  | goal of percent bonded atoms |
| `blocks_per_year` | [uint64](#uint64) |  | expected blocks per year |





 <!-- end messages -->

 <!-- end enums -->

 <!-- end HasExtensions -->

 <!-- end services -->



<a name="cosmos/mint/v1beta1/genesis.proto"></a>
<p align="right"><a href="#top">Top</a></p>

## cosmos/mint/v1beta1/genesis.proto



<a name="cosmos.mint.v1beta1.GenesisState"></a>

### GenesisState
GenesisState defines the mint module's genesis state.


| Field | Type | Label | Description |
| ----- | ---- | ----- | ----------- |
| `minter` | [Minter](#cosmos.mint.v1beta1.Minter) |  | minter is a space for holding current inflation information. |
| `params` | [Params](#cosmos.mint.v1beta1.Params) |  | params defines all the paramaters of the module. |





 <!-- end messages -->

 <!-- end enums -->

 <!-- end HasExtensions -->

 <!-- end services -->



<a name="cosmos/mint/v1beta1/query.proto"></a>
<p align="right"><a href="#top">Top</a></p>

## cosmos/mint/v1beta1/query.proto



<a name="cosmos.mint.v1beta1.QueryAnnualProvisionsRequest"></a>

### QueryAnnualProvisionsRequest
QueryAnnualProvisionsRequest is the request type for the
Query/AnnualProvisions RPC method.






<a name="cosmos.mint.v1beta1.QueryAnnualProvisionsResponse"></a>

### QueryAnnualProvisionsResponse
QueryAnnualProvisionsResponse is the response type for the
Query/AnnualProvisions RPC method.


| Field | Type | Label | Description |
| ----- | ---- | ----- | ----------- |
| `annual_provisions` | [bytes](#bytes) |  | annual_provisions is the current minting annual provisions value. |






<a name="cosmos.mint.v1beta1.QueryInflationRequest"></a>

### QueryInflationRequest
QueryInflationRequest is the request type for the Query/Inflation RPC method.






<a name="cosmos.mint.v1beta1.QueryInflationResponse"></a>

### QueryInflationResponse
QueryInflationResponse is the response type for the Query/Inflation RPC
method.


| Field | Type | Label | Description |
| ----- | ---- | ----- | ----------- |
| `inflation` | [bytes](#bytes) |  | inflation is the current minting inflation value. |






<a name="cosmos.mint.v1beta1.QueryParamsRequest"></a>

### QueryParamsRequest
QueryParamsRequest is the request type for the Query/Params RPC method.






<a name="cosmos.mint.v1beta1.QueryParamsResponse"></a>

### QueryParamsResponse
QueryParamsResponse is the response type for the Query/Params RPC method.


| Field | Type | Label | Description |
| ----- | ---- | ----- | ----------- |
| `params` | [Params](#cosmos.mint.v1beta1.Params) |  | params defines the parameters of the module. |





 <!-- end messages -->

 <!-- end enums -->

 <!-- end HasExtensions -->


<a name="cosmos.mint.v1beta1.Query"></a>

### Query
Query provides defines the gRPC querier service.

| Method Name | Request Type | Response Type | Description | HTTP Verb | Endpoint |
| ----------- | ------------ | ------------- | ------------| ------- | -------- |
| `Params` | [QueryParamsRequest](#cosmos.mint.v1beta1.QueryParamsRequest) | [QueryParamsResponse](#cosmos.mint.v1beta1.QueryParamsResponse) | Params returns the total set of minting parameters. | GET|/cosmos/mint/v1beta1/params|
| `Inflation` | [QueryInflationRequest](#cosmos.mint.v1beta1.QueryInflationRequest) | [QueryInflationResponse](#cosmos.mint.v1beta1.QueryInflationResponse) | Inflation returns the current minting inflation value. | GET|/cosmos/mint/v1beta1/inflation|
| `AnnualProvisions` | [QueryAnnualProvisionsRequest](#cosmos.mint.v1beta1.QueryAnnualProvisionsRequest) | [QueryAnnualProvisionsResponse](#cosmos.mint.v1beta1.QueryAnnualProvisionsResponse) | AnnualProvisions current minting annual provisions value. | GET|/cosmos/mint/v1beta1/annual_provisions|

 <!-- end services -->



<a name="cosmos/nft/v1beta1/event.proto"></a>
<p align="right"><a href="#top">Top</a></p>

## cosmos/nft/v1beta1/event.proto



<a name="cosmos.nft.v1beta1.EventBurn"></a>

### EventBurn
EventBurn is emitted on Burn


| Field | Type | Label | Description |
| ----- | ---- | ----- | ----------- |
| `class_id` | [string](#string) |  |  |
| `id` | [string](#string) |  |  |
| `owner` | [string](#string) |  |  |






<a name="cosmos.nft.v1beta1.EventMint"></a>

### EventMint
EventMint is emitted on Mint


| Field | Type | Label | Description |
| ----- | ---- | ----- | ----------- |
| `class_id` | [string](#string) |  |  |
| `id` | [string](#string) |  |  |
| `owner` | [string](#string) |  |  |






<a name="cosmos.nft.v1beta1.EventSend"></a>

### EventSend
EventSend is emitted on Msg/Send


| Field | Type | Label | Description |
| ----- | ---- | ----- | ----------- |
| `class_id` | [string](#string) |  |  |
| `id` | [string](#string) |  |  |
| `sender` | [string](#string) |  |  |
| `receiver` | [string](#string) |  |  |





 <!-- end messages -->

 <!-- end enums -->

 <!-- end HasExtensions -->

 <!-- end services -->



<a name="cosmos/nft/v1beta1/nft.proto"></a>
<p align="right"><a href="#top">Top</a></p>

## cosmos/nft/v1beta1/nft.proto



<a name="cosmos.nft.v1beta1.Class"></a>

### Class
Class defines the class of the nft type.


| Field | Type | Label | Description |
| ----- | ---- | ----- | ----------- |
| `id` | [string](#string) |  | id defines the unique identifier of the NFT classification, similar to the contract address of ERC721 |
| `name` | [string](#string) |  | name defines the human-readable name of the NFT classification. Optional |
| `symbol` | [string](#string) |  | symbol is an abbreviated name for nft classification. Optional |
| `description` | [string](#string) |  | description is a brief description of nft classification. Optional |
| `uri` | [string](#string) |  | uri for the class metadata stored off chain. It can define schema for Class and NFT `Data` attributes. Optional |
| `uri_hash` | [string](#string) |  | uri_hash is a hash of the document pointed by uri. Optional |
| `data` | [google.protobuf.Any](#google.protobuf.Any) |  | data is the app specific metadata of the NFT class. Optional |






<a name="cosmos.nft.v1beta1.NFT"></a>

### NFT
NFT defines the NFT.


| Field | Type | Label | Description |
| ----- | ---- | ----- | ----------- |
| `class_id` | [string](#string) |  | class_id associated with the NFT, similar to the contract address of ERC721 |
| `id` | [string](#string) |  | id is a unique identifier of the NFT |
| `uri` | [string](#string) |  | uri for the NFT metadata stored off chain |
| `uri_hash` | [string](#string) |  | uri_hash is a hash of the document pointed by uri |
| `data` | [google.protobuf.Any](#google.protobuf.Any) |  | data is an app specific data of the NFT. Optional |





 <!-- end messages -->

 <!-- end enums -->

 <!-- end HasExtensions -->

 <!-- end services -->



<a name="cosmos/nft/v1beta1/genesis.proto"></a>
<p align="right"><a href="#top">Top</a></p>

## cosmos/nft/v1beta1/genesis.proto



<a name="cosmos.nft.v1beta1.Entry"></a>

### Entry
Entry Defines all nft owned by a person


| Field | Type | Label | Description |
| ----- | ---- | ----- | ----------- |
| `owner` | [string](#string) |  | owner is the owner address of the following nft |
| `nfts` | [NFT](#cosmos.nft.v1beta1.NFT) | repeated | nfts is a group of nfts of the same owner |






<a name="cosmos.nft.v1beta1.GenesisState"></a>

### GenesisState
GenesisState defines the nft module's genesis state.


| Field | Type | Label | Description |
| ----- | ---- | ----- | ----------- |
| `classes` | [Class](#cosmos.nft.v1beta1.Class) | repeated | class defines the class of the nft type. |
| `entries` | [Entry](#cosmos.nft.v1beta1.Entry) | repeated |  |





 <!-- end messages -->

 <!-- end enums -->

 <!-- end HasExtensions -->

 <!-- end services -->



<a name="cosmos/nft/v1beta1/query.proto"></a>
<p align="right"><a href="#top">Top</a></p>

## cosmos/nft/v1beta1/query.proto



<a name="cosmos.nft.v1beta1.QueryBalanceRequest"></a>

### QueryBalanceRequest
QueryBalanceRequest is the request type for the Query/Balance RPC method


| Field | Type | Label | Description |
| ----- | ---- | ----- | ----------- |
| `class_id` | [string](#string) |  |  |
| `owner` | [string](#string) |  |  |






<a name="cosmos.nft.v1beta1.QueryBalanceResponse"></a>

### QueryBalanceResponse
QueryBalanceResponse is the response type for the Query/Balance RPC method


| Field | Type | Label | Description |
| ----- | ---- | ----- | ----------- |
| `amount` | [uint64](#uint64) |  |  |






<a name="cosmos.nft.v1beta1.QueryClassRequest"></a>

### QueryClassRequest
QueryClassRequest is the request type for the Query/Class RPC method


| Field | Type | Label | Description |
| ----- | ---- | ----- | ----------- |
| `class_id` | [string](#string) |  |  |






<a name="cosmos.nft.v1beta1.QueryClassResponse"></a>

### QueryClassResponse
QueryClassResponse is the response type for the Query/Class RPC method


| Field | Type | Label | Description |
| ----- | ---- | ----- | ----------- |
| `class` | [Class](#cosmos.nft.v1beta1.Class) |  |  |






<a name="cosmos.nft.v1beta1.QueryClassesRequest"></a>

### QueryClassesRequest
QueryClassesRequest is the request type for the Query/Classes RPC method


| Field | Type | Label | Description |
| ----- | ---- | ----- | ----------- |
| `pagination` | [cosmos.base.query.v1beta1.PageRequest](#cosmos.base.query.v1beta1.PageRequest) |  | pagination defines an optional pagination for the request. |






<a name="cosmos.nft.v1beta1.QueryClassesResponse"></a>

### QueryClassesResponse
QueryClassesResponse is the response type for the Query/Classes RPC method


| Field | Type | Label | Description |
| ----- | ---- | ----- | ----------- |
| `classes` | [Class](#cosmos.nft.v1beta1.Class) | repeated |  |
| `pagination` | [cosmos.base.query.v1beta1.PageResponse](#cosmos.base.query.v1beta1.PageResponse) |  |  |






<a name="cosmos.nft.v1beta1.QueryNFTRequest"></a>

### QueryNFTRequest
QueryNFTRequest is the request type for the Query/NFT RPC method


| Field | Type | Label | Description |
| ----- | ---- | ----- | ----------- |
| `class_id` | [string](#string) |  |  |
| `id` | [string](#string) |  |  |






<a name="cosmos.nft.v1beta1.QueryNFTResponse"></a>

### QueryNFTResponse
QueryNFTResponse is the response type for the Query/NFT RPC method


| Field | Type | Label | Description |
| ----- | ---- | ----- | ----------- |
| `nft` | [NFT](#cosmos.nft.v1beta1.NFT) |  |  |






<a name="cosmos.nft.v1beta1.QueryNFTsOfClassRequest"></a>

### QueryNFTsOfClassRequest
QueryNFTsOfClassRequest is the request type for the Query/NFTsOfClass RPC method


| Field | Type | Label | Description |
| ----- | ---- | ----- | ----------- |
| `class_id` | [string](#string) |  |  |
| `owner` | [string](#string) |  |  |
| `pagination` | [cosmos.base.query.v1beta1.PageRequest](#cosmos.base.query.v1beta1.PageRequest) |  |  |






<a name="cosmos.nft.v1beta1.QueryNFTsOfClassResponse"></a>

### QueryNFTsOfClassResponse
QueryNFTsOfClassResponse is the response type for the Query/NFTsOfClass and Query/NFTsOfClassByOwner RPC methods


| Field | Type | Label | Description |
| ----- | ---- | ----- | ----------- |
| `nfts` | [NFT](#cosmos.nft.v1beta1.NFT) | repeated |  |
| `pagination` | [cosmos.base.query.v1beta1.PageResponse](#cosmos.base.query.v1beta1.PageResponse) |  |  |






<a name="cosmos.nft.v1beta1.QueryOwnerRequest"></a>

### QueryOwnerRequest
QueryOwnerRequest is the request type for the Query/Owner RPC method


| Field | Type | Label | Description |
| ----- | ---- | ----- | ----------- |
| `class_id` | [string](#string) |  |  |
| `id` | [string](#string) |  |  |






<a name="cosmos.nft.v1beta1.QueryOwnerResponse"></a>

### QueryOwnerResponse
QueryOwnerResponse is the response type for the Query/Owner RPC method


| Field | Type | Label | Description |
| ----- | ---- | ----- | ----------- |
| `owner` | [string](#string) |  |  |






<a name="cosmos.nft.v1beta1.QuerySupplyRequest"></a>

### QuerySupplyRequest
QuerySupplyRequest is the request type for the Query/Supply RPC method


| Field | Type | Label | Description |
| ----- | ---- | ----- | ----------- |
| `class_id` | [string](#string) |  |  |






<a name="cosmos.nft.v1beta1.QuerySupplyResponse"></a>

### QuerySupplyResponse
QuerySupplyResponse is the response type for the Query/Supply RPC method


| Field | Type | Label | Description |
| ----- | ---- | ----- | ----------- |
| `amount` | [uint64](#uint64) |  |  |





 <!-- end messages -->

 <!-- end enums -->

 <!-- end HasExtensions -->


<a name="cosmos.nft.v1beta1.Query"></a>

### Query
Query defines the gRPC querier service.

| Method Name | Request Type | Response Type | Description | HTTP Verb | Endpoint |
| ----------- | ------------ | ------------- | ------------| ------- | -------- |
| `Balance` | [QueryBalanceRequest](#cosmos.nft.v1beta1.QueryBalanceRequest) | [QueryBalanceResponse](#cosmos.nft.v1beta1.QueryBalanceResponse) | Balance queries the number of NFTs of a given class owned by the owner, same as balanceOf in ERC721 | GET|/cosmos/nft/v1beta1/balance/{owner}/{class_id}|
| `Owner` | [QueryOwnerRequest](#cosmos.nft.v1beta1.QueryOwnerRequest) | [QueryOwnerResponse](#cosmos.nft.v1beta1.QueryOwnerResponse) | Owner queries the owner of the NFT based on its class and id, same as ownerOf in ERC721 | GET|/cosmos/nft/v1beta1/owner/{class_id}/{id}|
| `Supply` | [QuerySupplyRequest](#cosmos.nft.v1beta1.QuerySupplyRequest) | [QuerySupplyResponse](#cosmos.nft.v1beta1.QuerySupplyResponse) | Supply queries the number of NFTs from the given class, same as totalSupply of ERC721. | GET|/cosmos/nft/v1beta1/supply/{class_id}|
| `NFTsOfClass` | [QueryNFTsOfClassRequest](#cosmos.nft.v1beta1.QueryNFTsOfClassRequest) | [QueryNFTsOfClassResponse](#cosmos.nft.v1beta1.QueryNFTsOfClassResponse) | NFTsOfClass queries all NFTs of a given class or optional owner, similar to tokenByIndex in ERC721Enumerable | GET|/cosmos/nft/v1beta1/nfts/{class_id}|
| `NFT` | [QueryNFTRequest](#cosmos.nft.v1beta1.QueryNFTRequest) | [QueryNFTResponse](#cosmos.nft.v1beta1.QueryNFTResponse) | NFT queries an NFT based on its class and id. | GET|/cosmos/nft/v1beta1/nfts/{class_id}/{id}|
| `Class` | [QueryClassRequest](#cosmos.nft.v1beta1.QueryClassRequest) | [QueryClassResponse](#cosmos.nft.v1beta1.QueryClassResponse) | Class queries an NFT class based on its id | GET|/cosmos/nft/v1beta1/classes/{class_id}|
| `Classes` | [QueryClassesRequest](#cosmos.nft.v1beta1.QueryClassesRequest) | [QueryClassesResponse](#cosmos.nft.v1beta1.QueryClassesResponse) | Classes queries all NFT classes | GET|/cosmos/nft/v1beta1/classes|

 <!-- end services -->



<a name="cosmos/nft/v1beta1/tx.proto"></a>
<p align="right"><a href="#top">Top</a></p>

## cosmos/nft/v1beta1/tx.proto



<a name="cosmos.nft.v1beta1.MsgSend"></a>

### MsgSend
MsgSend represents a message to send a nft from one account to another account.


| Field | Type | Label | Description |
| ----- | ---- | ----- | ----------- |
| `class_id` | [string](#string) |  | class_id defines the unique identifier of the nft classification, similar to the contract address of ERC721 |
| `id` | [string](#string) |  | id defines the unique identification of nft |
| `sender` | [string](#string) |  | sender is the address of the owner of nft |
| `receiver` | [string](#string) |  | receiver is the receiver address of nft |






<a name="cosmos.nft.v1beta1.MsgSendResponse"></a>

### MsgSendResponse
MsgSendResponse defines the Msg/Send response type.





 <!-- end messages -->

 <!-- end enums -->

 <!-- end HasExtensions -->


<a name="cosmos.nft.v1beta1.Msg"></a>

### Msg
Msg defines the nft Msg service.

| Method Name | Request Type | Response Type | Description | HTTP Verb | Endpoint |
| ----------- | ------------ | ------------- | ------------| ------- | -------- |
| `Send` | [MsgSend](#cosmos.nft.v1beta1.MsgSend) | [MsgSendResponse](#cosmos.nft.v1beta1.MsgSendResponse) | Send defines a method to send a nft from one account to another account. | |

 <!-- end services -->



<a name="cosmos/params/v1beta1/params.proto"></a>
<p align="right"><a href="#top">Top</a></p>

## cosmos/params/v1beta1/params.proto



<a name="cosmos.params.v1beta1.ParamChange"></a>

### ParamChange
ParamChange defines an individual parameter change, for use in
ParameterChangeProposal.


| Field | Type | Label | Description |
| ----- | ---- | ----- | ----------- |
| `subspace` | [string](#string) |  |  |
| `key` | [string](#string) |  |  |
| `value` | [string](#string) |  |  |






<a name="cosmos.params.v1beta1.ParameterChangeProposal"></a>

### ParameterChangeProposal
ParameterChangeProposal defines a proposal to change one or more parameters.


| Field | Type | Label | Description |
| ----- | ---- | ----- | ----------- |
| `title` | [string](#string) |  |  |
| `description` | [string](#string) |  |  |
| `changes` | [ParamChange](#cosmos.params.v1beta1.ParamChange) | repeated |  |





 <!-- end messages -->

 <!-- end enums -->

 <!-- end HasExtensions -->

 <!-- end services -->



<a name="cosmos/params/v1beta1/query.proto"></a>
<p align="right"><a href="#top">Top</a></p>

## cosmos/params/v1beta1/query.proto



<a name="cosmos.params.v1beta1.QueryParamsRequest"></a>

### QueryParamsRequest
QueryParamsRequest is request type for the Query/Params RPC method.


| Field | Type | Label | Description |
| ----- | ---- | ----- | ----------- |
| `subspace` | [string](#string) |  | subspace defines the module to query the parameter for. |
| `key` | [string](#string) |  | key defines the key of the parameter in the subspace. |






<a name="cosmos.params.v1beta1.QueryParamsResponse"></a>

### QueryParamsResponse
QueryParamsResponse is response type for the Query/Params RPC method.


| Field | Type | Label | Description |
| ----- | ---- | ----- | ----------- |
| `param` | [ParamChange](#cosmos.params.v1beta1.ParamChange) |  | param defines the queried parameter. |






<a name="cosmos.params.v1beta1.QuerySubspacesRequest"></a>

### QuerySubspacesRequest
QuerySubspacesRequest defines a request type for querying for all registered
subspaces and all keys for a subspace.






<a name="cosmos.params.v1beta1.QuerySubspacesResponse"></a>

### QuerySubspacesResponse
QuerySubspacesResponse defines the response types for querying for all
registered subspaces and all keys for a subspace.


| Field | Type | Label | Description |
| ----- | ---- | ----- | ----------- |
| `subspaces` | [Subspace](#cosmos.params.v1beta1.Subspace) | repeated |  |






<a name="cosmos.params.v1beta1.Subspace"></a>

### Subspace
Subspace defines a parameter subspace name and all the keys that exist for
the subspace.


| Field | Type | Label | Description |
| ----- | ---- | ----- | ----------- |
| `subspace` | [string](#string) |  |  |
| `keys` | [string](#string) | repeated |  |





 <!-- end messages -->

 <!-- end enums -->

 <!-- end HasExtensions -->


<a name="cosmos.params.v1beta1.Query"></a>

### Query
Query defines the gRPC querier service.

| Method Name | Request Type | Response Type | Description | HTTP Verb | Endpoint |
| ----------- | ------------ | ------------- | ------------| ------- | -------- |
| `Params` | [QueryParamsRequest](#cosmos.params.v1beta1.QueryParamsRequest) | [QueryParamsResponse](#cosmos.params.v1beta1.QueryParamsResponse) | Params queries a specific parameter of a module, given its subspace and key. | GET|/cosmos/params/v1beta1/params|
| `Subspaces` | [QuerySubspacesRequest](#cosmos.params.v1beta1.QuerySubspacesRequest) | [QuerySubspacesResponse](#cosmos.params.v1beta1.QuerySubspacesResponse) | Subspaces queries for all registered subspaces and all keys for a subspace. | GET|/cosmos/params/v1beta1/subspaces|

 <!-- end services -->



<a name="cosmos/slashing/v1beta1/slashing.proto"></a>
<p align="right"><a href="#top">Top</a></p>

## cosmos/slashing/v1beta1/slashing.proto



<a name="cosmos.slashing.v1beta1.Params"></a>

### Params
Params represents the parameters used for by the slashing module.


| Field | Type | Label | Description |
| ----- | ---- | ----- | ----------- |
| `signed_blocks_window` | [int64](#int64) |  |  |
| `min_signed_per_window` | [bytes](#bytes) |  |  |
| `downtime_jail_duration` | [google.protobuf.Duration](#google.protobuf.Duration) |  |  |
| `slash_fraction_double_sign` | [bytes](#bytes) |  |  |
| `slash_fraction_downtime` | [bytes](#bytes) |  |  |






<a name="cosmos.slashing.v1beta1.ValidatorSigningInfo"></a>

### ValidatorSigningInfo
ValidatorSigningInfo defines a validator's signing info for monitoring their
liveness activity.


| Field | Type | Label | Description |
| ----- | ---- | ----- | ----------- |
| `address` | [string](#string) |  |  |
| `start_height` | [int64](#int64) |  | Height at which validator was first a candidate OR was unjailed |
| `index_offset` | [int64](#int64) |  | Index which is incremented each time the validator was a bonded in a block and may have signed a precommit or not. This in conjunction with the `SignedBlocksWindow` param determines the index in the `MissedBlocksBitArray`. |
| `jailed_until` | [google.protobuf.Timestamp](#google.protobuf.Timestamp) |  | Timestamp until which the validator is jailed due to liveness downtime. |
| `tombstoned` | [bool](#bool) |  | Whether or not a validator has been tombstoned (killed out of validator set). It is set once the validator commits an equivocation or for any other configured misbehiavor. |
| `missed_blocks_counter` | [int64](#int64) |  | A counter kept to avoid unnecessary array reads. Note that `Sum(MissedBlocksBitArray)` always equals `MissedBlocksCounter`. |





 <!-- end messages -->

 <!-- end enums -->

 <!-- end HasExtensions -->

 <!-- end services -->



<a name="cosmos/slashing/v1beta1/genesis.proto"></a>
<p align="right"><a href="#top">Top</a></p>

## cosmos/slashing/v1beta1/genesis.proto



<a name="cosmos.slashing.v1beta1.GenesisState"></a>

### GenesisState
GenesisState defines the slashing module's genesis state.


| Field | Type | Label | Description |
| ----- | ---- | ----- | ----------- |
| `params` | [Params](#cosmos.slashing.v1beta1.Params) |  | params defines all the paramaters of related to deposit. |
| `signing_infos` | [SigningInfo](#cosmos.slashing.v1beta1.SigningInfo) | repeated | signing_infos represents a map between validator addresses and their signing infos. |
| `missed_blocks` | [ValidatorMissedBlocks](#cosmos.slashing.v1beta1.ValidatorMissedBlocks) | repeated | missed_blocks represents a map between validator addresses and their missed blocks. |






<a name="cosmos.slashing.v1beta1.MissedBlock"></a>

### MissedBlock
MissedBlock contains height and missed status as boolean.


| Field | Type | Label | Description |
| ----- | ---- | ----- | ----------- |
| `index` | [int64](#int64) |  | index is the height at which the block was missed. |
| `missed` | [bool](#bool) |  | missed is the missed status. |






<a name="cosmos.slashing.v1beta1.SigningInfo"></a>

### SigningInfo
SigningInfo stores validator signing info of corresponding address.


| Field | Type | Label | Description |
| ----- | ---- | ----- | ----------- |
| `address` | [string](#string) |  | address is the validator address. |
| `validator_signing_info` | [ValidatorSigningInfo](#cosmos.slashing.v1beta1.ValidatorSigningInfo) |  | validator_signing_info represents the signing info of this validator. |






<a name="cosmos.slashing.v1beta1.ValidatorMissedBlocks"></a>

### ValidatorMissedBlocks
ValidatorMissedBlocks contains array of missed blocks of corresponding
address.


| Field | Type | Label | Description |
| ----- | ---- | ----- | ----------- |
| `address` | [string](#string) |  | address is the validator address. |
| `missed_blocks` | [MissedBlock](#cosmos.slashing.v1beta1.MissedBlock) | repeated | missed_blocks is an array of missed blocks by the validator. |





 <!-- end messages -->

 <!-- end enums -->

 <!-- end HasExtensions -->

 <!-- end services -->



<a name="cosmos/slashing/v1beta1/query.proto"></a>
<p align="right"><a href="#top">Top</a></p>

## cosmos/slashing/v1beta1/query.proto



<a name="cosmos.slashing.v1beta1.QueryParamsRequest"></a>

### QueryParamsRequest
QueryParamsRequest is the request type for the Query/Params RPC method






<a name="cosmos.slashing.v1beta1.QueryParamsResponse"></a>

### QueryParamsResponse
QueryParamsResponse is the response type for the Query/Params RPC method


| Field | Type | Label | Description |
| ----- | ---- | ----- | ----------- |
| `params` | [Params](#cosmos.slashing.v1beta1.Params) |  |  |






<a name="cosmos.slashing.v1beta1.QuerySigningInfoRequest"></a>

### QuerySigningInfoRequest
QuerySigningInfoRequest is the request type for the Query/SigningInfo RPC
method


| Field | Type | Label | Description |
| ----- | ---- | ----- | ----------- |
| `cons_address` | [string](#string) |  | cons_address is the address to query signing info of |






<a name="cosmos.slashing.v1beta1.QuerySigningInfoResponse"></a>

### QuerySigningInfoResponse
QuerySigningInfoResponse is the response type for the Query/SigningInfo RPC
method


| Field | Type | Label | Description |
| ----- | ---- | ----- | ----------- |
| `val_signing_info` | [ValidatorSigningInfo](#cosmos.slashing.v1beta1.ValidatorSigningInfo) |  | val_signing_info is the signing info of requested val cons address |






<a name="cosmos.slashing.v1beta1.QuerySigningInfosRequest"></a>

### QuerySigningInfosRequest
QuerySigningInfosRequest is the request type for the Query/SigningInfos RPC
method


| Field | Type | Label | Description |
| ----- | ---- | ----- | ----------- |
| `pagination` | [cosmos.base.query.v1beta1.PageRequest](#cosmos.base.query.v1beta1.PageRequest) |  |  |






<a name="cosmos.slashing.v1beta1.QuerySigningInfosResponse"></a>

### QuerySigningInfosResponse
QuerySigningInfosResponse is the response type for the Query/SigningInfos RPC
method


| Field | Type | Label | Description |
| ----- | ---- | ----- | ----------- |
| `info` | [ValidatorSigningInfo](#cosmos.slashing.v1beta1.ValidatorSigningInfo) | repeated | info is the signing info of all validators |
| `pagination` | [cosmos.base.query.v1beta1.PageResponse](#cosmos.base.query.v1beta1.PageResponse) |  |  |





 <!-- end messages -->

 <!-- end enums -->

 <!-- end HasExtensions -->


<a name="cosmos.slashing.v1beta1.Query"></a>

### Query
Query provides defines the gRPC querier service

| Method Name | Request Type | Response Type | Description | HTTP Verb | Endpoint |
| ----------- | ------------ | ------------- | ------------| ------- | -------- |
| `Params` | [QueryParamsRequest](#cosmos.slashing.v1beta1.QueryParamsRequest) | [QueryParamsResponse](#cosmos.slashing.v1beta1.QueryParamsResponse) | Params queries the parameters of slashing module | GET|/cosmos/slashing/v1beta1/params|
| `SigningInfo` | [QuerySigningInfoRequest](#cosmos.slashing.v1beta1.QuerySigningInfoRequest) | [QuerySigningInfoResponse](#cosmos.slashing.v1beta1.QuerySigningInfoResponse) | SigningInfo queries the signing info of given cons address | GET|/cosmos/slashing/v1beta1/signing_infos/{cons_address}|
| `SigningInfos` | [QuerySigningInfosRequest](#cosmos.slashing.v1beta1.QuerySigningInfosRequest) | [QuerySigningInfosResponse](#cosmos.slashing.v1beta1.QuerySigningInfosResponse) | SigningInfos queries signing info of all validators | GET|/cosmos/slashing/v1beta1/signing_infos|

 <!-- end services -->



<a name="cosmos/slashing/v1beta1/tx.proto"></a>
<p align="right"><a href="#top">Top</a></p>

## cosmos/slashing/v1beta1/tx.proto



<a name="cosmos.slashing.v1beta1.MsgUnjail"></a>

### MsgUnjail
MsgUnjail defines the Msg/Unjail request type


| Field | Type | Label | Description |
| ----- | ---- | ----- | ----------- |
| `validator_addr` | [string](#string) |  |  |






<a name="cosmos.slashing.v1beta1.MsgUnjailResponse"></a>

### MsgUnjailResponse
MsgUnjailResponse defines the Msg/Unjail response type





 <!-- end messages -->

 <!-- end enums -->

 <!-- end HasExtensions -->


<a name="cosmos.slashing.v1beta1.Msg"></a>

### Msg
Msg defines the slashing Msg service.

| Method Name | Request Type | Response Type | Description | HTTP Verb | Endpoint |
| ----------- | ------------ | ------------- | ------------| ------- | -------- |
| `Unjail` | [MsgUnjail](#cosmos.slashing.v1beta1.MsgUnjail) | [MsgUnjailResponse](#cosmos.slashing.v1beta1.MsgUnjailResponse) | Unjail defines a method for unjailing a jailed validator, thus returning them into the bonded validator set, so they can begin receiving provisions and rewards again. | |

 <!-- end services -->



<a name="cosmos/staking/v1beta1/authz.proto"></a>
<p align="right"><a href="#top">Top</a></p>

## cosmos/staking/v1beta1/authz.proto



<a name="cosmos.staking.v1beta1.StakeAuthorization"></a>

### StakeAuthorization
StakeAuthorization defines authorization for delegate/undelegate/redelegate.

Since: cosmos-sdk 0.43


| Field | Type | Label | Description |
| ----- | ---- | ----- | ----------- |
| `max_tokens` | [cosmos.base.v1beta1.Coin](#cosmos.base.v1beta1.Coin) |  | max_tokens specifies the maximum amount of tokens can be delegate to a validator. If it is empty, there is no spend limit and any amount of coins can be delegated. |
| `allow_list` | [StakeAuthorization.Validators](#cosmos.staking.v1beta1.StakeAuthorization.Validators) |  | allow_list specifies list of validator addresses to whom grantee can delegate tokens on behalf of granter's account. |
| `deny_list` | [StakeAuthorization.Validators](#cosmos.staking.v1beta1.StakeAuthorization.Validators) |  | deny_list specifies list of validator addresses to whom grantee can not delegate tokens. |
| `authorization_type` | [AuthorizationType](#cosmos.staking.v1beta1.AuthorizationType) |  | authorization_type defines one of AuthorizationType. |






<a name="cosmos.staking.v1beta1.StakeAuthorization.Validators"></a>

### StakeAuthorization.Validators
Validators defines list of validator addresses.


| Field | Type | Label | Description |
| ----- | ---- | ----- | ----------- |
| `address` | [string](#string) | repeated |  |





 <!-- end messages -->


<a name="cosmos.staking.v1beta1.AuthorizationType"></a>

### AuthorizationType
AuthorizationType defines the type of staking module authorization type

Since: cosmos-sdk 0.43

| Name | Number | Description |
| ---- | ------ | ----------- |
| AUTHORIZATION_TYPE_UNSPECIFIED | 0 | AUTHORIZATION_TYPE_UNSPECIFIED specifies an unknown authorization type |
| AUTHORIZATION_TYPE_DELEGATE | 1 | AUTHORIZATION_TYPE_DELEGATE defines an authorization type for Msg/Delegate |
| AUTHORIZATION_TYPE_UNDELEGATE | 2 | AUTHORIZATION_TYPE_UNDELEGATE defines an authorization type for Msg/Undelegate |
| AUTHORIZATION_TYPE_REDELEGATE | 3 | AUTHORIZATION_TYPE_REDELEGATE defines an authorization type for Msg/BeginRedelegate |


 <!-- end enums -->

 <!-- end HasExtensions -->

 <!-- end services -->



<a name="cosmos/staking/v1beta1/staking.proto"></a>
<p align="right"><a href="#top">Top</a></p>

## cosmos/staking/v1beta1/staking.proto



<a name="cosmos.staking.v1beta1.Commission"></a>

### Commission
Commission defines commission parameters for a given validator.


| Field | Type | Label | Description |
| ----- | ---- | ----- | ----------- |
| `commission_rates` | [CommissionRates](#cosmos.staking.v1beta1.CommissionRates) |  | commission_rates defines the initial commission rates to be used for creating a validator. |
| `update_time` | [google.protobuf.Timestamp](#google.protobuf.Timestamp) |  | update_time is the last time the commission rate was changed. |






<a name="cosmos.staking.v1beta1.CommissionRates"></a>

### CommissionRates
CommissionRates defines the initial commission rates to be used for creating
a validator.


| Field | Type | Label | Description |
| ----- | ---- | ----- | ----------- |
| `rate` | [string](#string) |  | rate is the commission rate charged to delegators, as a fraction. |
| `max_rate` | [string](#string) |  | max_rate defines the maximum commission rate which validator can ever charge, as a fraction. |
| `max_change_rate` | [string](#string) |  | max_change_rate defines the maximum daily increase of the validator commission, as a fraction. |






<a name="cosmos.staking.v1beta1.DVPair"></a>

### DVPair
DVPair is struct that just has a delegator-validator pair with no other data.
It is intended to be used as a marshalable pointer. For example, a DVPair can
be used to construct the key to getting an UnbondingDelegation from state.


| Field | Type | Label | Description |
| ----- | ---- | ----- | ----------- |
| `delegator_address` | [string](#string) |  |  |
| `validator_address` | [string](#string) |  |  |






<a name="cosmos.staking.v1beta1.DVPairs"></a>

### DVPairs
DVPairs defines an array of DVPair objects.


| Field | Type | Label | Description |
| ----- | ---- | ----- | ----------- |
| `pairs` | [DVPair](#cosmos.staking.v1beta1.DVPair) | repeated |  |






<a name="cosmos.staking.v1beta1.DVVTriplet"></a>

### DVVTriplet
DVVTriplet is struct that just has a delegator-validator-validator triplet
with no other data. It is intended to be used as a marshalable pointer. For
example, a DVVTriplet can be used to construct the key to getting a
Redelegation from state.


| Field | Type | Label | Description |
| ----- | ---- | ----- | ----------- |
| `delegator_address` | [string](#string) |  |  |
| `validator_src_address` | [string](#string) |  |  |
| `validator_dst_address` | [string](#string) |  |  |






<a name="cosmos.staking.v1beta1.DVVTriplets"></a>

### DVVTriplets
DVVTriplets defines an array of DVVTriplet objects.


| Field | Type | Label | Description |
| ----- | ---- | ----- | ----------- |
| `triplets` | [DVVTriplet](#cosmos.staking.v1beta1.DVVTriplet) | repeated |  |






<a name="cosmos.staking.v1beta1.Delegation"></a>

### Delegation
Delegation represents the bond with tokens held by an account. It is
owned by one delegator, and is associated with the voting power of one
validator.


| Field | Type | Label | Description |
| ----- | ---- | ----- | ----------- |
| `delegator_address` | [string](#string) |  | delegator_address is the bech32-encoded address of the delegator. |
| `validator_address` | [string](#string) |  | validator_address is the bech32-encoded address of the validator. |
| `shares` | [string](#string) |  | shares define the delegation shares received. |






<a name="cosmos.staking.v1beta1.DelegationResponse"></a>

### DelegationResponse
DelegationResponse is equivalent to Delegation except that it contains a
balance in addition to shares which is more suitable for client responses.


| Field | Type | Label | Description |
| ----- | ---- | ----- | ----------- |
| `delegation` | [Delegation](#cosmos.staking.v1beta1.Delegation) |  |  |
| `balance` | [cosmos.base.v1beta1.Coin](#cosmos.base.v1beta1.Coin) |  |  |






<a name="cosmos.staking.v1beta1.Description"></a>

### Description
Description defines a validator description.


| Field | Type | Label | Description |
| ----- | ---- | ----- | ----------- |
| `moniker` | [string](#string) |  | moniker defines a human-readable name for the validator. |
| `identity` | [string](#string) |  | identity defines an optional identity signature (ex. UPort or Keybase). |
| `website` | [string](#string) |  | website defines an optional website link. |
| `security_contact` | [string](#string) |  | security_contact defines an optional email for security contact. |
| `details` | [string](#string) |  | details define other optional details. |






<a name="cosmos.staking.v1beta1.HistoricalInfo"></a>

### HistoricalInfo
HistoricalInfo contains header and validator information for a given block.
It is stored as part of staking module's state, which persists the `n` most
recent HistoricalInfo
(`n` is set by the staking module's `historical_entries` parameter).


| Field | Type | Label | Description |
| ----- | ---- | ----- | ----------- |
| `header` | [tendermint.types.Header](#tendermint.types.Header) |  |  |
| `valset` | [Validator](#cosmos.staking.v1beta1.Validator) | repeated |  |






<a name="cosmos.staking.v1beta1.Params"></a>

### Params
Params defines the parameters for the staking module.


| Field | Type | Label | Description |
| ----- | ---- | ----- | ----------- |
| `unbonding_time` | [google.protobuf.Duration](#google.protobuf.Duration) |  | unbonding_time is the time duration of unbonding. |
| `max_validators` | [uint32](#uint32) |  | max_validators is the maximum number of validators. |
| `max_entries` | [uint32](#uint32) |  | max_entries is the max entries for either unbonding delegation or redelegation (per pair/trio). |
| `historical_entries` | [uint32](#uint32) |  | historical_entries is the number of historical entries to persist. |
| `bond_denom` | [string](#string) |  | bond_denom defines the bondable coin denomination. |
| `min_commission_rate` | [string](#string) |  | min_commission_rate is the chain-wide minimum commission rate that a validator can charge their delegators |






<a name="cosmos.staking.v1beta1.Pool"></a>

### Pool
Pool is used for tracking bonded and not-bonded token supply of the bond
denomination.


| Field | Type | Label | Description |
| ----- | ---- | ----- | ----------- |
| `not_bonded_tokens` | [string](#string) |  |  |
| `bonded_tokens` | [string](#string) |  |  |






<a name="cosmos.staking.v1beta1.Redelegation"></a>

### Redelegation
Redelegation contains the list of a particular delegator's redelegating bonds
from a particular source validator to a particular destination validator.


| Field | Type | Label | Description |
| ----- | ---- | ----- | ----------- |
| `delegator_address` | [string](#string) |  | delegator_address is the bech32-encoded address of the delegator. |
| `validator_src_address` | [string](#string) |  | validator_src_address is the validator redelegation source operator address. |
| `validator_dst_address` | [string](#string) |  | validator_dst_address is the validator redelegation destination operator address. |
| `entries` | [RedelegationEntry](#cosmos.staking.v1beta1.RedelegationEntry) | repeated | entries are the redelegation entries.

redelegation entries |






<a name="cosmos.staking.v1beta1.RedelegationEntry"></a>

### RedelegationEntry
RedelegationEntry defines a redelegation object with relevant metadata.


| Field | Type | Label | Description |
| ----- | ---- | ----- | ----------- |
| `creation_height` | [int64](#int64) |  | creation_height defines the height which the redelegation took place. |
| `completion_time` | [google.protobuf.Timestamp](#google.protobuf.Timestamp) |  | completion_time defines the unix time for redelegation completion. |
| `initial_balance` | [string](#string) |  | initial_balance defines the initial balance when redelegation started. |
| `shares_dst` | [string](#string) |  | shares_dst is the amount of destination-validator shares created by redelegation. |






<a name="cosmos.staking.v1beta1.RedelegationEntryResponse"></a>

### RedelegationEntryResponse
RedelegationEntryResponse is equivalent to a RedelegationEntry except that it
contains a balance in addition to shares which is more suitable for client
responses.


| Field | Type | Label | Description |
| ----- | ---- | ----- | ----------- |
| `redelegation_entry` | [RedelegationEntry](#cosmos.staking.v1beta1.RedelegationEntry) |  |  |
| `balance` | [string](#string) |  |  |






<a name="cosmos.staking.v1beta1.RedelegationResponse"></a>

### RedelegationResponse
RedelegationResponse is equivalent to a Redelegation except that its entries
contain a balance in addition to shares which is more suitable for client
responses.


| Field | Type | Label | Description |
| ----- | ---- | ----- | ----------- |
| `redelegation` | [Redelegation](#cosmos.staking.v1beta1.Redelegation) |  |  |
| `entries` | [RedelegationEntryResponse](#cosmos.staking.v1beta1.RedelegationEntryResponse) | repeated |  |






<a name="cosmos.staking.v1beta1.UnbondingDelegation"></a>

### UnbondingDelegation
UnbondingDelegation stores all of a single delegator's unbonding bonds
for a single validator in an time-ordered list.


| Field | Type | Label | Description |
| ----- | ---- | ----- | ----------- |
| `delegator_address` | [string](#string) |  | delegator_address is the bech32-encoded address of the delegator. |
| `validator_address` | [string](#string) |  | validator_address is the bech32-encoded address of the validator. |
| `entries` | [UnbondingDelegationEntry](#cosmos.staking.v1beta1.UnbondingDelegationEntry) | repeated | entries are the unbonding delegation entries.

unbonding delegation entries |






<a name="cosmos.staking.v1beta1.UnbondingDelegationEntry"></a>

### UnbondingDelegationEntry
UnbondingDelegationEntry defines an unbonding object with relevant metadata.


| Field | Type | Label | Description |
| ----- | ---- | ----- | ----------- |
| `creation_height` | [int64](#int64) |  | creation_height is the height which the unbonding took place. |
| `completion_time` | [google.protobuf.Timestamp](#google.protobuf.Timestamp) |  | completion_time is the unix time for unbonding completion. |
| `initial_balance` | [string](#string) |  | initial_balance defines the tokens initially scheduled to receive at completion. |
| `balance` | [string](#string) |  | balance defines the tokens to receive at completion. |






<a name="cosmos.staking.v1beta1.ValAddresses"></a>

### ValAddresses
ValAddresses defines a repeated set of validator addresses.


| Field | Type | Label | Description |
| ----- | ---- | ----- | ----------- |
| `addresses` | [string](#string) | repeated |  |






<a name="cosmos.staking.v1beta1.Validator"></a>

### Validator
Validator defines a validator, together with the total amount of the
Validator's bond shares and their exchange rate to coins. Slashing results in
a decrease in the exchange rate, allowing correct calculation of future
undelegations without iterating over delegators. When coins are delegated to
this validator, the validator is credited with a delegation whose number of
bond shares is based on the amount of coins delegated divided by the current
exchange rate. Voting power can be calculated as total bonded shares
multiplied by exchange rate.


| Field | Type | Label | Description |
| ----- | ---- | ----- | ----------- |
| `operator_address` | [string](#string) |  | operator_address defines the address of the validator's operator; bech encoded in JSON. |
| `consensus_pubkey` | [google.protobuf.Any](#google.protobuf.Any) |  | consensus_pubkey is the consensus public key of the validator, as a Protobuf Any. |
| `jailed` | [bool](#bool) |  | jailed defined whether the validator has been jailed from bonded status or not. |
| `status` | [BondStatus](#cosmos.staking.v1beta1.BondStatus) |  | status is the validator status (bonded/unbonding/unbonded). |
| `tokens` | [string](#string) |  | tokens define the delegated tokens (incl. self-delegation). |
| `delegator_shares` | [string](#string) |  | delegator_shares defines total shares issued to a validator's delegators. |
| `description` | [Description](#cosmos.staking.v1beta1.Description) |  | description defines the description terms for the validator. |
| `unbonding_height` | [int64](#int64) |  | unbonding_height defines, if unbonding, the height at which this validator has begun unbonding. |
| `unbonding_time` | [google.protobuf.Timestamp](#google.protobuf.Timestamp) |  | unbonding_time defines, if unbonding, the min time for the validator to complete unbonding. |
| `commission` | [Commission](#cosmos.staking.v1beta1.Commission) |  | commission defines the commission parameters. |
| `min_self_delegation` | [string](#string) |  | min_self_delegation is the validator's self declared minimum self delegation. |





 <!-- end messages -->


<a name="cosmos.staking.v1beta1.BondStatus"></a>

### BondStatus
BondStatus is the status of a validator.

| Name | Number | Description |
| ---- | ------ | ----------- |
| BOND_STATUS_UNSPECIFIED | 0 | UNSPECIFIED defines an invalid validator status. |
| BOND_STATUS_UNBONDED | 1 | UNBONDED defines a validator that is not bonded. |
| BOND_STATUS_UNBONDING | 2 | UNBONDING defines a validator that is unbonding. |
| BOND_STATUS_BONDED | 3 | BONDED defines a validator that is bonded. |


 <!-- end enums -->

 <!-- end HasExtensions -->

 <!-- end services -->



<a name="cosmos/staking/v1beta1/genesis.proto"></a>
<p align="right"><a href="#top">Top</a></p>

## cosmos/staking/v1beta1/genesis.proto



<a name="cosmos.staking.v1beta1.GenesisState"></a>

### GenesisState
GenesisState defines the staking module's genesis state.


| Field | Type | Label | Description |
| ----- | ---- | ----- | ----------- |
| `params` | [Params](#cosmos.staking.v1beta1.Params) |  | params defines all the paramaters of related to deposit. |
| `last_total_power` | [bytes](#bytes) |  | last_total_power tracks the total amounts of bonded tokens recorded during the previous end block. |
| `last_validator_powers` | [LastValidatorPower](#cosmos.staking.v1beta1.LastValidatorPower) | repeated | last_validator_powers is a special index that provides a historical list of the last-block's bonded validators. |
| `validators` | [Validator](#cosmos.staking.v1beta1.Validator) | repeated | delegations defines the validator set at genesis. |
| `delegations` | [Delegation](#cosmos.staking.v1beta1.Delegation) | repeated | delegations defines the delegations active at genesis. |
| `unbonding_delegations` | [UnbondingDelegation](#cosmos.staking.v1beta1.UnbondingDelegation) | repeated | unbonding_delegations defines the unbonding delegations active at genesis. |
| `redelegations` | [Redelegation](#cosmos.staking.v1beta1.Redelegation) | repeated | redelegations defines the redelegations active at genesis. |
| `exported` | [bool](#bool) |  |  |






<a name="cosmos.staking.v1beta1.LastValidatorPower"></a>

### LastValidatorPower
LastValidatorPower required for validator set update logic.


| Field | Type | Label | Description |
| ----- | ---- | ----- | ----------- |
| `address` | [string](#string) |  | address is the address of the validator. |
| `power` | [int64](#int64) |  | power defines the power of the validator. |





 <!-- end messages -->

 <!-- end enums -->

 <!-- end HasExtensions -->

 <!-- end services -->



<a name="cosmos/staking/v1beta1/query.proto"></a>
<p align="right"><a href="#top">Top</a></p>

## cosmos/staking/v1beta1/query.proto



<a name="cosmos.staking.v1beta1.QueryDelegationRequest"></a>

### QueryDelegationRequest
QueryDelegationRequest is request type for the Query/Delegation RPC method.


| Field | Type | Label | Description |
| ----- | ---- | ----- | ----------- |
| `delegator_addr` | [string](#string) |  | delegator_addr defines the delegator address to query for. |
| `validator_addr` | [string](#string) |  | validator_addr defines the validator address to query for. |






<a name="cosmos.staking.v1beta1.QueryDelegationResponse"></a>

### QueryDelegationResponse
QueryDelegationResponse is response type for the Query/Delegation RPC method.


| Field | Type | Label | Description |
| ----- | ---- | ----- | ----------- |
| `delegation_response` | [DelegationResponse](#cosmos.staking.v1beta1.DelegationResponse) |  | delegation_responses defines the delegation info of a delegation. |






<a name="cosmos.staking.v1beta1.QueryDelegatorDelegationsRequest"></a>

### QueryDelegatorDelegationsRequest
QueryDelegatorDelegationsRequest is request type for the
Query/DelegatorDelegations RPC method.


| Field | Type | Label | Description |
| ----- | ---- | ----- | ----------- |
| `delegator_addr` | [string](#string) |  | delegator_addr defines the delegator address to query for. |
| `pagination` | [cosmos.base.query.v1beta1.PageRequest](#cosmos.base.query.v1beta1.PageRequest) |  | pagination defines an optional pagination for the request. |






<a name="cosmos.staking.v1beta1.QueryDelegatorDelegationsResponse"></a>

### QueryDelegatorDelegationsResponse
QueryDelegatorDelegationsResponse is response type for the
Query/DelegatorDelegations RPC method.


| Field | Type | Label | Description |
| ----- | ---- | ----- | ----------- |
| `delegation_responses` | [DelegationResponse](#cosmos.staking.v1beta1.DelegationResponse) | repeated | delegation_responses defines all the delegations' info of a delegator. |
| `pagination` | [cosmos.base.query.v1beta1.PageResponse](#cosmos.base.query.v1beta1.PageResponse) |  | pagination defines the pagination in the response. |






<a name="cosmos.staking.v1beta1.QueryDelegatorUnbondingDelegationsRequest"></a>

### QueryDelegatorUnbondingDelegationsRequest
QueryDelegatorUnbondingDelegationsRequest is request type for the
Query/DelegatorUnbondingDelegations RPC method.


| Field | Type | Label | Description |
| ----- | ---- | ----- | ----------- |
| `delegator_addr` | [string](#string) |  | delegator_addr defines the delegator address to query for. |
| `pagination` | [cosmos.base.query.v1beta1.PageRequest](#cosmos.base.query.v1beta1.PageRequest) |  | pagination defines an optional pagination for the request. |






<a name="cosmos.staking.v1beta1.QueryDelegatorUnbondingDelegationsResponse"></a>

### QueryDelegatorUnbondingDelegationsResponse
QueryUnbondingDelegatorDelegationsResponse is response type for the
Query/UnbondingDelegatorDelegations RPC method.


| Field | Type | Label | Description |
| ----- | ---- | ----- | ----------- |
| `unbonding_responses` | [UnbondingDelegation](#cosmos.staking.v1beta1.UnbondingDelegation) | repeated |  |
| `pagination` | [cosmos.base.query.v1beta1.PageResponse](#cosmos.base.query.v1beta1.PageResponse) |  | pagination defines the pagination in the response. |






<a name="cosmos.staking.v1beta1.QueryDelegatorValidatorRequest"></a>

### QueryDelegatorValidatorRequest
QueryDelegatorValidatorRequest is request type for the
Query/DelegatorValidator RPC method.


| Field | Type | Label | Description |
| ----- | ---- | ----- | ----------- |
| `delegator_addr` | [string](#string) |  | delegator_addr defines the delegator address to query for. |
| `validator_addr` | [string](#string) |  | validator_addr defines the validator address to query for. |






<a name="cosmos.staking.v1beta1.QueryDelegatorValidatorResponse"></a>

### QueryDelegatorValidatorResponse
QueryDelegatorValidatorResponse response type for the
Query/DelegatorValidator RPC method.


| Field | Type | Label | Description |
| ----- | ---- | ----- | ----------- |
| `validator` | [Validator](#cosmos.staking.v1beta1.Validator) |  | validator defines the the validator info. |






<a name="cosmos.staking.v1beta1.QueryDelegatorValidatorsRequest"></a>

### QueryDelegatorValidatorsRequest
QueryDelegatorValidatorsRequest is request type for the
Query/DelegatorValidators RPC method.


| Field | Type | Label | Description |
| ----- | ---- | ----- | ----------- |
| `delegator_addr` | [string](#string) |  | delegator_addr defines the delegator address to query for. |
| `pagination` | [cosmos.base.query.v1beta1.PageRequest](#cosmos.base.query.v1beta1.PageRequest) |  | pagination defines an optional pagination for the request. |






<a name="cosmos.staking.v1beta1.QueryDelegatorValidatorsResponse"></a>

### QueryDelegatorValidatorsResponse
QueryDelegatorValidatorsResponse is response type for the
Query/DelegatorValidators RPC method.


| Field | Type | Label | Description |
| ----- | ---- | ----- | ----------- |
| `validators` | [Validator](#cosmos.staking.v1beta1.Validator) | repeated | validators defines the the validators' info of a delegator. |
| `pagination` | [cosmos.base.query.v1beta1.PageResponse](#cosmos.base.query.v1beta1.PageResponse) |  | pagination defines the pagination in the response. |






<a name="cosmos.staking.v1beta1.QueryHistoricalInfoRequest"></a>

### QueryHistoricalInfoRequest
QueryHistoricalInfoRequest is request type for the Query/HistoricalInfo RPC
method.


| Field | Type | Label | Description |
| ----- | ---- | ----- | ----------- |
| `height` | [int64](#int64) |  | height defines at which height to query the historical info. |






<a name="cosmos.staking.v1beta1.QueryHistoricalInfoResponse"></a>

### QueryHistoricalInfoResponse
QueryHistoricalInfoResponse is response type for the Query/HistoricalInfo RPC
method.


| Field | Type | Label | Description |
| ----- | ---- | ----- | ----------- |
| `hist` | [HistoricalInfo](#cosmos.staking.v1beta1.HistoricalInfo) |  | hist defines the historical info at the given height. |






<a name="cosmos.staking.v1beta1.QueryParamsRequest"></a>

### QueryParamsRequest
QueryParamsRequest is request type for the Query/Params RPC method.






<a name="cosmos.staking.v1beta1.QueryParamsResponse"></a>

### QueryParamsResponse
QueryParamsResponse is response type for the Query/Params RPC method.


| Field | Type | Label | Description |
| ----- | ---- | ----- | ----------- |
| `params` | [Params](#cosmos.staking.v1beta1.Params) |  | params holds all the parameters of this module. |






<a name="cosmos.staking.v1beta1.QueryPoolRequest"></a>

### QueryPoolRequest
QueryPoolRequest is request type for the Query/Pool RPC method.






<a name="cosmos.staking.v1beta1.QueryPoolResponse"></a>

### QueryPoolResponse
QueryPoolResponse is response type for the Query/Pool RPC method.


| Field | Type | Label | Description |
| ----- | ---- | ----- | ----------- |
| `pool` | [Pool](#cosmos.staking.v1beta1.Pool) |  | pool defines the pool info. |






<a name="cosmos.staking.v1beta1.QueryRedelegationsRequest"></a>

### QueryRedelegationsRequest
QueryRedelegationsRequest is request type for the Query/Redelegations RPC
method.


| Field | Type | Label | Description |
| ----- | ---- | ----- | ----------- |
| `delegator_addr` | [string](#string) |  | delegator_addr defines the delegator address to query for. |
| `src_validator_addr` | [string](#string) |  | src_validator_addr defines the validator address to redelegate from. |
| `dst_validator_addr` | [string](#string) |  | dst_validator_addr defines the validator address to redelegate to. |
| `pagination` | [cosmos.base.query.v1beta1.PageRequest](#cosmos.base.query.v1beta1.PageRequest) |  | pagination defines an optional pagination for the request. |






<a name="cosmos.staking.v1beta1.QueryRedelegationsResponse"></a>

### QueryRedelegationsResponse
QueryRedelegationsResponse is response type for the Query/Redelegations RPC
method.


| Field | Type | Label | Description |
| ----- | ---- | ----- | ----------- |
| `redelegation_responses` | [RedelegationResponse](#cosmos.staking.v1beta1.RedelegationResponse) | repeated |  |
| `pagination` | [cosmos.base.query.v1beta1.PageResponse](#cosmos.base.query.v1beta1.PageResponse) |  | pagination defines the pagination in the response. |






<a name="cosmos.staking.v1beta1.QueryUnbondingDelegationRequest"></a>

### QueryUnbondingDelegationRequest
QueryUnbondingDelegationRequest is request type for the
Query/UnbondingDelegation RPC method.


| Field | Type | Label | Description |
| ----- | ---- | ----- | ----------- |
| `delegator_addr` | [string](#string) |  | delegator_addr defines the delegator address to query for. |
| `validator_addr` | [string](#string) |  | validator_addr defines the validator address to query for. |






<a name="cosmos.staking.v1beta1.QueryUnbondingDelegationResponse"></a>

### QueryUnbondingDelegationResponse
QueryDelegationResponse is response type for the Query/UnbondingDelegation
RPC method.


| Field | Type | Label | Description |
| ----- | ---- | ----- | ----------- |
| `unbond` | [UnbondingDelegation](#cosmos.staking.v1beta1.UnbondingDelegation) |  | unbond defines the unbonding information of a delegation. |






<a name="cosmos.staking.v1beta1.QueryValidatorDelegationsRequest"></a>

### QueryValidatorDelegationsRequest
QueryValidatorDelegationsRequest is request type for the
Query/ValidatorDelegations RPC method


| Field | Type | Label | Description |
| ----- | ---- | ----- | ----------- |
| `validator_addr` | [string](#string) |  | validator_addr defines the validator address to query for. |
| `pagination` | [cosmos.base.query.v1beta1.PageRequest](#cosmos.base.query.v1beta1.PageRequest) |  | pagination defines an optional pagination for the request. |






<a name="cosmos.staking.v1beta1.QueryValidatorDelegationsResponse"></a>

### QueryValidatorDelegationsResponse
QueryValidatorDelegationsResponse is response type for the
Query/ValidatorDelegations RPC method


| Field | Type | Label | Description |
| ----- | ---- | ----- | ----------- |
| `delegation_responses` | [DelegationResponse](#cosmos.staking.v1beta1.DelegationResponse) | repeated |  |
| `pagination` | [cosmos.base.query.v1beta1.PageResponse](#cosmos.base.query.v1beta1.PageResponse) |  | pagination defines the pagination in the response. |






<a name="cosmos.staking.v1beta1.QueryValidatorRequest"></a>

### QueryValidatorRequest
QueryValidatorRequest is response type for the Query/Validator RPC method


| Field | Type | Label | Description |
| ----- | ---- | ----- | ----------- |
| `validator_addr` | [string](#string) |  | validator_addr defines the validator address to query for. |






<a name="cosmos.staking.v1beta1.QueryValidatorResponse"></a>

### QueryValidatorResponse
QueryValidatorResponse is response type for the Query/Validator RPC method


| Field | Type | Label | Description |
| ----- | ---- | ----- | ----------- |
| `validator` | [Validator](#cosmos.staking.v1beta1.Validator) |  | validator defines the the validator info. |






<a name="cosmos.staking.v1beta1.QueryValidatorUnbondingDelegationsRequest"></a>

### QueryValidatorUnbondingDelegationsRequest
QueryValidatorUnbondingDelegationsRequest is required type for the
Query/ValidatorUnbondingDelegations RPC method


| Field | Type | Label | Description |
| ----- | ---- | ----- | ----------- |
| `validator_addr` | [string](#string) |  | validator_addr defines the validator address to query for. |
| `pagination` | [cosmos.base.query.v1beta1.PageRequest](#cosmos.base.query.v1beta1.PageRequest) |  | pagination defines an optional pagination for the request. |






<a name="cosmos.staking.v1beta1.QueryValidatorUnbondingDelegationsResponse"></a>

### QueryValidatorUnbondingDelegationsResponse
QueryValidatorUnbondingDelegationsResponse is response type for the
Query/ValidatorUnbondingDelegations RPC method.


| Field | Type | Label | Description |
| ----- | ---- | ----- | ----------- |
| `unbonding_responses` | [UnbondingDelegation](#cosmos.staking.v1beta1.UnbondingDelegation) | repeated |  |
| `pagination` | [cosmos.base.query.v1beta1.PageResponse](#cosmos.base.query.v1beta1.PageResponse) |  | pagination defines the pagination in the response. |






<a name="cosmos.staking.v1beta1.QueryValidatorsRequest"></a>

### QueryValidatorsRequest
QueryValidatorsRequest is request type for Query/Validators RPC method.


| Field | Type | Label | Description |
| ----- | ---- | ----- | ----------- |
| `status` | [string](#string) |  | status enables to query for validators matching a given status. |
| `pagination` | [cosmos.base.query.v1beta1.PageRequest](#cosmos.base.query.v1beta1.PageRequest) |  | pagination defines an optional pagination for the request. |






<a name="cosmos.staking.v1beta1.QueryValidatorsResponse"></a>

### QueryValidatorsResponse
QueryValidatorsResponse is response type for the Query/Validators RPC method


| Field | Type | Label | Description |
| ----- | ---- | ----- | ----------- |
| `validators` | [Validator](#cosmos.staking.v1beta1.Validator) | repeated | validators contains all the queried validators. |
| `pagination` | [cosmos.base.query.v1beta1.PageResponse](#cosmos.base.query.v1beta1.PageResponse) |  | pagination defines the pagination in the response. |





 <!-- end messages -->

 <!-- end enums -->

 <!-- end HasExtensions -->


<a name="cosmos.staking.v1beta1.Query"></a>

### Query
Query defines the gRPC querier service.

| Method Name | Request Type | Response Type | Description | HTTP Verb | Endpoint |
| ----------- | ------------ | ------------- | ------------| ------- | -------- |
| `Validators` | [QueryValidatorsRequest](#cosmos.staking.v1beta1.QueryValidatorsRequest) | [QueryValidatorsResponse](#cosmos.staking.v1beta1.QueryValidatorsResponse) | Validators queries all validators that match the given status. | GET|/cosmos/staking/v1beta1/validators|
| `Validator` | [QueryValidatorRequest](#cosmos.staking.v1beta1.QueryValidatorRequest) | [QueryValidatorResponse](#cosmos.staking.v1beta1.QueryValidatorResponse) | Validator queries validator info for given validator address. | GET|/cosmos/staking/v1beta1/validators/{validator_addr}|
| `ValidatorDelegations` | [QueryValidatorDelegationsRequest](#cosmos.staking.v1beta1.QueryValidatorDelegationsRequest) | [QueryValidatorDelegationsResponse](#cosmos.staking.v1beta1.QueryValidatorDelegationsResponse) | ValidatorDelegations queries delegate info for given validator. | GET|/cosmos/staking/v1beta1/validators/{validator_addr}/delegations|
| `ValidatorUnbondingDelegations` | [QueryValidatorUnbondingDelegationsRequest](#cosmos.staking.v1beta1.QueryValidatorUnbondingDelegationsRequest) | [QueryValidatorUnbondingDelegationsResponse](#cosmos.staking.v1beta1.QueryValidatorUnbondingDelegationsResponse) | ValidatorUnbondingDelegations queries unbonding delegations of a validator. | GET|/cosmos/staking/v1beta1/validators/{validator_addr}/unbonding_delegations|
| `Delegation` | [QueryDelegationRequest](#cosmos.staking.v1beta1.QueryDelegationRequest) | [QueryDelegationResponse](#cosmos.staking.v1beta1.QueryDelegationResponse) | Delegation queries delegate info for given validator delegator pair. | GET|/cosmos/staking/v1beta1/validators/{validator_addr}/delegations/{delegator_addr}|
| `UnbondingDelegation` | [QueryUnbondingDelegationRequest](#cosmos.staking.v1beta1.QueryUnbondingDelegationRequest) | [QueryUnbondingDelegationResponse](#cosmos.staking.v1beta1.QueryUnbondingDelegationResponse) | UnbondingDelegation queries unbonding info for given validator delegator pair. | GET|/cosmos/staking/v1beta1/validators/{validator_addr}/delegations/{delegator_addr}/unbonding_delegation|
| `DelegatorDelegations` | [QueryDelegatorDelegationsRequest](#cosmos.staking.v1beta1.QueryDelegatorDelegationsRequest) | [QueryDelegatorDelegationsResponse](#cosmos.staking.v1beta1.QueryDelegatorDelegationsResponse) | DelegatorDelegations queries all delegations of a given delegator address. | GET|/cosmos/staking/v1beta1/delegations/{delegator_addr}|
| `DelegatorUnbondingDelegations` | [QueryDelegatorUnbondingDelegationsRequest](#cosmos.staking.v1beta1.QueryDelegatorUnbondingDelegationsRequest) | [QueryDelegatorUnbondingDelegationsResponse](#cosmos.staking.v1beta1.QueryDelegatorUnbondingDelegationsResponse) | DelegatorUnbondingDelegations queries all unbonding delegations of a given delegator address. | GET|/cosmos/staking/v1beta1/delegators/{delegator_addr}/unbonding_delegations|
| `Redelegations` | [QueryRedelegationsRequest](#cosmos.staking.v1beta1.QueryRedelegationsRequest) | [QueryRedelegationsResponse](#cosmos.staking.v1beta1.QueryRedelegationsResponse) | Redelegations queries redelegations of given address. | GET|/cosmos/staking/v1beta1/delegators/{delegator_addr}/redelegations|
| `DelegatorValidators` | [QueryDelegatorValidatorsRequest](#cosmos.staking.v1beta1.QueryDelegatorValidatorsRequest) | [QueryDelegatorValidatorsResponse](#cosmos.staking.v1beta1.QueryDelegatorValidatorsResponse) | DelegatorValidators queries all validators info for given delegator address. | GET|/cosmos/staking/v1beta1/delegators/{delegator_addr}/validators|
| `DelegatorValidator` | [QueryDelegatorValidatorRequest](#cosmos.staking.v1beta1.QueryDelegatorValidatorRequest) | [QueryDelegatorValidatorResponse](#cosmos.staking.v1beta1.QueryDelegatorValidatorResponse) | DelegatorValidator queries validator info for given delegator validator pair. | GET|/cosmos/staking/v1beta1/delegators/{delegator_addr}/validators/{validator_addr}|
| `HistoricalInfo` | [QueryHistoricalInfoRequest](#cosmos.staking.v1beta1.QueryHistoricalInfoRequest) | [QueryHistoricalInfoResponse](#cosmos.staking.v1beta1.QueryHistoricalInfoResponse) | HistoricalInfo queries the historical info for given height. | GET|/cosmos/staking/v1beta1/historical_info/{height}|
| `Pool` | [QueryPoolRequest](#cosmos.staking.v1beta1.QueryPoolRequest) | [QueryPoolResponse](#cosmos.staking.v1beta1.QueryPoolResponse) | Pool queries the pool info. | GET|/cosmos/staking/v1beta1/pool|
| `Params` | [QueryParamsRequest](#cosmos.staking.v1beta1.QueryParamsRequest) | [QueryParamsResponse](#cosmos.staking.v1beta1.QueryParamsResponse) | Parameters queries the staking parameters. | GET|/cosmos/staking/v1beta1/params|

 <!-- end services -->



<a name="cosmos/staking/v1beta1/tx.proto"></a>
<p align="right"><a href="#top">Top</a></p>

## cosmos/staking/v1beta1/tx.proto



<a name="cosmos.staking.v1beta1.MsgBeginRedelegate"></a>

### MsgBeginRedelegate
MsgBeginRedelegate defines a SDK message for performing a redelegation
of coins from a delegator and source validator to a destination validator.


| Field | Type | Label | Description |
| ----- | ---- | ----- | ----------- |
| `delegator_address` | [string](#string) |  |  |
| `validator_src_address` | [string](#string) |  |  |
| `validator_dst_address` | [string](#string) |  |  |
| `amount` | [cosmos.base.v1beta1.Coin](#cosmos.base.v1beta1.Coin) |  |  |






<a name="cosmos.staking.v1beta1.MsgBeginRedelegateResponse"></a>

### MsgBeginRedelegateResponse
MsgBeginRedelegateResponse defines the Msg/BeginRedelegate response type.


| Field | Type | Label | Description |
| ----- | ---- | ----- | ----------- |
| `completion_time` | [google.protobuf.Timestamp](#google.protobuf.Timestamp) |  |  |






<a name="cosmos.staking.v1beta1.MsgCreateValidator"></a>

### MsgCreateValidator
MsgCreateValidator defines a SDK message for creating a new validator.


| Field | Type | Label | Description |
| ----- | ---- | ----- | ----------- |
| `description` | [Description](#cosmos.staking.v1beta1.Description) |  |  |
| `commission` | [CommissionRates](#cosmos.staking.v1beta1.CommissionRates) |  |  |
| `min_self_delegation` | [string](#string) |  |  |
| `delegator_address` | [string](#string) |  |  |
| `validator_address` | [string](#string) |  |  |
| `pubkey` | [google.protobuf.Any](#google.protobuf.Any) |  |  |
| `value` | [cosmos.base.v1beta1.Coin](#cosmos.base.v1beta1.Coin) |  |  |






<a name="cosmos.staking.v1beta1.MsgCreateValidatorResponse"></a>

### MsgCreateValidatorResponse
MsgCreateValidatorResponse defines the Msg/CreateValidator response type.






<a name="cosmos.staking.v1beta1.MsgDelegate"></a>

### MsgDelegate
MsgDelegate defines a SDK message for performing a delegation of coins
from a delegator to a validator.


| Field | Type | Label | Description |
| ----- | ---- | ----- | ----------- |
| `delegator_address` | [string](#string) |  |  |
| `validator_address` | [string](#string) |  |  |
| `amount` | [cosmos.base.v1beta1.Coin](#cosmos.base.v1beta1.Coin) |  |  |






<a name="cosmos.staking.v1beta1.MsgDelegateResponse"></a>

### MsgDelegateResponse
MsgDelegateResponse defines the Msg/Delegate response type.






<a name="cosmos.staking.v1beta1.MsgEditValidator"></a>

### MsgEditValidator
MsgEditValidator defines a SDK message for editing an existing validator.


| Field | Type | Label | Description |
| ----- | ---- | ----- | ----------- |
| `description` | [Description](#cosmos.staking.v1beta1.Description) |  |  |
| `validator_address` | [string](#string) |  |  |
| `commission_rate` | [string](#string) |  | We pass a reference to the new commission rate and min self delegation as it's not mandatory to update. If not updated, the deserialized rate will be zero with no way to distinguish if an update was intended. REF: #2373 |
| `min_self_delegation` | [string](#string) |  |  |






<a name="cosmos.staking.v1beta1.MsgEditValidatorResponse"></a>

### MsgEditValidatorResponse
MsgEditValidatorResponse defines the Msg/EditValidator response type.






<a name="cosmos.staking.v1beta1.MsgUndelegate"></a>

### MsgUndelegate
MsgUndelegate defines a SDK message for performing an undelegation from a
delegate and a validator.


| Field | Type | Label | Description |
| ----- | ---- | ----- | ----------- |
| `delegator_address` | [string](#string) |  |  |
| `validator_address` | [string](#string) |  |  |
| `amount` | [cosmos.base.v1beta1.Coin](#cosmos.base.v1beta1.Coin) |  |  |






<a name="cosmos.staking.v1beta1.MsgUndelegateResponse"></a>

### MsgUndelegateResponse
MsgUndelegateResponse defines the Msg/Undelegate response type.


| Field | Type | Label | Description |
| ----- | ---- | ----- | ----------- |
| `completion_time` | [google.protobuf.Timestamp](#google.protobuf.Timestamp) |  |  |





 <!-- end messages -->

 <!-- end enums -->

 <!-- end HasExtensions -->


<a name="cosmos.staking.v1beta1.Msg"></a>

### Msg
Msg defines the staking Msg service.

| Method Name | Request Type | Response Type | Description | HTTP Verb | Endpoint |
| ----------- | ------------ | ------------- | ------------| ------- | -------- |
| `CreateValidator` | [MsgCreateValidator](#cosmos.staking.v1beta1.MsgCreateValidator) | [MsgCreateValidatorResponse](#cosmos.staking.v1beta1.MsgCreateValidatorResponse) | CreateValidator defines a method for creating a new validator. | |
| `EditValidator` | [MsgEditValidator](#cosmos.staking.v1beta1.MsgEditValidator) | [MsgEditValidatorResponse](#cosmos.staking.v1beta1.MsgEditValidatorResponse) | EditValidator defines a method for editing an existing validator. | |
| `Delegate` | [MsgDelegate](#cosmos.staking.v1beta1.MsgDelegate) | [MsgDelegateResponse](#cosmos.staking.v1beta1.MsgDelegateResponse) | Delegate defines a method for performing a delegation of coins from a delegator to a validator. | |
| `BeginRedelegate` | [MsgBeginRedelegate](#cosmos.staking.v1beta1.MsgBeginRedelegate) | [MsgBeginRedelegateResponse](#cosmos.staking.v1beta1.MsgBeginRedelegateResponse) | BeginRedelegate defines a method for performing a redelegation of coins from a delegator and source validator to a destination validator. | |
| `Undelegate` | [MsgUndelegate](#cosmos.staking.v1beta1.MsgUndelegate) | [MsgUndelegateResponse](#cosmos.staking.v1beta1.MsgUndelegateResponse) | Undelegate defines a method for performing an undelegation from a delegate and a validator. | |

 <!-- end services -->



<a name="cosmos/tx/signing/v1beta1/signing.proto"></a>
<p align="right"><a href="#top">Top</a></p>

## cosmos/tx/signing/v1beta1/signing.proto



<a name="cosmos.tx.signing.v1beta1.SignatureDescriptor"></a>

### SignatureDescriptor
SignatureDescriptor is a convenience type which represents the full data for
a signature including the public key of the signer, signing modes and the
signature itself. It is primarily used for coordinating signatures between
clients.


| Field | Type | Label | Description |
| ----- | ---- | ----- | ----------- |
| `public_key` | [google.protobuf.Any](#google.protobuf.Any) |  | public_key is the public key of the signer |
| `data` | [SignatureDescriptor.Data](#cosmos.tx.signing.v1beta1.SignatureDescriptor.Data) |  |  |
| `sequence` | [uint64](#uint64) |  | sequence is the sequence of the account, which describes the number of committed transactions signed by a given address. It is used to prevent replay attacks. |






<a name="cosmos.tx.signing.v1beta1.SignatureDescriptor.Data"></a>

### SignatureDescriptor.Data
Data represents signature data


| Field | Type | Label | Description |
| ----- | ---- | ----- | ----------- |
| `single` | [SignatureDescriptor.Data.Single](#cosmos.tx.signing.v1beta1.SignatureDescriptor.Data.Single) |  | single represents a single signer |
| `multi` | [SignatureDescriptor.Data.Multi](#cosmos.tx.signing.v1beta1.SignatureDescriptor.Data.Multi) |  | multi represents a multisig signer |






<a name="cosmos.tx.signing.v1beta1.SignatureDescriptor.Data.Multi"></a>

### SignatureDescriptor.Data.Multi
Multi is the signature data for a multisig public key


| Field | Type | Label | Description |
| ----- | ---- | ----- | ----------- |
| `bitarray` | [cosmos.crypto.multisig.v1beta1.CompactBitArray](#cosmos.crypto.multisig.v1beta1.CompactBitArray) |  | bitarray specifies which keys within the multisig are signing |
| `signatures` | [SignatureDescriptor.Data](#cosmos.tx.signing.v1beta1.SignatureDescriptor.Data) | repeated | signatures is the signatures of the multi-signature |






<a name="cosmos.tx.signing.v1beta1.SignatureDescriptor.Data.Single"></a>

### SignatureDescriptor.Data.Single
Single is the signature data for a single signer


| Field | Type | Label | Description |
| ----- | ---- | ----- | ----------- |
| `mode` | [SignMode](#cosmos.tx.signing.v1beta1.SignMode) |  | mode is the signing mode of the single signer |
| `signature` | [bytes](#bytes) |  | signature is the raw signature bytes |






<a name="cosmos.tx.signing.v1beta1.SignatureDescriptors"></a>

### SignatureDescriptors
SignatureDescriptors wraps multiple SignatureDescriptor's.


| Field | Type | Label | Description |
| ----- | ---- | ----- | ----------- |
| `signatures` | [SignatureDescriptor](#cosmos.tx.signing.v1beta1.SignatureDescriptor) | repeated | signatures are the signature descriptors |





 <!-- end messages -->


<a name="cosmos.tx.signing.v1beta1.SignMode"></a>

### SignMode
SignMode represents a signing mode with its own security guarantees.

| Name | Number | Description |
| ---- | ------ | ----------- |
| SIGN_MODE_UNSPECIFIED | 0 | SIGN_MODE_UNSPECIFIED specifies an unknown signing mode and will be rejected. |
| SIGN_MODE_DIRECT | 1 | SIGN_MODE_DIRECT specifies a signing mode which uses SignDoc and is verified with raw bytes from Tx. |
| SIGN_MODE_TEXTUAL | 2 | SIGN_MODE_TEXTUAL is a future signing mode that will verify some human-readable textual representation on top of the binary representation from SIGN_MODE_DIRECT. It is currently not supported. |
| SIGN_MODE_DIRECT_AUX | 3 | SIGN_MODE_DIRECT_AUX specifies a signing mode which uses SignDocDirectAux. As opposed to SIGN_MODE_DIRECT, this sign mode does not require signers signing over other signers' `signer_info`. It also allows for adding Tips in transactions. |
| SIGN_MODE_LEGACY_AMINO_JSON | 127 | SIGN_MODE_LEGACY_AMINO_JSON is a backwards compatibility mode which uses Amino JSON and will be removed in the future. |


 <!-- end enums -->

 <!-- end HasExtensions -->

 <!-- end services -->



<a name="cosmos/tx/v1beta1/tx.proto"></a>
<p align="right"><a href="#top">Top</a></p>

## cosmos/tx/v1beta1/tx.proto



<a name="cosmos.tx.v1beta1.AuthInfo"></a>

### AuthInfo
AuthInfo describes the fee and signer modes that are used to sign a
transaction.


| Field | Type | Label | Description |
| ----- | ---- | ----- | ----------- |
| `signer_infos` | [SignerInfo](#cosmos.tx.v1beta1.SignerInfo) | repeated | signer_infos defines the signing modes for the required signers. The number and order of elements must match the required signers from TxBody's messages. The first element is the primary signer and the one which pays the fee. |
| `fee` | [Fee](#cosmos.tx.v1beta1.Fee) |  | Fee is the fee and gas limit for the transaction. The first signer is the primary signer and the one which pays the fee. The fee can be calculated based on the cost of evaluating the body and doing signature verification of the signers. This can be estimated via simulation. |
| `tip` | [Tip](#cosmos.tx.v1beta1.Tip) |  | Tip is the optional tip used for meta-transactions.

Since: cosmos-sdk 0.45 |






<a name="cosmos.tx.v1beta1.AuxSignerData"></a>

### AuxSignerData
AuxSignerData is the intermediary format that an auxiliary signer (e.g. a
tipper) builds and sends to the fee payer (who will build and broadcast the
actual tx). AuxSignerData is not a valid tx in itself, and will be rejected
by the node if sent directly as-is.

Since: cosmos-sdk 0.45


| Field | Type | Label | Description |
| ----- | ---- | ----- | ----------- |
| `address` | [string](#string) |  | address is the bech32-encoded address of the auxiliary signer. If using AuxSignerData across different chains, the bech32 prefix of the target chain (where the final transaction is broadcasted) should be used. |
| `sign_doc` | [SignDocDirectAux](#cosmos.tx.v1beta1.SignDocDirectAux) |  | sign_doc is the SIGN_MOD_DIRECT_AUX sign doc that the auxiliary signer signs. Note: we use the same sign doc even if we're signing with LEGACY_AMINO_JSON. |
| `mode` | [cosmos.tx.signing.v1beta1.SignMode](#cosmos.tx.signing.v1beta1.SignMode) |  | mode is the signing mode of the single signer |
| `sig` | [bytes](#bytes) |  | sig is the signature of the sign doc. |






<a name="cosmos.tx.v1beta1.Fee"></a>

### Fee
Fee includes the amount of coins paid in fees and the maximum
gas to be used by the transaction. The ratio yields an effective "gasprice",
which must be above some miminum to be accepted into the mempool.


| Field | Type | Label | Description |
| ----- | ---- | ----- | ----------- |
| `amount` | [cosmos.base.v1beta1.Coin](#cosmos.base.v1beta1.Coin) | repeated | amount is the amount of coins to be paid as a fee |
| `gas_limit` | [uint64](#uint64) |  | gas_limit is the maximum gas that can be used in transaction processing before an out of gas error occurs |
| `payer` | [string](#string) |  | if unset, the first signer is responsible for paying the fees. If set, the specified account must pay the fees. the payer must be a tx signer (and thus have signed this field in AuthInfo). setting this field does *not* change the ordering of required signers for the transaction. |
| `granter` | [string](#string) |  | if set, the fee payer (either the first signer or the value of the payer field) requests that a fee grant be used to pay fees instead of the fee payer's own balance. If an appropriate fee grant does not exist or the chain does not support fee grants, this will fail |






<a name="cosmos.tx.v1beta1.ModeInfo"></a>

### ModeInfo
ModeInfo describes the signing mode of a single or nested multisig signer.


| Field | Type | Label | Description |
| ----- | ---- | ----- | ----------- |
| `single` | [ModeInfo.Single](#cosmos.tx.v1beta1.ModeInfo.Single) |  | single represents a single signer |
| `multi` | [ModeInfo.Multi](#cosmos.tx.v1beta1.ModeInfo.Multi) |  | multi represents a nested multisig signer |






<a name="cosmos.tx.v1beta1.ModeInfo.Multi"></a>

### ModeInfo.Multi
Multi is the mode info for a multisig public key


| Field | Type | Label | Description |
| ----- | ---- | ----- | ----------- |
| `bitarray` | [cosmos.crypto.multisig.v1beta1.CompactBitArray](#cosmos.crypto.multisig.v1beta1.CompactBitArray) |  | bitarray specifies which keys within the multisig are signing |
| `mode_infos` | [ModeInfo](#cosmos.tx.v1beta1.ModeInfo) | repeated | mode_infos is the corresponding modes of the signers of the multisig which could include nested multisig public keys |






<a name="cosmos.tx.v1beta1.ModeInfo.Single"></a>

### ModeInfo.Single
Single is the mode info for a single signer. It is structured as a message
to allow for additional fields such as locale for SIGN_MODE_TEXTUAL in the
future


| Field | Type | Label | Description |
| ----- | ---- | ----- | ----------- |
| `mode` | [cosmos.tx.signing.v1beta1.SignMode](#cosmos.tx.signing.v1beta1.SignMode) |  | mode is the signing mode of the single signer |






<a name="cosmos.tx.v1beta1.SignDoc"></a>

### SignDoc
SignDoc is the type used for generating sign bytes for SIGN_MODE_DIRECT.


| Field | Type | Label | Description |
| ----- | ---- | ----- | ----------- |
| `body_bytes` | [bytes](#bytes) |  | body_bytes is protobuf serialization of a TxBody that matches the representation in TxRaw. |
| `auth_info_bytes` | [bytes](#bytes) |  | auth_info_bytes is a protobuf serialization of an AuthInfo that matches the representation in TxRaw. |
| `chain_id` | [string](#string) |  | chain_id is the unique identifier of the chain this transaction targets. It prevents signed transactions from being used on another chain by an attacker |
| `account_number` | [uint64](#uint64) |  | account_number is the account number of the account in state |






<a name="cosmos.tx.v1beta1.SignDocDirectAux"></a>

### SignDocDirectAux
SignDocDirectAux is the type used for generating sign bytes for
SIGN_MODE_DIRECT_AUX.


| Field | Type | Label | Description |
| ----- | ---- | ----- | ----------- |
| `body_bytes` | [bytes](#bytes) |  | body_bytes is protobuf serialization of a TxBody that matches the representation in TxRaw. |
| `public_key` | [google.protobuf.Any](#google.protobuf.Any) |  | public_key is the public key of the signing account. |
| `chain_id` | [string](#string) |  | chain_id is the identifier of the chain this transaction targets. It prevents signed transactions from being used on another chain by an attacker. |
| `account_number` | [uint64](#uint64) |  | account_number is the account number of the account in state. |
| `sequence` | [uint64](#uint64) |  | sequence is the sequence number of the signing account. |
| `tip` | [Tip](#cosmos.tx.v1beta1.Tip) |  | Tip is the optional tip used for meta-transactions. It should be left empty if the signer is not the tipper for this transaction. |






<a name="cosmos.tx.v1beta1.SignerInfo"></a>

### SignerInfo
SignerInfo describes the public key and signing mode of a single top-level
signer.


| Field | Type | Label | Description |
| ----- | ---- | ----- | ----------- |
| `public_key` | [google.protobuf.Any](#google.protobuf.Any) |  | public_key is the public key of the signer. It is optional for accounts that already exist in state. If unset, the verifier can use the required \ signer address for this position and lookup the public key. |
| `mode_info` | [ModeInfo](#cosmos.tx.v1beta1.ModeInfo) |  | mode_info describes the signing mode of the signer and is a nested structure to support nested multisig pubkey's |
| `sequence` | [uint64](#uint64) |  | sequence is the sequence of the account, which describes the number of committed transactions signed by a given address. It is used to prevent replay attacks. |






<a name="cosmos.tx.v1beta1.Tip"></a>

### Tip
Tip is the tip used for meta-transactions.


| Field | Type | Label | Description |
| ----- | ---- | ----- | ----------- |
| `amount` | [cosmos.base.v1beta1.Coin](#cosmos.base.v1beta1.Coin) | repeated | amount is the amount of the tip |
| `tipper` | [string](#string) |  | tipper is the address of the account paying for the tip |






<a name="cosmos.tx.v1beta1.Tx"></a>

### Tx
Tx is the standard type used for broadcasting transactions.


| Field | Type | Label | Description |
| ----- | ---- | ----- | ----------- |
| `body` | [TxBody](#cosmos.tx.v1beta1.TxBody) |  | body is the processable content of the transaction |
| `auth_info` | [AuthInfo](#cosmos.tx.v1beta1.AuthInfo) |  | auth_info is the authorization related content of the transaction, specifically signers, signer modes and fee |
| `signatures` | [bytes](#bytes) | repeated | signatures is a list of signatures that matches the length and order of AuthInfo's signer_infos to allow connecting signature meta information like public key and signing mode by position. |






<a name="cosmos.tx.v1beta1.TxBody"></a>

### TxBody
TxBody is the body of a transaction that all signers sign over.


| Field | Type | Label | Description |
| ----- | ---- | ----- | ----------- |
| `messages` | [google.protobuf.Any](#google.protobuf.Any) | repeated | messages is a list of messages to be executed. The required signers of those messages define the number and order of elements in AuthInfo's signer_infos and Tx's signatures. Each required signer address is added to the list only the first time it occurs. By convention, the first required signer (usually from the first message) is referred to as the primary signer and pays the fee for the whole transaction. |
| `memo` | [string](#string) |  | memo is any arbitrary note/comment to be added to the transaction. WARNING: in clients, any publicly exposed text should not be called memo, but should be called `note` instead (see https://github.com/cosmos/cosmos-sdk/issues/9122). |
| `timeout_height` | [uint64](#uint64) |  | timeout is the block height after which this transaction will not be processed by the chain |
| `extension_options` | [google.protobuf.Any](#google.protobuf.Any) | repeated | extension_options are arbitrary options that can be added by chains when the default options are not sufficient. If any of these are present and can't be handled, the transaction will be rejected |
| `non_critical_extension_options` | [google.protobuf.Any](#google.protobuf.Any) | repeated | extension_options are arbitrary options that can be added by chains when the default options are not sufficient. If any of these are present and can't be handled, they will be ignored |






<a name="cosmos.tx.v1beta1.TxRaw"></a>

### TxRaw
TxRaw is a variant of Tx that pins the signer's exact binary representation
of body and auth_info. This is used for signing, broadcasting and
verification. The binary `serialize(tx: TxRaw)` is stored in Tendermint and
the hash `sha256(serialize(tx: TxRaw))` becomes the "txhash", commonly used
as the transaction ID.


| Field | Type | Label | Description |
| ----- | ---- | ----- | ----------- |
| `body_bytes` | [bytes](#bytes) |  | body_bytes is a protobuf serialization of a TxBody that matches the representation in SignDoc. |
| `auth_info_bytes` | [bytes](#bytes) |  | auth_info_bytes is a protobuf serialization of an AuthInfo that matches the representation in SignDoc. |
| `signatures` | [bytes](#bytes) | repeated | signatures is a list of signatures that matches the length and order of AuthInfo's signer_infos to allow connecting signature meta information like public key and signing mode by position. |





 <!-- end messages -->

 <!-- end enums -->

 <!-- end HasExtensions -->

 <!-- end services -->



<a name="cosmos/tx/v1beta1/service.proto"></a>
<p align="right"><a href="#top">Top</a></p>

## cosmos/tx/v1beta1/service.proto



<a name="cosmos.tx.v1beta1.BroadcastTxRequest"></a>

### BroadcastTxRequest
BroadcastTxRequest is the request type for the Service.BroadcastTxRequest
RPC method.


| Field | Type | Label | Description |
| ----- | ---- | ----- | ----------- |
| `tx_bytes` | [bytes](#bytes) |  | tx_bytes is the raw transaction. |
| `mode` | [BroadcastMode](#cosmos.tx.v1beta1.BroadcastMode) |  |  |






<a name="cosmos.tx.v1beta1.BroadcastTxResponse"></a>

### BroadcastTxResponse
BroadcastTxResponse is the response type for the
Service.BroadcastTx method.


| Field | Type | Label | Description |
| ----- | ---- | ----- | ----------- |
| `tx_response` | [cosmos.base.abci.v1beta1.TxResponse](#cosmos.base.abci.v1beta1.TxResponse) |  | tx_response is the queried TxResponses. |






<a name="cosmos.tx.v1beta1.GetTxRequest"></a>

### GetTxRequest
GetTxRequest is the request type for the Service.GetTx
RPC method.


| Field | Type | Label | Description |
| ----- | ---- | ----- | ----------- |
| `hash` | [string](#string) |  | hash is the tx hash to query, encoded as a hex string. |






<a name="cosmos.tx.v1beta1.GetTxResponse"></a>

### GetTxResponse
GetTxResponse is the response type for the Service.GetTx method.


| Field | Type | Label | Description |
| ----- | ---- | ----- | ----------- |
| `tx` | [Tx](#cosmos.tx.v1beta1.Tx) |  | tx is the queried transaction. |
| `tx_response` | [cosmos.base.abci.v1beta1.TxResponse](#cosmos.base.abci.v1beta1.TxResponse) |  | tx_response is the queried TxResponses. |






<a name="cosmos.tx.v1beta1.GetTxsEventRequest"></a>

### GetTxsEventRequest
GetTxsEventRequest is the request type for the Service.TxsByEvents
RPC method.


| Field | Type | Label | Description |
| ----- | ---- | ----- | ----------- |
| `events` | [string](#string) | repeated | events is the list of transaction event type. |
| `pagination` | [cosmos.base.query.v1beta1.PageRequest](#cosmos.base.query.v1beta1.PageRequest) |  | pagination defines an pagination for the request. |
| `order_by` | [OrderBy](#cosmos.tx.v1beta1.OrderBy) |  |  |






<a name="cosmos.tx.v1beta1.GetTxsEventResponse"></a>

### GetTxsEventResponse
GetTxsEventResponse is the response type for the Service.TxsByEvents
RPC method.


| Field | Type | Label | Description |
| ----- | ---- | ----- | ----------- |
| `txs` | [Tx](#cosmos.tx.v1beta1.Tx) | repeated | txs is the list of queried transactions. |
| `tx_responses` | [cosmos.base.abci.v1beta1.TxResponse](#cosmos.base.abci.v1beta1.TxResponse) | repeated | tx_responses is the list of queried TxResponses. |
| `pagination` | [cosmos.base.query.v1beta1.PageResponse](#cosmos.base.query.v1beta1.PageResponse) |  | pagination defines an pagination for the response. |






<a name="cosmos.tx.v1beta1.SimulateRequest"></a>

### SimulateRequest
SimulateRequest is the request type for the Service.Simulate
RPC method.


| Field | Type | Label | Description |
| ----- | ---- | ----- | ----------- |
| `tx` | [Tx](#cosmos.tx.v1beta1.Tx) |  | **Deprecated.** tx is the transaction to simulate. Deprecated. Send raw tx bytes instead. |
| `tx_bytes` | [bytes](#bytes) |  | tx_bytes is the raw transaction.

Since: cosmos-sdk 0.43 |






<a name="cosmos.tx.v1beta1.SimulateResponse"></a>

### SimulateResponse
SimulateResponse is the response type for the
Service.SimulateRPC method.


| Field | Type | Label | Description |
| ----- | ---- | ----- | ----------- |
| `gas_info` | [cosmos.base.abci.v1beta1.GasInfo](#cosmos.base.abci.v1beta1.GasInfo) |  | gas_info is the information about gas used in the simulation. |
| `result` | [cosmos.base.abci.v1beta1.Result](#cosmos.base.abci.v1beta1.Result) |  | result is the result of the simulation. |





 <!-- end messages -->


<a name="cosmos.tx.v1beta1.BroadcastMode"></a>

### BroadcastMode
BroadcastMode specifies the broadcast mode for the TxService.Broadcast RPC method.

| Name | Number | Description |
| ---- | ------ | ----------- |
| BROADCAST_MODE_UNSPECIFIED | 0 | zero-value for mode ordering |
| BROADCAST_MODE_BLOCK | 1 | BROADCAST_MODE_BLOCK defines a tx broadcasting mode where the client waits for the tx to be committed in a block. |
| BROADCAST_MODE_SYNC | 2 | BROADCAST_MODE_SYNC defines a tx broadcasting mode where the client waits for a CheckTx execution response only. |
| BROADCAST_MODE_ASYNC | 3 | BROADCAST_MODE_ASYNC defines a tx broadcasting mode where the client returns immediately. |



<a name="cosmos.tx.v1beta1.OrderBy"></a>

### OrderBy
OrderBy defines the sorting order

| Name | Number | Description |
| ---- | ------ | ----------- |
| ORDER_BY_UNSPECIFIED | 0 | ORDER_BY_UNSPECIFIED specifies an unknown sorting order. OrderBy defaults to ASC in this case. |
| ORDER_BY_ASC | 1 | ORDER_BY_ASC defines ascending order |
| ORDER_BY_DESC | 2 | ORDER_BY_DESC defines descending order |


 <!-- end enums -->

 <!-- end HasExtensions -->


<a name="cosmos.tx.v1beta1.Service"></a>

### Service
Service defines a gRPC service for interacting with transactions.

| Method Name | Request Type | Response Type | Description | HTTP Verb | Endpoint |
| ----------- | ------------ | ------------- | ------------| ------- | -------- |
| `Simulate` | [SimulateRequest](#cosmos.tx.v1beta1.SimulateRequest) | [SimulateResponse](#cosmos.tx.v1beta1.SimulateResponse) | Simulate simulates executing a transaction for estimating gas usage. | POST|/cosmos/tx/v1beta1/simulate|
| `GetTx` | [GetTxRequest](#cosmos.tx.v1beta1.GetTxRequest) | [GetTxResponse](#cosmos.tx.v1beta1.GetTxResponse) | GetTx fetches a tx by hash. | GET|/cosmos/tx/v1beta1/txs/{hash}|
| `BroadcastTx` | [BroadcastTxRequest](#cosmos.tx.v1beta1.BroadcastTxRequest) | [BroadcastTxResponse](#cosmos.tx.v1beta1.BroadcastTxResponse) | BroadcastTx broadcast transaction. | POST|/cosmos/tx/v1beta1/txs|
| `GetTxsEvent` | [GetTxsEventRequest](#cosmos.tx.v1beta1.GetTxsEventRequest) | [GetTxsEventResponse](#cosmos.tx.v1beta1.GetTxsEventResponse) | GetTxsEvent fetches txs by event. | GET|/cosmos/tx/v1beta1/txs|

 <!-- end services -->



<a name="cosmos/upgrade/v1beta1/upgrade.proto"></a>
<p align="right"><a href="#top">Top</a></p>

## cosmos/upgrade/v1beta1/upgrade.proto



<a name="cosmos.upgrade.v1beta1.CancelSoftwareUpgradeProposal"></a>

### CancelSoftwareUpgradeProposal
CancelSoftwareUpgradeProposal is a gov Content type for cancelling a software
upgrade.


| Field | Type | Label | Description |
| ----- | ---- | ----- | ----------- |
| `title` | [string](#string) |  |  |
| `description` | [string](#string) |  |  |






<a name="cosmos.upgrade.v1beta1.ModuleVersion"></a>

### ModuleVersion
ModuleVersion specifies a module and its consensus version.

Since: cosmos-sdk 0.43


| Field | Type | Label | Description |
| ----- | ---- | ----- | ----------- |
| `name` | [string](#string) |  | name of the app module |
| `version` | [uint64](#uint64) |  | consensus version of the app module |






<a name="cosmos.upgrade.v1beta1.Plan"></a>

### Plan
Plan specifies information about a planned upgrade and when it should occur.


| Field | Type | Label | Description |
| ----- | ---- | ----- | ----------- |
| `name` | [string](#string) |  | Sets the name for the upgrade. This name will be used by the upgraded version of the software to apply any special "on-upgrade" commands during the first BeginBlock method after the upgrade is applied. It is also used to detect whether a software version can handle a given upgrade. If no upgrade handler with this name has been set in the software, it will be assumed that the software is out-of-date when the upgrade Time or Height is reached and the software will exit. |
| `time` | [google.protobuf.Timestamp](#google.protobuf.Timestamp) |  | **Deprecated.** Deprecated: Time based upgrades have been deprecated. Time based upgrade logic has been removed from the SDK. If this field is not empty, an error will be thrown. |
| `height` | [int64](#int64) |  | The height at which the upgrade must be performed. Only used if Time is not set. |
| `info` | [string](#string) |  | Any application specific upgrade info to be included on-chain such as a git commit that validators could automatically upgrade to |
| `upgraded_client_state` | [google.protobuf.Any](#google.protobuf.Any) |  | **Deprecated.** Deprecated: UpgradedClientState field has been deprecated. IBC upgrade logic has been moved to the IBC module in the sub module 02-client. If this field is not empty, an error will be thrown. |






<a name="cosmos.upgrade.v1beta1.SoftwareUpgradeProposal"></a>

### SoftwareUpgradeProposal
SoftwareUpgradeProposal is a gov Content type for initiating a software
upgrade.


| Field | Type | Label | Description |
| ----- | ---- | ----- | ----------- |
| `title` | [string](#string) |  |  |
| `description` | [string](#string) |  |  |
| `plan` | [Plan](#cosmos.upgrade.v1beta1.Plan) |  |  |





 <!-- end messages -->

 <!-- end enums -->

 <!-- end HasExtensions -->

 <!-- end services -->



<a name="cosmos/upgrade/v1beta1/query.proto"></a>
<p align="right"><a href="#top">Top</a></p>

## cosmos/upgrade/v1beta1/query.proto



<a name="cosmos.upgrade.v1beta1.QueryAppliedPlanRequest"></a>

### QueryAppliedPlanRequest
QueryCurrentPlanRequest is the request type for the Query/AppliedPlan RPC
method.


| Field | Type | Label | Description |
| ----- | ---- | ----- | ----------- |
| `name` | [string](#string) |  | name is the name of the applied plan to query for. |






<a name="cosmos.upgrade.v1beta1.QueryAppliedPlanResponse"></a>

### QueryAppliedPlanResponse
QueryAppliedPlanResponse is the response type for the Query/AppliedPlan RPC
method.


| Field | Type | Label | Description |
| ----- | ---- | ----- | ----------- |
| `height` | [int64](#int64) |  | height is the block height at which the plan was applied. |






<a name="cosmos.upgrade.v1beta1.QueryCurrentPlanRequest"></a>

### QueryCurrentPlanRequest
QueryCurrentPlanRequest is the request type for the Query/CurrentPlan RPC
method.






<a name="cosmos.upgrade.v1beta1.QueryCurrentPlanResponse"></a>

### QueryCurrentPlanResponse
QueryCurrentPlanResponse is the response type for the Query/CurrentPlan RPC
method.


| Field | Type | Label | Description |
| ----- | ---- | ----- | ----------- |
| `plan` | [Plan](#cosmos.upgrade.v1beta1.Plan) |  | plan is the current upgrade plan. |






<a name="cosmos.upgrade.v1beta1.QueryModuleVersionsRequest"></a>

### QueryModuleVersionsRequest
QueryModuleVersionsRequest is the request type for the Query/ModuleVersions
RPC method.

Since: cosmos-sdk 0.43


| Field | Type | Label | Description |
| ----- | ---- | ----- | ----------- |
| `module_name` | [string](#string) |  | module_name is a field to query a specific module consensus version from state. Leaving this empty will fetch the full list of module versions from state |






<a name="cosmos.upgrade.v1beta1.QueryModuleVersionsResponse"></a>

### QueryModuleVersionsResponse
QueryModuleVersionsResponse is the response type for the Query/ModuleVersions
RPC method.

Since: cosmos-sdk 0.43


| Field | Type | Label | Description |
| ----- | ---- | ----- | ----------- |
| `module_versions` | [ModuleVersion](#cosmos.upgrade.v1beta1.ModuleVersion) | repeated | module_versions is a list of module names with their consensus versions. |






<a name="cosmos.upgrade.v1beta1.QueryUpgradedConsensusStateRequest"></a>

### QueryUpgradedConsensusStateRequest
QueryUpgradedConsensusStateRequest is the request type for the Query/UpgradedConsensusState
RPC method.


| Field | Type | Label | Description |
| ----- | ---- | ----- | ----------- |
| `last_height` | [int64](#int64) |  | last height of the current chain must be sent in request as this is the height under which next consensus state is stored |






<a name="cosmos.upgrade.v1beta1.QueryUpgradedConsensusStateResponse"></a>

### QueryUpgradedConsensusStateResponse
QueryUpgradedConsensusStateResponse is the response type for the Query/UpgradedConsensusState
RPC method.


| Field | Type | Label | Description |
| ----- | ---- | ----- | ----------- |
| `upgraded_consensus_state` | [bytes](#bytes) |  | Since: cosmos-sdk 0.43 |





 <!-- end messages -->

 <!-- end enums -->

 <!-- end HasExtensions -->


<a name="cosmos.upgrade.v1beta1.Query"></a>

### Query
Query defines the gRPC upgrade querier service.

| Method Name | Request Type | Response Type | Description | HTTP Verb | Endpoint |
| ----------- | ------------ | ------------- | ------------| ------- | -------- |
| `CurrentPlan` | [QueryCurrentPlanRequest](#cosmos.upgrade.v1beta1.QueryCurrentPlanRequest) | [QueryCurrentPlanResponse](#cosmos.upgrade.v1beta1.QueryCurrentPlanResponse) | CurrentPlan queries the current upgrade plan. | GET|/cosmos/upgrade/v1beta1/current_plan|
| `AppliedPlan` | [QueryAppliedPlanRequest](#cosmos.upgrade.v1beta1.QueryAppliedPlanRequest) | [QueryAppliedPlanResponse](#cosmos.upgrade.v1beta1.QueryAppliedPlanResponse) | AppliedPlan queries a previously applied upgrade plan by its name. | GET|/cosmos/upgrade/v1beta1/applied_plan/{name}|
| `UpgradedConsensusState` | [QueryUpgradedConsensusStateRequest](#cosmos.upgrade.v1beta1.QueryUpgradedConsensusStateRequest) | [QueryUpgradedConsensusStateResponse](#cosmos.upgrade.v1beta1.QueryUpgradedConsensusStateResponse) | UpgradedConsensusState queries the consensus state that will serve as a trusted kernel for the next version of this chain. It will only be stored at the last height of this chain. UpgradedConsensusState RPC not supported with legacy querier This rpc is deprecated now that IBC has its own replacement (https://github.com/cosmos/ibc-go/blob/2c880a22e9f9cc75f62b527ca94aa75ce1106001/proto/ibc/core/client/v1/query.proto#L54) | GET|/cosmos/upgrade/v1beta1/upgraded_consensus_state/{last_height}|
| `ModuleVersions` | [QueryModuleVersionsRequest](#cosmos.upgrade.v1beta1.QueryModuleVersionsRequest) | [QueryModuleVersionsResponse](#cosmos.upgrade.v1beta1.QueryModuleVersionsResponse) | ModuleVersions queries the list of module versions from state.

Since: cosmos-sdk 0.43 | GET|/cosmos/upgrade/v1beta1/module_versions|

 <!-- end services -->



<a name="cosmos/vesting/v1beta1/vesting.proto"></a>
<p align="right"><a href="#top">Top</a></p>

## cosmos/vesting/v1beta1/vesting.proto



<a name="cosmos.vesting.v1beta1.BaseVestingAccount"></a>

### BaseVestingAccount
BaseVestingAccount implements the VestingAccount interface. It contains all
the necessary fields needed for any vesting account implementation.


| Field | Type | Label | Description |
| ----- | ---- | ----- | ----------- |
| `base_account` | [cosmos.auth.v1beta1.BaseAccount](#cosmos.auth.v1beta1.BaseAccount) |  |  |
| `original_vesting` | [cosmos.base.v1beta1.Coin](#cosmos.base.v1beta1.Coin) | repeated |  |
| `delegated_free` | [cosmos.base.v1beta1.Coin](#cosmos.base.v1beta1.Coin) | repeated |  |
| `delegated_vesting` | [cosmos.base.v1beta1.Coin](#cosmos.base.v1beta1.Coin) | repeated |  |
| `end_time` | [int64](#int64) |  |  |






<a name="cosmos.vesting.v1beta1.ContinuousVestingAccount"></a>

### ContinuousVestingAccount
ContinuousVestingAccount implements the VestingAccount interface. It
continuously vests by unlocking coins linearly with respect to time.


| Field | Type | Label | Description |
| ----- | ---- | ----- | ----------- |
| `base_vesting_account` | [BaseVestingAccount](#cosmos.vesting.v1beta1.BaseVestingAccount) |  |  |
| `start_time` | [int64](#int64) |  |  |






<a name="cosmos.vesting.v1beta1.DelayedVestingAccount"></a>

### DelayedVestingAccount
DelayedVestingAccount implements the VestingAccount interface. It vests all
coins after a specific time, but non prior. In other words, it keeps them
locked until a specified time.


| Field | Type | Label | Description |
| ----- | ---- | ----- | ----------- |
| `base_vesting_account` | [BaseVestingAccount](#cosmos.vesting.v1beta1.BaseVestingAccount) |  |  |






<a name="cosmos.vesting.v1beta1.Period"></a>

### Period
Period defines a length of time and amount of coins that will vest.


| Field | Type | Label | Description |
| ----- | ---- | ----- | ----------- |
| `length` | [int64](#int64) |  |  |
| `amount` | [cosmos.base.v1beta1.Coin](#cosmos.base.v1beta1.Coin) | repeated |  |






<a name="cosmos.vesting.v1beta1.PeriodicVestingAccount"></a>

### PeriodicVestingAccount
PeriodicVestingAccount implements the VestingAccount interface. It
periodically vests by unlocking coins during each specified period.


| Field | Type | Label | Description |
| ----- | ---- | ----- | ----------- |
| `base_vesting_account` | [BaseVestingAccount](#cosmos.vesting.v1beta1.BaseVestingAccount) |  |  |
| `start_time` | [int64](#int64) |  |  |
| `vesting_periods` | [Period](#cosmos.vesting.v1beta1.Period) | repeated |  |






<a name="cosmos.vesting.v1beta1.PermanentLockedAccount"></a>

### PermanentLockedAccount
PermanentLockedAccount implements the VestingAccount interface. It does
not ever release coins, locking them indefinitely. Coins in this account can
still be used for delegating and for governance votes even while locked.

Since: cosmos-sdk 0.43


| Field | Type | Label | Description |
| ----- | ---- | ----- | ----------- |
| `base_vesting_account` | [BaseVestingAccount](#cosmos.vesting.v1beta1.BaseVestingAccount) |  |  |





 <!-- end messages -->

 <!-- end enums -->

 <!-- end HasExtensions -->

 <!-- end services -->



<a name="cosmos/vesting/v1beta1/tx.proto"></a>
<p align="right"><a href="#top">Top</a></p>

## cosmos/vesting/v1beta1/tx.proto



<a name="cosmos.vesting.v1beta1.MsgCreatePeriodicVestingAccount"></a>

### MsgCreatePeriodicVestingAccount
MsgCreateVestingAccount defines a message that enables creating a vesting
account.


| Field | Type | Label | Description |
| ----- | ---- | ----- | ----------- |
| `from_address` | [string](#string) |  |  |
| `to_address` | [string](#string) |  |  |
| `start_time` | [int64](#int64) |  |  |
| `vesting_periods` | [Period](#cosmos.vesting.v1beta1.Period) | repeated |  |






<a name="cosmos.vesting.v1beta1.MsgCreatePeriodicVestingAccountResponse"></a>

### MsgCreatePeriodicVestingAccountResponse
MsgCreateVestingAccountResponse defines the Msg/CreatePeriodicVestingAccount
response type.






<a name="cosmos.vesting.v1beta1.MsgCreateVestingAccount"></a>

### MsgCreateVestingAccount
MsgCreateVestingAccount defines a message that enables creating a vesting
account.


| Field | Type | Label | Description |
| ----- | ---- | ----- | ----------- |
| `from_address` | [string](#string) |  |  |
| `to_address` | [string](#string) |  |  |
| `amount` | [cosmos.base.v1beta1.Coin](#cosmos.base.v1beta1.Coin) | repeated |  |
| `end_time` | [int64](#int64) |  |  |
| `delayed` | [bool](#bool) |  |  |






<a name="cosmos.vesting.v1beta1.MsgCreateVestingAccountResponse"></a>

### MsgCreateVestingAccountResponse
MsgCreateVestingAccountResponse defines the Msg/CreateVestingAccount response type.





 <!-- end messages -->

 <!-- end enums -->

 <!-- end HasExtensions -->


<a name="cosmos.vesting.v1beta1.Msg"></a>

### Msg
Msg defines the bank Msg service.

| Method Name | Request Type | Response Type | Description | HTTP Verb | Endpoint |
| ----------- | ------------ | ------------- | ------------| ------- | -------- |
| `CreateVestingAccount` | [MsgCreateVestingAccount](#cosmos.vesting.v1beta1.MsgCreateVestingAccount) | [MsgCreateVestingAccountResponse](#cosmos.vesting.v1beta1.MsgCreateVestingAccountResponse) | CreateVestingAccount defines a method that enables creating a vesting account. | |
| `CreatePeriodicVestingAccount` | [MsgCreatePeriodicVestingAccount](#cosmos.vesting.v1beta1.MsgCreatePeriodicVestingAccount) | [MsgCreatePeriodicVestingAccountResponse](#cosmos.vesting.v1beta1.MsgCreatePeriodicVestingAccountResponse) | CreatePeriodicVestingAccount defines a method that enables creating a periodic vesting account. | |

 <!-- end services -->



## Scalar Value Types

| .proto Type | Notes | C++ | Java | Python | Go | C# | PHP | Ruby |
| ----------- | ----- | --- | ---- | ------ | -- | -- | --- | ---- |
| <a name="double" /> double |  | double | double | float | float64 | double | float | Float |
| <a name="float" /> float |  | float | float | float | float32 | float | float | Float |
| <a name="int32" /> int32 | Uses variable-length encoding. Inefficient for encoding negative numbers – if your field is likely to have negative values, use sint32 instead. | int32 | int | int | int32 | int | integer | Bignum or Fixnum (as required) |
| <a name="int64" /> int64 | Uses variable-length encoding. Inefficient for encoding negative numbers – if your field is likely to have negative values, use sint64 instead. | int64 | long | int/long | int64 | long | integer/string | Bignum |
| <a name="uint32" /> uint32 | Uses variable-length encoding. | uint32 | int | int/long | uint32 | uint | integer | Bignum or Fixnum (as required) |
| <a name="uint64" /> uint64 | Uses variable-length encoding. | uint64 | long | int/long | uint64 | ulong | integer/string | Bignum or Fixnum (as required) |
| <a name="sint32" /> sint32 | Uses variable-length encoding. Signed int value. These more efficiently encode negative numbers than regular int32s. | int32 | int | int | int32 | int | integer | Bignum or Fixnum (as required) |
| <a name="sint64" /> sint64 | Uses variable-length encoding. Signed int value. These more efficiently encode negative numbers than regular int64s. | int64 | long | int/long | int64 | long | integer/string | Bignum |
| <a name="fixed32" /> fixed32 | Always four bytes. More efficient than uint32 if values are often greater than 2^28. | uint32 | int | int | uint32 | uint | integer | Bignum or Fixnum (as required) |
| <a name="fixed64" /> fixed64 | Always eight bytes. More efficient than uint64 if values are often greater than 2^56. | uint64 | long | int/long | uint64 | ulong | integer/string | Bignum |
| <a name="sfixed32" /> sfixed32 | Always four bytes. | int32 | int | int | int32 | int | integer | Bignum or Fixnum (as required) |
| <a name="sfixed64" /> sfixed64 | Always eight bytes. | int64 | long | int/long | int64 | long | integer/string | Bignum |
| <a name="bool" /> bool |  | bool | boolean | boolean | bool | bool | boolean | TrueClass/FalseClass |
| <a name="string" /> string | A string must always contain UTF-8 encoded or 7-bit ASCII text. | string | String | str/unicode | string | string | string | String (UTF-8) |
| <a name="bytes" /> bytes | May contain any arbitrary sequence of bytes. | string | ByteString | str | []byte | ByteString | string | String (ASCII-8BIT) |
<|MERGE_RESOLUTION|>--- conflicted
+++ resolved
@@ -484,33 +484,30 @@
     - [GenesisState](#cosmos.group.v1beta1.GenesisState)
   
 - [cosmos/group/v1beta1/query.proto](#cosmos/group/v1beta1/query.proto)
-    - [QueryGroupAccountInfo](#cosmos.group.v1beta1.QueryGroupAccountInfo)
+    - [QueryGroupAccountInfoRequest](#cosmos.group.v1beta1.QueryGroupAccountInfoRequest)
     - [QueryGroupAccountInfoResponse](#cosmos.group.v1beta1.QueryGroupAccountInfoResponse)
-    - [QueryGroupAccountsByAdmin](#cosmos.group.v1beta1.QueryGroupAccountsByAdmin)
+    - [QueryGroupAccountsByAdminRequest](#cosmos.group.v1beta1.QueryGroupAccountsByAdminRequest)
     - [QueryGroupAccountsByAdminResponse](#cosmos.group.v1beta1.QueryGroupAccountsByAdminResponse)
-    - [QueryGroupAccountsByGroup](#cosmos.group.v1beta1.QueryGroupAccountsByGroup)
+    - [QueryGroupAccountsByGroupRequest](#cosmos.group.v1beta1.QueryGroupAccountsByGroupRequest)
     - [QueryGroupAccountsByGroupResponse](#cosmos.group.v1beta1.QueryGroupAccountsByGroupResponse)
-    - [QueryGroupInfo](#cosmos.group.v1beta1.QueryGroupInfo)
+    - [QueryGroupInfoRequest](#cosmos.group.v1beta1.QueryGroupInfoRequest)
     - [QueryGroupInfoResponse](#cosmos.group.v1beta1.QueryGroupInfoResponse)
-    - [QueryGroupMembers](#cosmos.group.v1beta1.QueryGroupMembers)
+    - [QueryGroupMembersRequest](#cosmos.group.v1beta1.QueryGroupMembersRequest)
     - [QueryGroupMembersResponse](#cosmos.group.v1beta1.QueryGroupMembersResponse)
-    - [QueryGroupsByAdmin](#cosmos.group.v1beta1.QueryGroupsByAdmin)
+    - [QueryGroupsByAdminRequest](#cosmos.group.v1beta1.QueryGroupsByAdminRequest)
     - [QueryGroupsByAdminResponse](#cosmos.group.v1beta1.QueryGroupsByAdminResponse)
-    - [QueryProposal](#cosmos.group.v1beta1.QueryProposal)
+    - [QueryProposalRequest](#cosmos.group.v1beta1.QueryProposalRequest)
     - [QueryProposalResponse](#cosmos.group.v1beta1.QueryProposalResponse)
-    - [QueryProposalsByGroupAccount](#cosmos.group.v1beta1.QueryProposalsByGroupAccount)
+    - [QueryProposalsByGroupAccountRequest](#cosmos.group.v1beta1.QueryProposalsByGroupAccountRequest)
     - [QueryProposalsByGroupAccountResponse](#cosmos.group.v1beta1.QueryProposalsByGroupAccountResponse)
-    - [QueryVoteByProposalVoter](#cosmos.group.v1beta1.QueryVoteByProposalVoter)
+    - [QueryVoteByProposalVoterRequest](#cosmos.group.v1beta1.QueryVoteByProposalVoterRequest)
     - [QueryVoteByProposalVoterResponse](#cosmos.group.v1beta1.QueryVoteByProposalVoterResponse)
-    - [QueryVotesByProposal](#cosmos.group.v1beta1.QueryVotesByProposal)
+    - [QueryVotesByProposalRequest](#cosmos.group.v1beta1.QueryVotesByProposalRequest)
     - [QueryVotesByProposalResponse](#cosmos.group.v1beta1.QueryVotesByProposalResponse)
-    - [QueryVotesByVoter](#cosmos.group.v1beta1.QueryVotesByVoter)
+    - [QueryVotesByVoterRequest](#cosmos.group.v1beta1.QueryVotesByVoterRequest)
     - [QueryVotesByVoterResponse](#cosmos.group.v1beta1.QueryVotesByVoterResponse)
   
     - [Query](#cosmos.group.v1beta1.Query)
-  
-- [cosmos/group/v1beta1/testdata_tx.proto](#cosmos/group/v1beta1/testdata_tx.proto)
-    - [MsgAuthenticated](#cosmos.group.v1beta1.MsgAuthenticated)
   
 - [cosmos/group/v1beta1/tx.proto](#cosmos/group/v1beta1/tx.proto)
     - [MsgCreateGroup](#cosmos.group.v1beta1.MsgCreateGroup)
@@ -2441,199 +2438,7 @@
 | `timestamp` | [string](#string) |  | Time of the previous block. For heights > 1, it's the weighted median of the timestamps of the valid votes in the block.LastCommit. For height == 1, it's genesis time. |
 | `events` | [tendermint.abci.Event](#tendermint.abci.Event) | repeated | Events defines all the events emitted by processing a transaction. Note, these events include those emitted by processing all the messages and those emitted from the ante handler. Whereas Logs contains the events, with additional metadata, emitted only by processing the messages.
 
-
-
-
-
- <!-- end messages -->
-
- <!-- end enums -->
-
- <!-- end HasExtensions -->
-
- <!-- end services -->
-
-
-
-<a name="cosmos/base/kv/v1beta1/kv.proto"></a>
-<p align="right"><a href="#top">Top</a></p>
-
-## cosmos/base/kv/v1beta1/kv.proto
-
-
-
-<a name="cosmos.base.kv.v1beta1.Pair"></a>
-
-### Pair
-Pair defines a key/value bytes tuple.
-
-
-| Field | Type | Label | Description |
-| ----- | ---- | ----- | ----------- |
-| `key` | [bytes](#bytes) |  |  |
-| `value` | [bytes](#bytes) |  |  |
-
-
-
-
-
-
-<a name="cosmos.base.kv.v1beta1.Pairs"></a>
-
-### Pairs
-Pairs defines a repeated slice of Pair objects.
-
-
-| Field | Type | Label | Description |
-| ----- | ---- | ----- | ----------- |
-| `pairs` | [Pair](#cosmos.base.kv.v1beta1.Pair) | repeated |  |
-
-
-
-
-
-
-<a name="cosmos.base.abci.v1beta1.GasInfo"></a>
-
-### GasInfo
-GasInfo defines tx execution gas context.
-
-
-| Field | Type | Label | Description |
-| ----- | ---- | ----- | ----------- |
-| `gas_wanted` | [uint64](#uint64) |  | GasWanted is the maximum units of work we allow this tx to perform. |
-| `gas_used` | [uint64](#uint64) |  | GasUsed is the amount of gas actually consumed. |
-
-
-
-
-
-
-<a name="cosmos.base.abci.v1beta1.MsgData"></a>
-
-### MsgData
-MsgData defines the data returned in a Result object during message
-execution.
-
-
-| Field | Type | Label | Description |
-| ----- | ---- | ----- | ----------- |
-| `msg_type` | [string](#string) |  |  |
-| `data` | [bytes](#bytes) |  |  |
-
-
-
-
-
-
-<a name="cosmos.base.abci.v1beta1.Result"></a>
-
-### Result
-Result is the union of ResponseFormat and ResponseCheckTx.
-
-
-| Field | Type | Label | Description |
-| ----- | ---- | ----- | ----------- |
-| `data` | [bytes](#bytes) |  | Data is any data returned from message or handler execution. It MUST be length prefixed in order to separate data from multiple message executions. |
-| `log` | [string](#string) |  | Log contains the log information from message or handler execution. |
-| `events` | [tendermint.abci.Event](#tendermint.abci.Event) | repeated | Events contains a slice of Event objects that were emitted during message or handler execution. |
-
-
-
-
-
-
-<a name="cosmos.base.abci.v1beta1.SearchTxsResult"></a>
-
-### SearchTxsResult
-SearchTxsResult defines a structure for querying txs pageable
-
-
-| Field | Type | Label | Description |
-| ----- | ---- | ----- | ----------- |
-| `total_count` | [uint64](#uint64) |  | Count of all txs |
-| `count` | [uint64](#uint64) |  | Count of txs in current page |
-| `page_number` | [uint64](#uint64) |  | Index of current page, start from 1 |
-| `page_total` | [uint64](#uint64) |  | Count of total pages |
-| `limit` | [uint64](#uint64) |  | Max count txs per page |
-| `txs` | [TxResponse](#cosmos.base.abci.v1beta1.TxResponse) | repeated | List of txs in current page |
-
-
-
-
-
-
-<a name="cosmos.base.abci.v1beta1.SimulationResponse"></a>
-
-### SimulationResponse
-SimulationResponse defines the response generated when a transaction is
-successfully simulated.
-
-
-| Field | Type | Label | Description |
-| ----- | ---- | ----- | ----------- |
-| `gas_info` | [GasInfo](#cosmos.base.abci.v1beta1.GasInfo) |  |  |
-| `result` | [Result](#cosmos.base.abci.v1beta1.Result) |  |  |
-
-
-
-
-
-
-<a name="cosmos.base.abci.v1beta1.StringEvent"></a>
-
-### StringEvent
-StringEvent defines en Event object wrapper where all the attributes
-contain key/value pairs that are strings instead of raw bytes.
-
-
-| Field | Type | Label | Description |
-| ----- | ---- | ----- | ----------- |
-| `type` | [string](#string) |  |  |
-| `attributes` | [Attribute](#cosmos.base.abci.v1beta1.Attribute) | repeated |  |
-
-
-
-
-
-
-<a name="cosmos.base.abci.v1beta1.TxMsgData"></a>
-
-### TxMsgData
-TxMsgData defines a list of MsgData. A transaction will have a MsgData object
-for each message.
-
-
-| Field | Type | Label | Description |
-| ----- | ---- | ----- | ----------- |
-| `data` | [MsgData](#cosmos.base.abci.v1beta1.MsgData) | repeated |  |
-
-
-
-
-
-
-<a name="cosmos.base.abci.v1beta1.TxResponse"></a>
-
-### TxResponse
-TxResponse defines a structure containing relevant tx data and metadata. The
-tags are stringified and the log is JSON decoded.
-
-
-| Field | Type | Label | Description |
-| ----- | ---- | ----- | ----------- |
-| `height` | [int64](#int64) |  | The block height |
-| `txhash` | [string](#string) |  | The transaction hash. |
-| `codespace` | [string](#string) |  | Namespace for the Code |
-| `code` | [uint32](#uint32) |  | Response code. |
-| `data` | [string](#string) |  | Result bytes, if any. |
-| `raw_log` | [string](#string) |  | The output of the application's logger (raw string). May be non-deterministic. |
-| `logs` | [ABCIMessageLog](#cosmos.base.abci.v1beta1.ABCIMessageLog) | repeated | The output of the application's logger (typed). May be non-deterministic. |
-| `info` | [string](#string) |  | Additional information. May be non-deterministic. |
-| `gas_wanted` | [int64](#int64) |  | Amount of gas requested for transaction. |
-| `gas_used` | [int64](#int64) |  | Amount of gas consumed by transaction. |
-| `tx` | [google.protobuf.Any](#google.protobuf.Any) |  | The request transaction bytes. |
-| `timestamp` | [string](#string) |  | Time of the previous block. For heights > 1, it's the weighted median of the timestamps of the valid votes in the block.LastCommit. For height == 1, it's genesis time. |
+Since: cosmos-sdk 0.42.11, 0.44.5, 0.45 |
 
 
 
@@ -7076,797 +6881,6 @@
 <a name="cosmos/group/v1beta1/types.proto"></a>
 <p align="right"><a href="#top">Top</a></p>
 
-## cosmos/gov/v1beta2/gov.proto
-
-
-
-<a name="cosmos.gov.v1beta2.Deposit"></a>
-
-### Deposit
-Deposit defines an amount deposited by an account address to an active
-proposal.
-
-
-| Field | Type | Label | Description |
-| ----- | ---- | ----- | ----------- |
-<<<<<<< HEAD
-| `proposal_id` | [uint64](#uint64) |  |  |
-| `depositor` | [string](#string) |  |  |
-| `amount` | [cosmos.base.v1beta1.Coin](#cosmos.base.v1beta1.Coin) | repeated |  |
-=======
-| `address` | [string](#string) |  | address is the group account address. |
-| `group_id` | [uint64](#uint64) |  | group_id is the unique ID of the group. |
-| `admin` | [string](#string) |  | admin is the account address of the group admin. |
-| `metadata` | [bytes](#bytes) |  | metadata is any arbitrary metadata to attached to the group account. |
-| `version` | [uint64](#uint64) |  | version is used to track changes to a group's GroupAccountInfo structure that would create a different result on a running proposal. |
-| `decision_policy` | [google.protobuf.Any](#google.protobuf.Any) |  | decision_policy specifies the group account's decision policy. |
->>>>>>> f911eda7
-
-
-
-
-
-
-<a name="cosmos.gov.v1beta2.DepositParams"></a>
-
-### DepositParams
-DepositParams defines the params for deposits on governance proposals.
-
-
-| Field | Type | Label | Description |
-| ----- | ---- | ----- | ----------- |
-| `min_deposit` | [cosmos.base.v1beta1.Coin](#cosmos.base.v1beta1.Coin) | repeated | Minimum deposit for a proposal to enter voting period. |
-| `max_deposit_period` | [google.protobuf.Duration](#google.protobuf.Duration) |  | Maximum period for Atom holders to deposit on a proposal. Initial value: 2 months. |
-
-
-
-
-
-
-<a name="cosmos.gov.v1beta2.Proposal"></a>
-
-### Proposal
-Proposal defines the core field members of a governance proposal.
-
-
-| Field | Type | Label | Description |
-| ----- | ---- | ----- | ----------- |
-| `proposal_id` | [uint64](#uint64) |  |  |
-| `messages` | [google.protobuf.Any](#google.protobuf.Any) | repeated |  |
-| `status` | [ProposalStatus](#cosmos.gov.v1beta2.ProposalStatus) |  |  |
-| `final_tally_result` | [TallyResult](#cosmos.gov.v1beta2.TallyResult) |  |  |
-| `submit_time` | [google.protobuf.Timestamp](#google.protobuf.Timestamp) |  |  |
-| `deposit_end_time` | [google.protobuf.Timestamp](#google.protobuf.Timestamp) |  |  |
-| `total_deposit` | [cosmos.base.v1beta1.Coin](#cosmos.base.v1beta1.Coin) | repeated |  |
-| `voting_start_time` | [google.protobuf.Timestamp](#google.protobuf.Timestamp) |  |  |
-| `voting_end_time` | [google.protobuf.Timestamp](#google.protobuf.Timestamp) |  |  |
-
-
-
-
-
-
-<a name="cosmos.gov.v1beta2.TallyParams"></a>
-
-### TallyParams
-TallyParams defines the params for tallying votes on governance proposals.
-
-
-| Field | Type | Label | Description |
-| ----- | ---- | ----- | ----------- |
-| `quorum` | [bytes](#bytes) |  | Minimum percentage of total stake needed to vote for a result to be considered valid. |
-| `threshold` | [bytes](#bytes) |  | Minimum proportion of Yes votes for proposal to pass. Default value: 0.5. |
-| `veto_threshold` | [bytes](#bytes) |  | Minimum value of Veto votes to Total votes ratio for proposal to be vetoed. Default value: 1/3. |
-
-
-
-
-
-
-<a name="cosmos.gov.v1beta2.TallyResult"></a>
-
-### TallyResult
-TallyResult defines a standard tally for a governance proposal.
-
-
-| Field | Type | Label | Description |
-| ----- | ---- | ----- | ----------- |
-| `yes` | [string](#string) |  |  |
-| `abstain` | [string](#string) |  |  |
-| `no` | [string](#string) |  |  |
-| `no_with_veto` | [string](#string) |  |  |
-
-
-
-
-
-
-<a name="cosmos.gov.v1beta2.Vote"></a>
-
-### Vote
-Vote defines a vote on a governance proposal.
-A Vote consists of a proposal ID, the voter, and the vote option.
-
-
-| Field | Type | Label | Description |
-| ----- | ---- | ----- | ----------- |
-| `proposal_id` | [uint64](#uint64) |  |  |
-| `voter` | [string](#string) |  |  |
-| `option` | [VoteOption](#cosmos.gov.v1beta2.VoteOption) |  | **Deprecated.** Deprecated: Prefer to use `options` instead. This field is set in queries if and only if `len(options) == 1` and that option has weight 1. In all other cases, this field will default to VOTE_OPTION_UNSPECIFIED. |
-| `options` | [WeightedVoteOption](#cosmos.gov.v1beta2.WeightedVoteOption) | repeated |  |
-
-
-
-
-
-
-<a name="cosmos.gov.v1beta2.VotingParams"></a>
-
-### VotingParams
-VotingParams defines the params for voting on governance proposals.
-
-
-| Field | Type | Label | Description |
-| ----- | ---- | ----- | ----------- |
-| `voting_period` | [google.protobuf.Duration](#google.protobuf.Duration) |  | Length of the voting period. |
-
-
-
-
-
-
-<a name="cosmos.gov.v1beta2.WeightedVoteOption"></a>
-
-### WeightedVoteOption
-WeightedVoteOption defines a unit of vote for vote split.
-
-
-| Field | Type | Label | Description |
-| ----- | ---- | ----- | ----------- |
-| `option` | [VoteOption](#cosmos.gov.v1beta2.VoteOption) |  |  |
-| `weight` | [string](#string) |  |  |
-
-
-
-
-
- <!-- end messages -->
-
-
-<a name="cosmos.gov.v1beta2.ProposalStatus"></a>
-
-### ProposalStatus
-ProposalStatus enumerates the valid statuses of a proposal.
-
-| Name | Number | Description |
-| ---- | ------ | ----------- |
-| PROPOSAL_STATUS_UNSPECIFIED | 0 | PROPOSAL_STATUS_UNSPECIFIED defines the default propopsal status. |
-| PROPOSAL_STATUS_DEPOSIT_PERIOD | 1 | PROPOSAL_STATUS_DEPOSIT_PERIOD defines a proposal status during the deposit period. |
-| PROPOSAL_STATUS_VOTING_PERIOD | 2 | PROPOSAL_STATUS_VOTING_PERIOD defines a proposal status during the voting period. |
-| PROPOSAL_STATUS_PASSED | 3 | PROPOSAL_STATUS_PASSED defines a proposal status of a proposal that has passed. |
-| PROPOSAL_STATUS_REJECTED | 4 | PROPOSAL_STATUS_REJECTED defines a proposal status of a proposal that has been rejected. |
-| PROPOSAL_STATUS_FAILED | 5 | PROPOSAL_STATUS_FAILED defines a proposal status of a proposal that has failed. |
-
-
-
-<a name="cosmos.gov.v1beta2.VoteOption"></a>
-
-### VoteOption
-VoteOption enumerates the valid vote options for a given governance proposal.
-
-| Name | Number | Description |
-| ---- | ------ | ----------- |
-| VOTE_OPTION_UNSPECIFIED | 0 | VOTE_OPTION_UNSPECIFIED defines a no-op vote option. |
-| VOTE_OPTION_YES | 1 | VOTE_OPTION_YES defines a yes vote option. |
-| VOTE_OPTION_ABSTAIN | 2 | VOTE_OPTION_ABSTAIN defines an abstain vote option. |
-| VOTE_OPTION_NO | 3 | VOTE_OPTION_NO defines a no vote option. |
-| VOTE_OPTION_NO_WITH_VETO | 4 | VOTE_OPTION_NO_WITH_VETO defines a no with veto vote option. |
-
-
- <!-- end enums -->
-
- <!-- end HasExtensions -->
-
- <!-- end services -->
-
-
-
-<a name="cosmos/gov/v1beta2/genesis.proto"></a>
-<p align="right"><a href="#top">Top</a></p>
-
-## cosmos/gov/v1beta2/genesis.proto
-
-
-
-<a name="cosmos.gov.v1beta2.GenesisState"></a>
-
-### GenesisState
-GenesisState defines the gov module's genesis state.
-
-
-| Field | Type | Label | Description |
-| ----- | ---- | ----- | ----------- |
-| `starting_proposal_id` | [uint64](#uint64) |  | starting_proposal_id is the ID of the starting proposal. |
-| `deposits` | [Deposit](#cosmos.gov.v1beta2.Deposit) | repeated | deposits defines all the deposits present at genesis. |
-| `votes` | [Vote](#cosmos.gov.v1beta2.Vote) | repeated | votes defines all the votes present at genesis. |
-| `proposals` | [Proposal](#cosmos.gov.v1beta2.Proposal) | repeated | proposals defines all the proposals present at genesis. |
-| `deposit_params` | [DepositParams](#cosmos.gov.v1beta2.DepositParams) |  | params defines all the paramaters of related to deposit. |
-| `voting_params` | [VotingParams](#cosmos.gov.v1beta2.VotingParams) |  | params defines all the paramaters of related to voting. |
-| `tally_params` | [TallyParams](#cosmos.gov.v1beta2.TallyParams) |  | params defines all the paramaters of related to tally. |
-
-
-
-
-
- <!-- end messages -->
-
- <!-- end enums -->
-
- <!-- end HasExtensions -->
-
- <!-- end services -->
-
-
-
-<a name="cosmos/gov/v1beta2/query.proto"></a>
-<p align="right"><a href="#top">Top</a></p>
-
-## cosmos/gov/v1beta2/query.proto
-
-
-
-<a name="cosmos.gov.v1beta2.QueryDepositRequest"></a>
-
-### QueryDepositRequest
-QueryDepositRequest is the request type for the Query/Deposit RPC method.
-
-
-| Field | Type | Label | Description |
-| ----- | ---- | ----- | ----------- |
-| `proposal_id` | [uint64](#uint64) |  | proposal_id defines the unique id of the proposal. |
-| `depositor` | [string](#string) |  | depositor defines the deposit addresses from the proposals. |
-
-
-
-
-
-
-<a name="cosmos.gov.v1beta2.QueryDepositResponse"></a>
-
-### QueryDepositResponse
-QueryDepositResponse is the response type for the Query/Deposit RPC method.
-
-
-| Field | Type | Label | Description |
-| ----- | ---- | ----- | ----------- |
-| `deposit` | [Deposit](#cosmos.gov.v1beta2.Deposit) |  | deposit defines the requested deposit. |
-
-
-
-
-
-
-<a name="cosmos.gov.v1beta2.QueryDepositsRequest"></a>
-
-### QueryDepositsRequest
-QueryDepositsRequest is the request type for the Query/Deposits RPC method.
-
-
-| Field | Type | Label | Description |
-| ----- | ---- | ----- | ----------- |
-| `proposal_id` | [uint64](#uint64) |  | proposal_id defines the unique id of the proposal. |
-| `pagination` | [cosmos.base.query.v1beta1.PageRequest](#cosmos.base.query.v1beta1.PageRequest) |  | pagination defines an optional pagination for the request. |
-
-
-
-
-
-
-<a name="cosmos.gov.v1beta2.QueryDepositsResponse"></a>
-
-### QueryDepositsResponse
-QueryDepositsResponse is the response type for the Query/Deposits RPC method.
-
-
-| Field | Type | Label | Description |
-| ----- | ---- | ----- | ----------- |
-| `deposits` | [Deposit](#cosmos.gov.v1beta2.Deposit) | repeated |  |
-| `pagination` | [cosmos.base.query.v1beta1.PageResponse](#cosmos.base.query.v1beta1.PageResponse) |  | pagination defines the pagination in the response. |
-
-
-
-
-
-
-<a name="cosmos.gov.v1beta2.QueryParamsRequest"></a>
-
-### QueryParamsRequest
-QueryParamsRequest is the request type for the Query/Params RPC method.
-
-
-| Field | Type | Label | Description |
-| ----- | ---- | ----- | ----------- |
-| `params_type` | [string](#string) |  | params_type defines which parameters to query for, can be one of "voting", "tallying" or "deposit". |
-
-
-
-
-
-
-<a name="cosmos.gov.v1beta2.QueryParamsResponse"></a>
-
-### QueryParamsResponse
-QueryParamsResponse is the response type for the Query/Params RPC method.
-
-
-| Field | Type | Label | Description |
-| ----- | ---- | ----- | ----------- |
-| `voting_params` | [VotingParams](#cosmos.gov.v1beta2.VotingParams) |  | voting_params defines the parameters related to voting. |
-| `deposit_params` | [DepositParams](#cosmos.gov.v1beta2.DepositParams) |  | deposit_params defines the parameters related to deposit. |
-| `tally_params` | [TallyParams](#cosmos.gov.v1beta2.TallyParams) |  | tally_params defines the parameters related to tally. |
-
-
-
-
-
-
-<a name="cosmos.gov.v1beta2.QueryProposalRequest"></a>
-
-### QueryProposalRequest
-QueryProposalRequest is the request type for the Query/Proposal RPC method.
-
-
-| Field | Type | Label | Description |
-| ----- | ---- | ----- | ----------- |
-| `proposal_id` | [uint64](#uint64) |  | proposal_id defines the unique id of the proposal. |
-
-
-
-
-
-
-<a name="cosmos.gov.v1beta2.QueryProposalResponse"></a>
-
-### QueryProposalResponse
-QueryProposalResponse is the response type for the Query/Proposal RPC method.
-
-
-| Field | Type | Label | Description |
-| ----- | ---- | ----- | ----------- |
-| `proposal` | [Proposal](#cosmos.gov.v1beta2.Proposal) |  |  |
-
-
-
-
-
-
-<a name="cosmos.gov.v1beta2.QueryProposalsRequest"></a>
-
-### QueryProposalsRequest
-QueryProposalsRequest is the request type for the Query/Proposals RPC method.
-
-
-| Field | Type | Label | Description |
-| ----- | ---- | ----- | ----------- |
-| `proposal_status` | [ProposalStatus](#cosmos.gov.v1beta2.ProposalStatus) |  | proposal_status defines the status of the proposals. |
-| `voter` | [string](#string) |  | voter defines the voter address for the proposals. |
-| `depositor` | [string](#string) |  | depositor defines the deposit addresses from the proposals. |
-| `pagination` | [cosmos.base.query.v1beta1.PageRequest](#cosmos.base.query.v1beta1.PageRequest) |  | pagination defines an optional pagination for the request. |
-
-
-
-
-
-
-<a name="cosmos.gov.v1beta2.QueryProposalsResponse"></a>
-
-### QueryProposalsResponse
-QueryProposalsResponse is the response type for the Query/Proposals RPC
-method.
-
-
-| Field | Type | Label | Description |
-| ----- | ---- | ----- | ----------- |
-| `proposals` | [Proposal](#cosmos.gov.v1beta2.Proposal) | repeated |  |
-| `pagination` | [cosmos.base.query.v1beta1.PageResponse](#cosmos.base.query.v1beta1.PageResponse) |  | pagination defines the pagination in the response. |
-
-
-
-
-
-
-<a name="cosmos.gov.v1beta2.QueryTallyResultRequest"></a>
-
-### QueryTallyResultRequest
-QueryTallyResultRequest is the request type for the Query/Tally RPC method.
-
-
-| Field | Type | Label | Description |
-| ----- | ---- | ----- | ----------- |
-| `proposal_id` | [uint64](#uint64) |  | proposal_id defines the unique id of the proposal. |
-
-
-
-
-
-
-<a name="cosmos.gov.v1beta2.QueryTallyResultResponse"></a>
-
-### QueryTallyResultResponse
-QueryTallyResultResponse is the response type for the Query/Tally RPC method.
-
-
-| Field | Type | Label | Description |
-| ----- | ---- | ----- | ----------- |
-| `tally` | [TallyResult](#cosmos.gov.v1beta2.TallyResult) |  | tally defines the requested tally. |
-
-
-
-
-
-
-<a name="cosmos.gov.v1beta2.QueryVoteRequest"></a>
-
-### QueryVoteRequest
-QueryVoteRequest is the request type for the Query/Vote RPC method.
-
-
-| Field | Type | Label | Description |
-| ----- | ---- | ----- | ----------- |
-| `proposal_id` | [uint64](#uint64) |  | proposal_id defines the unique id of the proposal. |
-| `voter` | [string](#string) |  | voter defines the oter address for the proposals. |
-
-
-
-
-
-
-<a name="cosmos.gov.v1beta2.QueryVoteResponse"></a>
-
-### QueryVoteResponse
-QueryVoteResponse is the response type for the Query/Vote RPC method.
-
-
-| Field | Type | Label | Description |
-| ----- | ---- | ----- | ----------- |
-| `vote` | [Vote](#cosmos.gov.v1beta2.Vote) |  | vote defined the queried vote. |
-
-
-
-
-
-
-<a name="cosmos.gov.v1beta2.QueryVotesRequest"></a>
-
-### QueryVotesRequest
-QueryVotesRequest is the request type for the Query/Votes RPC method.
-
-
-| Field | Type | Label | Description |
-| ----- | ---- | ----- | ----------- |
-| `proposal_id` | [uint64](#uint64) |  | proposal_id defines the unique id of the proposal. |
-| `pagination` | [cosmos.base.query.v1beta1.PageRequest](#cosmos.base.query.v1beta1.PageRequest) |  | pagination defines an optional pagination for the request. |
-
-
-
-
-
-
-<a name="cosmos.gov.v1beta2.QueryVotesResponse"></a>
-
-### QueryVotesResponse
-QueryVotesResponse is the response type for the Query/Votes RPC method.
-
-
-| Field | Type | Label | Description |
-| ----- | ---- | ----- | ----------- |
-| `votes` | [Vote](#cosmos.gov.v1beta2.Vote) | repeated | votes defined the queried votes. |
-| `pagination` | [cosmos.base.query.v1beta1.PageResponse](#cosmos.base.query.v1beta1.PageResponse) |  | pagination defines the pagination in the response. |
-
-
-
-
-
- <!-- end messages -->
-
- <!-- end enums -->
-
- <!-- end HasExtensions -->
-
-
-<a name="cosmos.gov.v1beta2.Query"></a>
-
-### Query
-Query defines the gRPC querier service for gov module
-
-| Method Name | Request Type | Response Type | Description | HTTP Verb | Endpoint |
-| ----------- | ------------ | ------------- | ------------| ------- | -------- |
-| `Proposal` | [QueryProposalRequest](#cosmos.gov.v1beta2.QueryProposalRequest) | [QueryProposalResponse](#cosmos.gov.v1beta2.QueryProposalResponse) | Proposal queries proposal details based on ProposalID. | GET|/cosmos/gov/v1beta2/proposals/{proposal_id}|
-| `Proposals` | [QueryProposalsRequest](#cosmos.gov.v1beta2.QueryProposalsRequest) | [QueryProposalsResponse](#cosmos.gov.v1beta2.QueryProposalsResponse) | Proposals queries all proposals based on given status. | GET|/cosmos/gov/v1beta2/proposals|
-| `Vote` | [QueryVoteRequest](#cosmos.gov.v1beta2.QueryVoteRequest) | [QueryVoteResponse](#cosmos.gov.v1beta2.QueryVoteResponse) | Vote queries voted information based on proposalID, voterAddr. | GET|/cosmos/gov/v1beta2/proposals/{proposal_id}/votes/{voter}|
-| `Votes` | [QueryVotesRequest](#cosmos.gov.v1beta2.QueryVotesRequest) | [QueryVotesResponse](#cosmos.gov.v1beta2.QueryVotesResponse) | Votes queries votes of a given proposal. | GET|/cosmos/gov/v1beta2/proposals/{proposal_id}/votes|
-| `Params` | [QueryParamsRequest](#cosmos.gov.v1beta2.QueryParamsRequest) | [QueryParamsResponse](#cosmos.gov.v1beta2.QueryParamsResponse) | Params queries all parameters of the gov module. | GET|/cosmos/gov/v1beta2/params/{params_type}|
-| `Deposit` | [QueryDepositRequest](#cosmos.gov.v1beta2.QueryDepositRequest) | [QueryDepositResponse](#cosmos.gov.v1beta2.QueryDepositResponse) | Deposit queries single deposit information based proposalID, depositAddr. | GET|/cosmos/gov/v1beta2/proposals/{proposal_id}/deposits/{depositor}|
-| `Deposits` | [QueryDepositsRequest](#cosmos.gov.v1beta2.QueryDepositsRequest) | [QueryDepositsResponse](#cosmos.gov.v1beta2.QueryDepositsResponse) | Deposits queries all deposits of a single proposal. | GET|/cosmos/gov/v1beta2/proposals/{proposal_id}/deposits|
-| `TallyResult` | [QueryTallyResultRequest](#cosmos.gov.v1beta2.QueryTallyResultRequest) | [QueryTallyResultResponse](#cosmos.gov.v1beta2.QueryTallyResultResponse) | TallyResult queries the tally of a proposal vote. | GET|/cosmos/gov/v1beta2/proposals/{proposal_id}/tally|
-
- <!-- end services -->
-
-
-
-<a name="cosmos/gov/v1beta2/tx.proto"></a>
-<p align="right"><a href="#top">Top</a></p>
-
-## cosmos/gov/v1beta2/tx.proto
-
-
-
-<a name="cosmos.gov.v1beta2.MsgDeposit"></a>
-
-### MsgDeposit
-MsgDeposit defines a message to submit a deposit to an existing proposal.
-
-
-| Field | Type | Label | Description |
-| ----- | ---- | ----- | ----------- |
-| `proposal_id` | [uint64](#uint64) |  |  |
-| `depositor` | [string](#string) |  |  |
-| `amount` | [cosmos.base.v1beta1.Coin](#cosmos.base.v1beta1.Coin) | repeated |  |
-
-
-
-
-
-
-<a name="cosmos.gov.v1beta2.MsgDepositResponse"></a>
-
-### MsgDepositResponse
-MsgDepositResponse defines the Msg/Deposit response type.
-
-
-
-
-
-
-<a name="cosmos.gov.v1beta2.MsgSubmitProposal"></a>
-
-### MsgSubmitProposal
-MsgSubmitProposal defines an sdk.Msg type that supports submitting arbitrary
-proposal Content.
-
-
-| Field | Type | Label | Description |
-| ----- | ---- | ----- | ----------- |
-| `messages` | [google.protobuf.Any](#google.protobuf.Any) | repeated |  |
-| `initial_deposit` | [cosmos.base.v1beta1.Coin](#cosmos.base.v1beta1.Coin) | repeated |  |
-| `proposer` | [string](#string) |  |  |
-
-
-
-
-
-
-<a name="cosmos.gov.v1beta2.MsgSubmitProposalResponse"></a>
-
-### MsgSubmitProposalResponse
-MsgSubmitProposalResponse defines the Msg/SubmitProposal response type.
-
-
-| Field | Type | Label | Description |
-| ----- | ---- | ----- | ----------- |
-| `proposal_id` | [uint64](#uint64) |  |  |
-
-
-
-
-
-
-<a name="cosmos.gov.v1beta2.MsgVote"></a>
-
-### MsgVote
-MsgVote defines a message to cast a vote.
-
-
-| Field | Type | Label | Description |
-| ----- | ---- | ----- | ----------- |
-| `proposal_id` | [uint64](#uint64) |  |  |
-| `voter` | [string](#string) |  |  |
-| `option` | [VoteOption](#cosmos.gov.v1beta2.VoteOption) |  |  |
-
-
-
-
-
-
-<a name="cosmos.gov.v1beta2.MsgVoteResponse"></a>
-
-### MsgVoteResponse
-MsgVoteResponse defines the Msg/Vote response type.
-
-
-
-
-
-
-<a name="cosmos.gov.v1beta2.MsgVoteWeighted"></a>
-
-### MsgVoteWeighted
-MsgVoteWeighted defines a message to cast a vote.
-
-Since: cosmos-sdk 0.43
-
-
-| Field | Type | Label | Description |
-| ----- | ---- | ----- | ----------- |
-| `proposal_id` | [uint64](#uint64) |  |  |
-| `voter` | [string](#string) |  |  |
-| `options` | [WeightedVoteOption](#cosmos.gov.v1beta2.WeightedVoteOption) | repeated |  |
-
-
-
-
-
-
-<a name="cosmos.gov.v1beta2.MsgVoteWeightedResponse"></a>
-
-### MsgVoteWeightedResponse
-MsgVoteWeightedResponse defines the Msg/VoteWeighted response type.
-
-Since: cosmos-sdk 0.43
-
-
-
-
-
- <!-- end messages -->
-
- <!-- end enums -->
-
- <!-- end HasExtensions -->
-
-
-<a name="cosmos.gov.v1beta2.Msg"></a>
-
-### Msg
-Msg defines the gov Msg service.
-
-| Method Name | Request Type | Response Type | Description | HTTP Verb | Endpoint |
-| ----------- | ------------ | ------------- | ------------| ------- | -------- |
-| `SubmitProposal` | [MsgSubmitProposal](#cosmos.gov.v1beta2.MsgSubmitProposal) | [MsgSubmitProposalResponse](#cosmos.gov.v1beta2.MsgSubmitProposalResponse) | SubmitProposal defines a method to create new proposal given a content. | |
-| `Vote` | [MsgVote](#cosmos.gov.v1beta2.MsgVote) | [MsgVoteResponse](#cosmos.gov.v1beta2.MsgVoteResponse) | Vote defines a method to add a vote on a specific proposal. | |
-| `VoteWeighted` | [MsgVoteWeighted](#cosmos.gov.v1beta2.MsgVoteWeighted) | [MsgVoteWeightedResponse](#cosmos.gov.v1beta2.MsgVoteWeightedResponse) | VoteWeighted defines a method to add a weighted vote on a specific proposal.
-
-Since: cosmos-sdk 0.43 | |
-| `Deposit` | [MsgDeposit](#cosmos.gov.v1beta2.MsgDeposit) | [MsgDepositResponse](#cosmos.gov.v1beta2.MsgDepositResponse) | Deposit defines a method to add deposit on a specific proposal. | |
-
- <!-- end services -->
-
-
-
-<a name="cosmos/group/v1beta1/events.proto"></a>
-<p align="right"><a href="#top">Top</a></p>
-
-## cosmos/group/v1beta1/events.proto
-
-
-
-<a name="cosmos.group.v1beta1.EventCreateGroup"></a>
-
-### EventCreateGroup
-EventCreateGroup is an event emitted when a group is created.
-
-
-| Field | Type | Label | Description |
-| ----- | ---- | ----- | ----------- |
-| `group_id` | [uint64](#uint64) |  | group_id is the unique ID of the group. |
-
-
-
-
-
-
-<a name="cosmos.group.v1beta1.EventCreateGroupAccount"></a>
-
-### EventCreateGroupAccount
-EventCreateGroupAccount is an event emitted when a group account is created.
-
-
-| Field | Type | Label | Description |
-| ----- | ---- | ----- | ----------- |
-| `address` | [string](#string) |  | address is the address of the group account. |
-
-
-
-
-
-
-<a name="cosmos.group.v1beta1.EventCreateProposal"></a>
-
-### EventCreateProposal
-EventCreateProposal is an event emitted when a proposal is created.
-
-
-| Field | Type | Label | Description |
-| ----- | ---- | ----- | ----------- |
-| `proposal_id` | [uint64](#uint64) |  | proposal_id is the unique ID of the proposal. |
-
-
-
-
-
-
-<a name="cosmos.group.v1beta1.EventExec"></a>
-
-### EventExec
-EventExec is an event emitted when a proposal is executed.
-
-
-| Field | Type | Label | Description |
-| ----- | ---- | ----- | ----------- |
-| `proposal_id` | [uint64](#uint64) |  | proposal_id is the unique ID of the proposal. |
-
-
-
-
-
-
-<a name="cosmos.group.v1beta1.EventUpdateGroup"></a>
-
-### EventUpdateGroup
-EventUpdateGroup is an event emitted when a group is updated.
-
-
-| Field | Type | Label | Description |
-| ----- | ---- | ----- | ----------- |
-| `group_id` | [uint64](#uint64) |  | group_id is the unique ID of the group. |
-
-
-
-
-
-
-<a name="cosmos.group.v1beta1.EventUpdateGroupAccount"></a>
-
-### EventUpdateGroupAccount
-EventUpdateGroupAccount is an event emitted when a group account is updated.
-
-
-| Field | Type | Label | Description |
-| ----- | ---- | ----- | ----------- |
-| `address` | [string](#string) |  | address is the address of the group account. |
-
-
-
-
-
-
-<a name="cosmos.group.v1beta1.EventVote"></a>
-
-### EventVote
-EventVote is an event emitted when a voter votes on a proposal.
-
-
-| Field | Type | Label | Description |
-| ----- | ---- | ----- | ----------- |
-| `proposal_id` | [uint64](#uint64) |  | proposal_id is the unique ID of the proposal. |
-
-
-
-
-
- <!-- end messages -->
-
- <!-- end enums -->
-
- <!-- end HasExtensions -->
-
- <!-- end services -->
-
-
-
-<a name="cosmos/group/v1beta1/types.proto"></a>
-<p align="right"><a href="#top">Top</a></p>
-
 ## cosmos/group/v1beta1/types.proto
 
 
@@ -8153,10 +7167,10 @@
 
 
 
-<a name="cosmos.group.v1beta1.QueryGroupAccountInfo"></a>
-
-### QueryGroupAccountInfo
-QueryGroupAccountInfo is the Query/GroupAccountInfo request type.
+<a name="cosmos.group.v1beta1.QueryGroupAccountInfoRequest"></a>
+
+### QueryGroupAccountInfoRequest
+QueryGroupAccountInfoRequest is the Query/GroupAccountInfo request type.
 
 
 | Field | Type | Label | Description |
@@ -8183,10 +7197,10 @@
 
 
 
-<a name="cosmos.group.v1beta1.QueryGroupAccountsByAdmin"></a>
-
-### QueryGroupAccountsByAdmin
-QueryGroupAccountsByAdmin is the Query/GroupAccountsByAdmin request type.
+<a name="cosmos.group.v1beta1.QueryGroupAccountsByAdminRequest"></a>
+
+### QueryGroupAccountsByAdminRequest
+QueryGroupAccountsByAdminRequest is the Query/GroupAccountsByAdmin request type.
 
 
 | Field | Type | Label | Description |
@@ -8215,10 +7229,10 @@
 
 
 
-<a name="cosmos.group.v1beta1.QueryGroupAccountsByGroup"></a>
-
-### QueryGroupAccountsByGroup
-QueryGroupAccountsByGroup is the Query/GroupAccountsByGroup request type.
+<a name="cosmos.group.v1beta1.QueryGroupAccountsByGroupRequest"></a>
+
+### QueryGroupAccountsByGroupRequest
+QueryGroupAccountsByGroupRequest is the Query/GroupAccountsByGroup request type.
 
 
 | Field | Type | Label | Description |
@@ -8247,10 +7261,10 @@
 
 
 
-<a name="cosmos.group.v1beta1.QueryGroupInfo"></a>
-
-### QueryGroupInfo
-QueryGroupInfo is the Query/GroupInfo request type.
+<a name="cosmos.group.v1beta1.QueryGroupInfoRequest"></a>
+
+### QueryGroupInfoRequest
+QueryGroupInfoRequest is the Query/GroupInfo request type.
 
 
 | Field | Type | Label | Description |
@@ -8277,15 +7291,10 @@
 
 
 
-<a name="cosmos.group.v1beta1.QueryGroupMembers"></a>
-
-<<<<<<< HEAD
-### QueryGroupMembers
-QueryGroupMembers is the Query/GroupMembers request type.
-=======
+<a name="cosmos.group.v1beta1.QueryGroupMembersRequest"></a>
+
 ### QueryGroupMembersRequest
 QueryGroupMembersRequest is the Query/GroupMembers request type.
->>>>>>> f911eda7
 
 
 | Field | Type | Label | Description |
@@ -8314,15 +7323,10 @@
 
 
 
-<a name="cosmos.group.v1beta1.QueryGroupsByAdmin"></a>
-
-<<<<<<< HEAD
-### QueryGroupsByAdmin
-QueryGroupsByAdmin is the Query/GroupsByAdmin request type.
-=======
+<a name="cosmos.group.v1beta1.QueryGroupsByAdminRequest"></a>
+
 ### QueryGroupsByAdminRequest
 QueryGroupsByAdminRequest is the Query/GroupsByAdmin request type.
->>>>>>> f911eda7
 
 
 | Field | Type | Label | Description |
@@ -8351,10 +7355,10 @@
 
 
 
-<a name="cosmos.group.v1beta1.QueryProposal"></a>
-
-### QueryProposal
-QueryProposal is the Query/Proposal request type.
+<a name="cosmos.group.v1beta1.QueryProposalRequest"></a>
+
+### QueryProposalRequest
+QueryProposalRequest is the Query/Proposal request type.
 
 
 | Field | Type | Label | Description |
@@ -8381,10 +7385,10 @@
 
 
 
-<a name="cosmos.group.v1beta1.QueryProposalsByGroupAccount"></a>
-
-### QueryProposalsByGroupAccount
-QueryProposalsByGroupAccount is the Query/ProposalByGroupAccount request type.
+<a name="cosmos.group.v1beta1.QueryProposalsByGroupAccountRequest"></a>
+
+### QueryProposalsByGroupAccountRequest
+QueryProposalsByGroupAccountRequest is the Query/ProposalByGroupAccount request type.
 
 
 | Field | Type | Label | Description |
@@ -8413,15 +7417,10 @@
 
 
 
-<a name="cosmos.group.v1beta1.QueryVoteByProposalVoter"></a>
-
-<<<<<<< HEAD
-### QueryVoteByProposalVoter
-QueryVoteByProposalVoter is the Query/VoteByProposalVoter request type.
-=======
+<a name="cosmos.group.v1beta1.QueryVoteByProposalVoterRequest"></a>
+
 ### QueryVoteByProposalVoterRequest
 QueryVoteByProposalVoterRequest is the Query/VoteByProposalVoter request type.
->>>>>>> f911eda7
 
 
 | Field | Type | Label | Description |
@@ -8449,15 +7448,10 @@
 
 
 
-<a name="cosmos.group.v1beta1.QueryVotesByProposal"></a>
-
-<<<<<<< HEAD
-### QueryVotesByProposal
-QueryVotesByProposal is the Query/VotesByProposal request type.
-=======
+<a name="cosmos.group.v1beta1.QueryVotesByProposalRequest"></a>
+
 ### QueryVotesByProposalRequest
 QueryVotesByProposalRequest is the Query/VotesByProposal request type.
->>>>>>> f911eda7
 
 
 | Field | Type | Label | Description |
@@ -8486,15 +7480,10 @@
 
 
 
-<a name="cosmos.group.v1beta1.QueryVotesByVoter"></a>
-
-<<<<<<< HEAD
-### QueryVotesByVoter
-QueryVotesByVoter is the Query/VotesByVoter request type.
-=======
+<a name="cosmos.group.v1beta1.QueryVotesByVoterRequest"></a>
+
 ### QueryVotesByVoterRequest
 QueryVotesByVoterRequest is the Query/VotesByVoter request type.
->>>>>>> f911eda7
 
 
 | Field | Type | Label | Description |
@@ -8536,48 +7525,17 @@
 
 | Method Name | Request Type | Response Type | Description | HTTP Verb | Endpoint |
 | ----------- | ------------ | ------------- | ------------| ------- | -------- |
-| `GroupInfo` | [QueryGroupInfo](#cosmos.group.v1beta1.QueryGroupInfo) | [QueryGroupInfoResponse](#cosmos.group.v1beta1.QueryGroupInfoResponse) | GroupInfo queries group info based on group id. | |
-| `GroupAccountInfo` | [QueryGroupAccountInfo](#cosmos.group.v1beta1.QueryGroupAccountInfo) | [QueryGroupAccountInfoResponse](#cosmos.group.v1beta1.QueryGroupAccountInfoResponse) | GroupAccountInfo queries group account info based on group account address. | |
-| `GroupMembers` | [QueryGroupMembers](#cosmos.group.v1beta1.QueryGroupMembers) | [QueryGroupMembersResponse](#cosmos.group.v1beta1.QueryGroupMembersResponse) | GroupMembers queries members of a group | |
-| `GroupsByAdmin` | [QueryGroupsByAdmin](#cosmos.group.v1beta1.QueryGroupsByAdmin) | [QueryGroupsByAdminResponse](#cosmos.group.v1beta1.QueryGroupsByAdminResponse) | GroupsByAdmin queries groups by admin address. | |
-| `GroupAccountsByGroup` | [QueryGroupAccountsByGroup](#cosmos.group.v1beta1.QueryGroupAccountsByGroup) | [QueryGroupAccountsByGroupResponse](#cosmos.group.v1beta1.QueryGroupAccountsByGroupResponse) | GroupAccountsByGroup queries group accounts by group id. | |
-| `GroupAccountsByAdmin` | [QueryGroupAccountsByAdmin](#cosmos.group.v1beta1.QueryGroupAccountsByAdmin) | [QueryGroupAccountsByAdminResponse](#cosmos.group.v1beta1.QueryGroupAccountsByAdminResponse) | GroupsByAdmin queries group accounts by admin address. | |
-| `Proposal` | [QueryProposal](#cosmos.group.v1beta1.QueryProposal) | [QueryProposalResponse](#cosmos.group.v1beta1.QueryProposalResponse) | Proposal queries a proposal based on proposal id. | |
-| `ProposalsByGroupAccount` | [QueryProposalsByGroupAccount](#cosmos.group.v1beta1.QueryProposalsByGroupAccount) | [QueryProposalsByGroupAccountResponse](#cosmos.group.v1beta1.QueryProposalsByGroupAccountResponse) | ProposalsByGroupAccount queries proposals based on group account address. | |
-| `VoteByProposalVoter` | [QueryVoteByProposalVoter](#cosmos.group.v1beta1.QueryVoteByProposalVoter) | [QueryVoteByProposalVoterResponse](#cosmos.group.v1beta1.QueryVoteByProposalVoterResponse) | VoteByProposalVoter queries a vote by proposal id and voter. | |
-| `VotesByProposal` | [QueryVotesByProposal](#cosmos.group.v1beta1.QueryVotesByProposal) | [QueryVotesByProposalResponse](#cosmos.group.v1beta1.QueryVotesByProposalResponse) | VotesByProposal queries a vote by proposal. | |
-| `VotesByVoter` | [QueryVotesByVoter](#cosmos.group.v1beta1.QueryVotesByVoter) | [QueryVotesByVoterResponse](#cosmos.group.v1beta1.QueryVotesByVoterResponse) | VotesByVoter queries a vote by voter. | |
-
- <!-- end services -->
-
-
-
-<a name="cosmos/group/v1beta1/testdata_tx.proto"></a>
-<p align="right"><a href="#top">Top</a></p>
-
-## cosmos/group/v1beta1/testdata_tx.proto
-
-
-
-<a name="cosmos.group.v1beta1.MsgAuthenticated"></a>
-
-### MsgAuthenticated
-MsgAuthenticated is used in group module's tests to check msg authorizations
-
-
-| Field | Type | Label | Description |
-| ----- | ---- | ----- | ----------- |
-| `signers` | [bytes](#bytes) | repeated |  |
-
-
-
-
-
- <!-- end messages -->
-
- <!-- end enums -->
-
- <!-- end HasExtensions -->
+| `GroupInfo` | [QueryGroupInfoRequest](#cosmos.group.v1beta1.QueryGroupInfoRequest) | [QueryGroupInfoResponse](#cosmos.group.v1beta1.QueryGroupInfoResponse) | GroupInfo queries group info based on group id. | |
+| `GroupAccountInfo` | [QueryGroupAccountInfoRequest](#cosmos.group.v1beta1.QueryGroupAccountInfoRequest) | [QueryGroupAccountInfoResponse](#cosmos.group.v1beta1.QueryGroupAccountInfoResponse) | GroupAccountInfo queries group account info based on group account address. | |
+| `GroupMembers` | [QueryGroupMembersRequest](#cosmos.group.v1beta1.QueryGroupMembersRequest) | [QueryGroupMembersResponse](#cosmos.group.v1beta1.QueryGroupMembersResponse) | GroupMembers queries members of a group | |
+| `GroupsByAdmin` | [QueryGroupsByAdminRequest](#cosmos.group.v1beta1.QueryGroupsByAdminRequest) | [QueryGroupsByAdminResponse](#cosmos.group.v1beta1.QueryGroupsByAdminResponse) | GroupsByAdmin queries groups by admin address. | |
+| `GroupAccountsByGroup` | [QueryGroupAccountsByGroupRequest](#cosmos.group.v1beta1.QueryGroupAccountsByGroupRequest) | [QueryGroupAccountsByGroupResponse](#cosmos.group.v1beta1.QueryGroupAccountsByGroupResponse) | GroupAccountsByGroup queries group accounts by group id. | |
+| `GroupAccountsByAdmin` | [QueryGroupAccountsByAdminRequest](#cosmos.group.v1beta1.QueryGroupAccountsByAdminRequest) | [QueryGroupAccountsByAdminResponse](#cosmos.group.v1beta1.QueryGroupAccountsByAdminResponse) | GroupsByAdmin queries group accounts by admin address. | |
+| `Proposal` | [QueryProposalRequest](#cosmos.group.v1beta1.QueryProposalRequest) | [QueryProposalResponse](#cosmos.group.v1beta1.QueryProposalResponse) | Proposal queries a proposal based on proposal id. | |
+| `ProposalsByGroupAccount` | [QueryProposalsByGroupAccountRequest](#cosmos.group.v1beta1.QueryProposalsByGroupAccountRequest) | [QueryProposalsByGroupAccountResponse](#cosmos.group.v1beta1.QueryProposalsByGroupAccountResponse) | ProposalsByGroupAccount queries proposals based on group account address. | |
+| `VoteByProposalVoter` | [QueryVoteByProposalVoterRequest](#cosmos.group.v1beta1.QueryVoteByProposalVoterRequest) | [QueryVoteByProposalVoterResponse](#cosmos.group.v1beta1.QueryVoteByProposalVoterResponse) | VoteByProposalVoter queries a vote by proposal id and voter. | |
+| `VotesByProposal` | [QueryVotesByProposalRequest](#cosmos.group.v1beta1.QueryVotesByProposalRequest) | [QueryVotesByProposalResponse](#cosmos.group.v1beta1.QueryVotesByProposalResponse) | VotesByProposal queries a vote by proposal. | |
+| `VotesByVoter` | [QueryVotesByVoterRequest](#cosmos.group.v1beta1.QueryVotesByVoterRequest) | [QueryVotesByVoterResponse](#cosmos.group.v1beta1.QueryVotesByVoterResponse) | VotesByVoter queries a vote by voter. | |
 
  <!-- end services -->
 
