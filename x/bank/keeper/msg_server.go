--- conflicted
+++ resolved
@@ -3,16 +3,15 @@
 import (
 	"context"
 
-<<<<<<< HEAD
-=======
 	"github.com/hashicorp/go-metrics"
 
->>>>>>> 4f445ed9
 	errorsmod "cosmossdk.io/errors"
-	"cosmossdk.io/x/bank/types"
 
+	"github.com/cosmos/cosmos-sdk/telemetry"
 	sdk "github.com/cosmos/cosmos-sdk/types"
 	sdkerrors "github.com/cosmos/cosmos-sdk/types/errors"
+	"github.com/cosmos/cosmos-sdk/x/bank/types"
+	govtypes "github.com/cosmos/cosmos-sdk/x/gov/types"
 )
 
 type msgServer struct {
@@ -27,18 +26,18 @@
 	return &msgServer{Keeper: keeper}
 }
 
-func (k msgServer) Send(ctx context.Context, msg *types.MsgSend) (*types.MsgSendResponse, error) {
+func (k msgServer) Send(goCtx context.Context, msg *types.MsgSend) (*types.MsgSendResponse, error) {
 	var (
 		from, to []byte
 		err      error
 	)
 
 	if base, ok := k.Keeper.(BaseKeeper); ok {
-		from, err = base.addrCdc.StringToBytes(msg.FromAddress)
+		from, err = base.ak.AddressCodec().StringToBytes(msg.FromAddress)
 		if err != nil {
 			return nil, sdkerrors.ErrInvalidAddress.Wrapf("invalid from address: %s", err)
 		}
-		to, err = base.addrCdc.StringToBytes(msg.ToAddress)
+		to, err = base.ak.AddressCodec().StringToBytes(msg.ToAddress)
 		if err != nil {
 			return nil, sdkerrors.ErrInvalidAddress.Wrapf("invalid to address: %s", err)
 		}
@@ -54,6 +53,7 @@
 		return nil, errorsmod.Wrap(sdkerrors.ErrInvalidCoins, msg.Amount.String())
 	}
 
+	ctx := sdk.UnwrapSDKContext(goCtx)
 	if err := k.IsSendEnabledCoins(ctx, msg.Amount...); err != nil {
 		return nil, err
 	}
@@ -67,10 +67,22 @@
 		return nil, err
 	}
 
+	defer func() {
+		for _, a := range msg.Amount {
+			if a.Amount.IsInt64() {
+				telemetry.SetGaugeWithLabels(
+					[]string{"tx", "msg", "send"},
+					float32(a.Amount.Int64()),
+					[]metrics.Label{telemetry.NewLabel("denom", a.Denom)},
+				)
+			}
+		}
+	}()
+
 	return &types.MsgSendResponse{}, nil
 }
 
-func (k msgServer) MultiSend(ctx context.Context, msg *types.MsgMultiSend) (*types.MsgMultiSendResponse, error) {
+func (k msgServer) MultiSend(goCtx context.Context, msg *types.MsgMultiSend) (*types.MsgMultiSendResponse, error) {
 	if len(msg.Inputs) == 0 {
 		return nil, types.ErrNoInputs
 	}
@@ -87,6 +99,8 @@
 		return nil, err
 	}
 
+	ctx := sdk.UnwrapSDKContext(goCtx)
+
 	// NOTE: totalIn == totalOut should already have been checked
 	for _, in := range msg.Inputs {
 		if err := k.IsSendEnabledCoins(ctx, in.Coins...); err != nil {
@@ -96,7 +110,7 @@
 
 	for _, out := range msg.Outputs {
 		if base, ok := k.Keeper.(BaseKeeper); ok {
-			accAddr, err := base.addrCdc.StringToBytes(out.Address)
+			accAddr, err := base.ak.AddressCodec().StringToBytes(out.Address)
 			if err != nil {
 				return nil, err
 			}
@@ -117,15 +131,16 @@
 	return &types.MsgMultiSendResponse{}, nil
 }
 
-func (k msgServer) UpdateParams(ctx context.Context, req *types.MsgUpdateParams) (*types.MsgUpdateParamsResponse, error) {
+func (k msgServer) UpdateParams(goCtx context.Context, req *types.MsgUpdateParams) (*types.MsgUpdateParamsResponse, error) {
 	if k.GetAuthority() != req.Authority {
-		return nil, errorsmod.Wrapf(types.ErrInvalidSigner, "invalid authority; expected %s, got %s", k.GetAuthority(), req.Authority)
+		return nil, errorsmod.Wrapf(govtypes.ErrInvalidSigner, "invalid authority; expected %s, got %s", k.GetAuthority(), req.Authority)
 	}
 
 	if err := req.Params.Validate(); err != nil {
 		return nil, err
 	}
 
+	ctx := sdk.UnwrapSDKContext(goCtx)
 	if err := k.SetParams(ctx, req.Params); err != nil {
 		return nil, err
 	}
@@ -133,9 +148,9 @@
 	return &types.MsgUpdateParamsResponse{}, nil
 }
 
-func (k msgServer) SetSendEnabled(ctx context.Context, msg *types.MsgSetSendEnabled) (*types.MsgSetSendEnabledResponse, error) {
+func (k msgServer) SetSendEnabled(goCtx context.Context, msg *types.MsgSetSendEnabled) (*types.MsgSetSendEnabledResponse, error) {
 	if k.GetAuthority() != msg.Authority {
-		return nil, errorsmod.Wrapf(types.ErrInvalidSigner, "invalid authority; expected %s, got %s", k.GetAuthority(), msg.Authority)
+		return nil, errorsmod.Wrapf(govtypes.ErrInvalidSigner, "invalid authority; expected %s, got %s", k.GetAuthority(), msg.Authority)
 	}
 
 	seen := map[string]bool{}
@@ -157,6 +172,7 @@
 		}
 	}
 
+	ctx := sdk.UnwrapSDKContext(goCtx)
 	if len(msg.SendEnabled) > 0 {
 		k.SetAllSendEnabled(ctx, msg.SendEnabled)
 	}
@@ -165,40 +181,4 @@
 	}
 
 	return &types.MsgSetSendEnabledResponse{}, nil
-}
-
-func (k msgServer) Burn(ctx context.Context, msg *types.MsgBurn) (*types.MsgBurnResponse, error) {
-	var (
-		from []byte
-		err  error
-	)
-
-	var coins sdk.Coins
-	for _, coin := range msg.Amount {
-		coins = coins.Add(sdk.NewCoin(coin.Denom, coin.Amount))
-	}
-
-	if base, ok := k.Keeper.(BaseKeeper); ok {
-		from, err = base.addrCdc.StringToBytes(msg.FromAddress)
-		if err != nil {
-			return nil, sdkerrors.ErrInvalidAddress.Wrapf("invalid from address: %s", err)
-		}
-	} else {
-		return nil, sdkerrors.ErrInvalidRequest.Wrapf("invalid keeper type: %T", k.Keeper)
-	}
-
-	if !coins.IsValid() {
-		return nil, errorsmod.Wrap(sdkerrors.ErrInvalidCoins, coins.String())
-	}
-
-	if !coins.IsAllPositive() {
-		return nil, errorsmod.Wrap(sdkerrors.ErrInvalidCoins, coins.String())
-	}
-
-	err = k.BurnCoins(ctx, from, coins)
-	if err != nil {
-		return nil, err
-	}
-
-	return &types.MsgBurnResponse{}, nil
 }