package cosmovisor

import (
	"encoding/json"
	"errors"
	"fmt"
	"os"
	"os/exec"
	"path/filepath"
	"strconv"
	"strings"
	"testing"
	"time"

<<<<<<< HEAD
=======
	dbm "github.com/cometbft/cometbft-db"
	"github.com/cometbft/cometbft/store"

>>>>>>> 4f445ed9
	upgradetypes "cosmossdk.io/x/upgrade/types"
)

var errUntestAble = errors.New("untestable")

type fileWatcher struct {
	daemonHome string
	filename   string // full path to a watched file
	interval   time.Duration

	currentBin  string
	currentInfo upgradetypes.Plan
	lastModTime time.Time
	cancel      chan bool
	ticker      *time.Ticker

	needsUpdate   bool
	initialized   bool
	disableRecase bool
}

func newUpgradeFileWatcher(cfg *Config) (*fileWatcher, error) {
	filename := cfg.UpgradeInfoFilePath()
	if filename == "" {
		return nil, errors.New("filename undefined")
	}

	filenameAbs, err := filepath.Abs(filename)
	if err != nil {
		return nil, fmt.Errorf("invalid path: %s must be a valid file path: %w", filename, err)
	}

	dirname := filepath.Dir(filename)
	if info, err := os.Stat(dirname); err != nil || !info.IsDir() {
		return nil, fmt.Errorf("invalid path: %s must be an existing directory: %w", dirname, err)
	}

	bin, err := cfg.CurrentBin()
	if err != nil {
		return nil, fmt.Errorf("error creating symlink to genesis: %w", err)
	}

	return &fileWatcher{
		daemonHome:    cfg.Home,
		currentBin:    bin,
		filename:      filenameAbs,
		interval:      cfg.PollInterval,
		currentInfo:   upgradetypes.Plan{},
		lastModTime:   time.Time{},
		cancel:        make(chan bool),
		ticker:        time.NewTicker(cfg.PollInterval),
		needsUpdate:   false,
		initialized:   false,
		disableRecase: cfg.DisableRecase,
	}, nil
}

func (fw *fileWatcher) Stop() {
	close(fw.cancel)
	fw.ticker.Stop()
<<<<<<< HEAD
=======
}

func (fw *fileWatcher) IsStop() bool {
	select {
	case <-fw.cancel:
		return true
	default:
		return false
	}
>>>>>>> 4f445ed9
}

// MonitorUpdate pools the filesystem to check for new upgrade currentInfo.
// currentName is the name of currently running upgrade.  The check is rejected if it finds
// an upgrade with the same name.
func (fw *fileWatcher) MonitorUpdate(currentUpgrade upgradetypes.Plan) <-chan struct{} {
	fw.ticker.Reset(fw.interval)
	done := make(chan struct{})
	fw.cancel = make(chan bool)
	fw.needsUpdate = false

	go func() {
		for {
			select {
			case <-fw.ticker.C:
				if fw.CheckUpdate(currentUpgrade) {
					done <- struct{}{}
					return
				}

			case <-fw.cancel:
				return
			}
		}
	}()

	return done
}

// CheckUpdate reads update plan from file and checks if there is a new update request
// currentName is the name of currently running upgrade. The check is rejected if it finds
// an upgrade with the same name.
func (fw *fileWatcher) CheckUpdate(currentUpgrade upgradetypes.Plan) bool {
	if fw.needsUpdate {
		return true
	}

	stat, err := os.Stat(fw.filename)
	if err != nil {
		if os.IsNotExist(err) {
			return false
		} else {
			panic(fmt.Errorf("failed to stat upgrade info file: %w", err))
		}
	}

	// check https://github.com/cosmos/cosmos-sdk/issues/21086
	// If new file is still empty, wait a small amount of time for write to complete
	if stat.Size() == 0 {
		for range 10 {
			time.Sleep(2 * time.Millisecond)
			stat, err = os.Stat(fw.filename)
			if err != nil {
				if os.IsNotExist(err) {
					return false
				} else {
					panic(fmt.Errorf("failed to stat upgrade info file: %w", err))
				}
			}
			if stat.Size() == 0 {
				break
			}
		}
	}
	if stat.Size() == 0 {
		return false
	}

	// no update if the file already exists and has not been modified
	if !stat.ModTime().After(fw.lastModTime) {
		return false
	}

	info, err := parseUpgradeInfoFile(fw.filename, fw.disableRecase)
	if err != nil {
		panic(fmt.Errorf("failed to parse upgrade info file: %w", err))
	}

	// file exist but too early in height
	currentHeight, err := fw.checkHeight()
	if (err != nil || currentHeight < info.Height) && !errors.Is(err, errUntestAble) { // ignore this check for tests
		return false
	}

	if !fw.initialized {
		// daemon has restarted
		fw.initialized = true
		fw.currentInfo = info
		fw.lastModTime = stat.ModTime()

		// Heuristic: Daemon has restarted, so we don't know if we successfully
		// downloaded the upgrade or not. So we try to compare the running upgrade
		// name (read from the cosmovisor file) with the upgrade info.
		if !strings.EqualFold(currentUpgrade.Name, fw.currentInfo.Name) {
			fw.needsUpdate = true
			return true
		}
	}

	if info.Height > fw.currentInfo.Height {
		fw.currentInfo = info
		fw.lastModTime = stat.ModTime()
		fw.needsUpdate = true
		return true
	}

	return false
}

// checkHeight checks if the current block height
func (fw *fileWatcher) checkHeight() (int64, error) {
	if testing.Testing() { // we cannot test the command in the test environment
		return 0, errUntestAble
	}
<<<<<<< HEAD

	result, err := exec.Command(fw.currentBin, "status", "--home", fw.daemonHome).CombinedOutput() //nolint:gosec // we want to execute the status command
	if err != nil {
		return 0, err
	}

	type response struct {
		SyncInfo struct {
			LatestBlockHeight string `json:"latest_block_height"`
		} `json:"sync_info"`
		AnotherCasingSyncInfo struct {
			LatestBlockHeight string `json:"latest_block_height"`
		} `json:"SyncInfo"`
	}

	var resp response
	if err := json.Unmarshal(result, &resp); err != nil {
		return 0, err
	}

	if resp.SyncInfo.LatestBlockHeight != "" {
		return strconv.ParseInt(resp.SyncInfo.LatestBlockHeight, 10, 64)
	} else if resp.AnotherCasingSyncInfo.LatestBlockHeight != "" {
		return strconv.ParseInt(resp.AnotherCasingSyncInfo.LatestBlockHeight, 10, 64)
	}

=======

	if fw.IsStop() {
		result, err := exec.Command(fw.currentBin, "config", "get", "config", "db_backend", "--home", fw.daemonHome).CombinedOutput() //nolint:gosec // we want to execute the config command
		if err != nil {
			result = []byte("goleveldb") // set default value, old version may not have config command
		}
		blockStoreDB, err := dbm.NewDB("blockstore", dbm.BackendType(result), filepath.Join(fw.daemonHome, "data"))
		if err != nil {
			return 0, err
		}
		defer blockStoreDB.Close()
		return store.NewBlockStore(blockStoreDB).Height(), nil
	}

	result, err := exec.Command(fw.currentBin, "status", "--home", fw.daemonHome).CombinedOutput() //nolint:gosec // we want to execute the status command
	if err != nil {
		return 0, err
	}

	type response struct {
		SyncInfo struct {
			LatestBlockHeight string `json:"latest_block_height"`
		} `json:"sync_info"`
		AnotherCasingSyncInfo struct {
			LatestBlockHeight string `json:"latest_block_height"`
		} `json:"SyncInfo"`
	}

	var resp response
	if err := json.Unmarshal(result, &resp); err != nil {
		return 0, err
	}

	if resp.SyncInfo.LatestBlockHeight != "" {
		return strconv.ParseInt(resp.SyncInfo.LatestBlockHeight, 10, 64)
	} else if resp.AnotherCasingSyncInfo.LatestBlockHeight != "" {
		return strconv.ParseInt(resp.AnotherCasingSyncInfo.LatestBlockHeight, 10, 64)
	}

>>>>>>> 4f445ed9
	return 0, errors.New("latest block height is empty")
}

func parseUpgradeInfoFile(filename string, disableRecase bool) (upgradetypes.Plan, error) {
	f, err := os.ReadFile(filename)
	if err != nil {
		return upgradetypes.Plan{}, err
	}

	if len(f) == 0 {
		return upgradetypes.Plan{}, fmt.Errorf("empty upgrade-info.json in %q", filename)
	}

	var upgradePlan upgradetypes.Plan
	if err := json.Unmarshal(f, &upgradePlan); err != nil {
		return upgradetypes.Plan{}, err
	}

	// required values must be set
	if err := upgradePlan.ValidateBasic(); err != nil {
		return upgradetypes.Plan{}, fmt.Errorf("invalid upgrade-info.json content: %w, got: %v", err, upgradePlan)
	}

	// normalize name to prevent operator error in upgrade name case sensitivity errors.
	if !disableRecase {
		upgradePlan.Name = strings.ToLower(upgradePlan.Name)
	}

	return upgradePlan, nil
}<|MERGE_RESOLUTION|>--- conflicted
+++ resolved
@@ -12,12 +12,9 @@
 	"testing"
 	"time"
 
-<<<<<<< HEAD
-=======
 	dbm "github.com/cometbft/cometbft-db"
 	"github.com/cometbft/cometbft/store"
 
->>>>>>> 4f445ed9
 	upgradetypes "cosmossdk.io/x/upgrade/types"
 )
 
@@ -78,8 +75,6 @@
 func (fw *fileWatcher) Stop() {
 	close(fw.cancel)
 	fw.ticker.Stop()
-<<<<<<< HEAD
-=======
 }
 
 func (fw *fileWatcher) IsStop() bool {
@@ -89,7 +84,6 @@
 	default:
 		return false
 	}
->>>>>>> 4f445ed9
 }
 
 // MonitorUpdate pools the filesystem to check for new upgrade currentInfo.
@@ -204,7 +198,19 @@
 	if testing.Testing() { // we cannot test the command in the test environment
 		return 0, errUntestAble
 	}
-<<<<<<< HEAD
+
+	if fw.IsStop() {
+		result, err := exec.Command(fw.currentBin, "config", "get", "config", "db_backend", "--home", fw.daemonHome).CombinedOutput() //nolint:gosec // we want to execute the config command
+		if err != nil {
+			result = []byte("goleveldb") // set default value, old version may not have config command
+		}
+		blockStoreDB, err := dbm.NewDB("blockstore", dbm.BackendType(result), filepath.Join(fw.daemonHome, "data"))
+		if err != nil {
+			return 0, err
+		}
+		defer blockStoreDB.Close()
+		return store.NewBlockStore(blockStoreDB).Height(), nil
+	}
 
 	result, err := exec.Command(fw.currentBin, "status", "--home", fw.daemonHome).CombinedOutput() //nolint:gosec // we want to execute the status command
 	if err != nil {
@@ -231,47 +237,6 @@
 		return strconv.ParseInt(resp.AnotherCasingSyncInfo.LatestBlockHeight, 10, 64)
 	}
 
-=======
-
-	if fw.IsStop() {
-		result, err := exec.Command(fw.currentBin, "config", "get", "config", "db_backend", "--home", fw.daemonHome).CombinedOutput() //nolint:gosec // we want to execute the config command
-		if err != nil {
-			result = []byte("goleveldb") // set default value, old version may not have config command
-		}
-		blockStoreDB, err := dbm.NewDB("blockstore", dbm.BackendType(result), filepath.Join(fw.daemonHome, "data"))
-		if err != nil {
-			return 0, err
-		}
-		defer blockStoreDB.Close()
-		return store.NewBlockStore(blockStoreDB).Height(), nil
-	}
-
-	result, err := exec.Command(fw.currentBin, "status", "--home", fw.daemonHome).CombinedOutput() //nolint:gosec // we want to execute the status command
-	if err != nil {
-		return 0, err
-	}
-
-	type response struct {
-		SyncInfo struct {
-			LatestBlockHeight string `json:"latest_block_height"`
-		} `json:"sync_info"`
-		AnotherCasingSyncInfo struct {
-			LatestBlockHeight string `json:"latest_block_height"`
-		} `json:"SyncInfo"`
-	}
-
-	var resp response
-	if err := json.Unmarshal(result, &resp); err != nil {
-		return 0, err
-	}
-
-	if resp.SyncInfo.LatestBlockHeight != "" {
-		return strconv.ParseInt(resp.SyncInfo.LatestBlockHeight, 10, 64)
-	} else if resp.AnotherCasingSyncInfo.LatestBlockHeight != "" {
-		return strconv.ParseInt(resp.AnotherCasingSyncInfo.LatestBlockHeight, 10, 64)
-	}
-
->>>>>>> 4f445ed9
 	return 0, errors.New("latest block height is empty")
 }
 
