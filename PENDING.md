## v0.24.0 PENDING
^--- PENDING wasn't purged on sdk v0.23.0 release.

BREAKING CHANGES
* Update to tendermint v0.23.0. This involves removing crypto.Pubkey,
maintaining a validator address to pubkey map, and using time.Time instead of int64 for time. [SDK PR](https://github.com/cosmos/cosmos-sdk/pull/1927)

## PENDING

BREAKING CHANGES
* API
  - \#1880 and \#2000 [x/stake] changed the endpoints to be more REST-ful
* Update to tendermint v0.22.5. This involves changing all of the cryptography imports. [Ref](https://github.com/tendermint/tendermint/pull/1966)
* [baseapp] Msgs are no longer run on CheckTx, removed `ctx.IsCheckTx()`
* [x/gov] CLI flag changed from `proposalID` to `proposal-id`
* [x/stake] Fixed the period check for the inflation calculation
* [x/stake] Inflation doesn't use rationals in calculation (performance boost)
* [x/stake] CLI flags for identity changed from `--keybase-sig` to `--identity`, effects:
  * `gaiacli stake create-validator`
  * `gaiacli stake edit-validator`
* [baseapp] NewBaseApp constructor now takes sdk.TxDecoder as argument instead of wire.Codec
* [x/auth] Default TxDecoder can be found in `x/auth` rather than baseapp
* \#1606 The following CLI commands have been switched to use `--from`
  * `gaiacli stake create-validator --address-validator`
  * `gaiacli stake edit-validator --address-validator`
  * `gaiacli stake delegate --address-delegator`
  * `gaiacli stake unbond begin --address-delegator`
  * `gaiacli stake unbond complete --address-delegator`
  * `gaiacli stake redelegate begin --address-delegator`
  * `gaiacli stake redelegate complete --address-delegator`
  * `gaiacli stake unrevoke [validator-address]`
  * `gaiacli gov submit-proposal --proposer`
  * `gaiacli gov deposit --depositer`
  * `gaiacli gov vote --voter`
* [x/gov] Added tags sub-package, changed tags to use dash-case
* [x/gov] Governance parameters are now stored in globalparams store
* [core] \#1807 Switch from use of rational to decimal
* [lcd] \#1866 Updated lcd /slashing/signing_info endpoint to take cosmosvalpub instead of cosmosvaladdr
* [types] sdk.NewCoin now takes sdk.Int, sdk.NewInt64Coin takes int64
* [cli] #1551: Officially removed `--name` from CLI commands
* [cli] Genesis/key creation (`init`) now supports user-provided key passwords
* [cli] unsafe_reset_all, show_validator, and show_node_id have been renamed to unsafe-reset-all, show-validator, and show-node-id

FEATURES
* [lcd] Can now query governance proposals by ProposalStatus
* [x/mock/simulation] Randomized simulation framework
  * Modules specify invariants and operations, preferably in an x/[module]/simulation package
  * Modules can test random combinations of their own operations
  * Applications can integrate operations and invariants from modules together for an integrated simulation
* [baseapp] Initialize validator set on ResponseInitChain
* [cosmos-sdk-cli] Added support for cosmos-sdk-cli tool under cosmos-sdk/cmd
   * This allows SDK users to initialize a new project repository.
* [tests] Remotenet commands for AWS (awsnet)
* [networks] Added ansible scripts to upgrade seed nodes on a network
* [store] Add transient store
* [gov] Add slashing for validators who do not vote on a proposal
* [cli] added `gov query-proposals` command to CLI. Can filter by `depositer`, `voter`, and `status`
* [core] added BaseApp.Seal - ability to seal baseapp parameters once they've been set
* [scripts] added log output monitoring to DataDog using Ansible scripts
* [gov] added TallyResult type that gets added stored in Proposal after tallying is finished

IMPROVEMENTS
* [baseapp] Allow any alphanumeric character in route
* [cli] Improve error messages for all txs when the account doesn't exist
* [tools] Remove `rm -rf vendor/` from `make get_vendor_deps`
* [x/auth] Recover ErrorOutOfGas panic in order to set sdk.Result attributes correctly
* [x/stake] Add revoked to human-readable validator
* [spec] \#967 Inflation and distribution specs drastically improved
* [tests] Add tests to example apps in docs
* [x/gov] Votes on a proposal can now be queried
* [x/bank] Unit tests are now table-driven
* [tests] Fixes ansible scripts to work with AWS too
* [tests] \#1806 CLI tests are now behind the build flag 'cli_test', so go test works on a new repo
* [x/gov] Initial governance parameters can now be set in the genesis file
<<<<<<< HEAD
* [x/stake] \#1815 Sped up the processing of `EditValidator` txs. 
* [spec] Added simple piggy bank distribution spec
=======
* [x/stake] \#1815 Sped up the processing of `EditValidator` txs.
* [server] \#1930 Transactions indexer indexes all tags by default.
* [x/stake] \#2000 Added tests for new staking endpoints
* [x/stake] [#2023](https://github.com/cosmos/cosmos-sdk/pull/2023) Terminate iteration loop in `UpdateBondedValidators` and `UpdateBondedValidatorsFull` when the first revoked validator is encountered and perform a sanity check.
* [tools] Make get_vendor_deps deletes `.vendor-new` directories, in case scratch files are present.
>>>>>>> 422dfa3d

BUG FIXES
*  \#1988 Make us compile on OpenBSD (disable ledger) [#1988] (https://github.com/cosmos/cosmos-sdk/issues/1988)
*  \#1666 Add intra-tx counter to the genesis validators
*  \#1797 Fix off-by-one error in slashing for downtime
*  \#1787 Fixed bug where Tally fails due to revoked/unbonding validator
*  \#1766 Fixes bad example for keybase identity
*  \#1804 Fixes gen-tx genesis generation logic temporarily until upstream updates
*  \#1799 Fix `gaiad export`
*  \#1828 Force user to specify amount on create-validator command by removing default
*  \#1839 Fixed bug where intra-tx counter wasn't set correctly for genesis validators
* [staking] [#1858](https://github.com/cosmos/cosmos-sdk/pull/1858) Fixed bug where the cliff validator was not be updated correctly
* [tests] \#1675 Fix non-deterministic `test_cover`
* [client] \#1551: Refactored `CoreContext`
  * Renamed `CoreContext` to `QueryContext`
  * Removed all tx related fields and logic (building & signing) to separate
  structure `TxContext` in `x/auth/client/context`
  * Cleaned up documentation and API of what used to be `CoreContext`
  * Implemented `KeyType` enum for key info
*  \#1666 Add intra-tx counter to the genesis validators
* [tests] \#1551: Fixed invalid LCD test JSON payload in `doIBCTransfer`
*  \#1787 Fixed bug where Tally fails due to revoked/unbonding validator
*  \#1787 Fixed bug where Tally fails due to revoked/unbonding validator
* [basecoin] Fixes coin transaction failure and account query [discussion](https://forum.cosmos.network/t/unmarshalbinarybare-expected-to-read-prefix-bytes-75fbfab8-since-it-is-registered-concrete-but-got-0a141dfa/664/6)
* [cli] \#1997 Handle panics gracefully when `gaiacli stake {delegation,unbond}` fail to unmarshal delegation.<|MERGE_RESOLUTION|>--- conflicted
+++ resolved
@@ -72,16 +72,12 @@
 * [tests] Fixes ansible scripts to work with AWS too
 * [tests] \#1806 CLI tests are now behind the build flag 'cli_test', so go test works on a new repo
 * [x/gov] Initial governance parameters can now be set in the genesis file
-<<<<<<< HEAD
-* [x/stake] \#1815 Sped up the processing of `EditValidator` txs. 
-* [spec] Added simple piggy bank distribution spec
-=======
 * [x/stake] \#1815 Sped up the processing of `EditValidator` txs.
 * [server] \#1930 Transactions indexer indexes all tags by default.
 * [x/stake] \#2000 Added tests for new staking endpoints
 * [x/stake] [#2023](https://github.com/cosmos/cosmos-sdk/pull/2023) Terminate iteration loop in `UpdateBondedValidators` and `UpdateBondedValidatorsFull` when the first revoked validator is encountered and perform a sanity check.
 * [tools] Make get_vendor_deps deletes `.vendor-new` directories, in case scratch files are present.
->>>>>>> 422dfa3d
+* [spec] Added simple piggy bank distribution spec
 
 BUG FIXES
 *  \#1988 Make us compile on OpenBSD (disable ledger) [#1988] (https://github.com/cosmos/cosmos-sdk/issues/1988)
