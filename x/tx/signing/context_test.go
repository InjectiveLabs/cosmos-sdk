package signing

import (
	"encoding/hex"
	"strings"
	"testing"

	"github.com/stretchr/testify/require"
	"google.golang.org/protobuf/proto"

	bankv1beta1 "cosmossdk.io/api/cosmos/bank/v1beta1"
	groupv1 "cosmossdk.io/api/cosmos/group/v1"
	"cosmossdk.io/core/address"
	"cosmossdk.io/x/tx/internal/testpb"
)

var deeplyNestedRepeatedSigner = &testpb.DeeplyNestedRepeatedSigner{
	Inner: []*testpb.DeeplyNestedRepeatedSigner_Inner{
		{
			Inner: []*testpb.DeeplyNestedRepeatedSigner_Inner_Inner{
				{
					Inner: []*testpb.DeeplyNestedRepeatedSigner_Inner_Inner_Bottom{
						{
							Signer: []string{hex.EncodeToString([]byte("foo")), hex.EncodeToString([]byte("bar"))},
						},
					},
				},
			},
		},
		{
			Inner: []*testpb.DeeplyNestedRepeatedSigner_Inner_Inner{
				{
					Inner: []*testpb.DeeplyNestedRepeatedSigner_Inner_Inner_Bottom{
						{
							Signer: []string{hex.EncodeToString([]byte("baz"))},
						},
					},
				},
				{
					Inner: []*testpb.DeeplyNestedRepeatedSigner_Inner_Inner_Bottom{
						{
							Signer: []string{hex.EncodeToString([]byte("qux")), hex.EncodeToString([]byte("fuz"))},
						},
						{
							Signer: []string{hex.EncodeToString([]byte("bing")), hex.EncodeToString([]byte("bap"))},
						},
					},
				},
			},
		},
	},
}

<<<<<<< HEAD
=======
func TestGetGetSignersFnConcurrent(t *testing.T) {
	ctx, err := NewContext(Options{
		AddressCodec:          dummyAddressCodec{},
		ValidatorAddressCodec: dummyValidatorAddressCodec{},
	})
	require.NoError(t, err)

	desc := (&testpb.RepeatedSigner{}).ProtoReflect().Descriptor()
	for i := 0; i < 50; i++ {
		go func() {
			_, _ = ctx.getGetSignersFn(desc)
		}()
	}
}

>>>>>>> 8d6cbf1e
func TestGetSigners(t *testing.T) {
	ctx, err := NewContext(Options{
		AddressCodec:          dummyAddressCodec{},
		ValidatorAddressCodec: dummyValidatorAddressCodec{},
	})
	require.NoError(t, err)
	tests := []struct {
		name    string
		msg     proto.Message
		want    [][]byte
		wantErr bool
	}{
		{
			name: "MsgSend",
			msg: &bankv1beta1.MsgSend{
				FromAddress: hex.EncodeToString([]byte("foo")),
			},
			want: [][]byte{[]byte("foo")},
		},
		{
			name: "MsgMultiSend",
			msg: &bankv1beta1.MsgMultiSend{
				Inputs: []*bankv1beta1.Input{
					{Address: hex.EncodeToString([]byte("foo"))},
					{Address: hex.EncodeToString([]byte("bar"))},
				},
			},
			want: [][]byte{[]byte("foo"), []byte("bar")},
		},
		{
			name: "MsgSubmitProposal",
			msg: &groupv1.MsgSubmitProposal{
				Proposers: []string{
					hex.EncodeToString([]byte("foo")),
					hex.EncodeToString([]byte("bar")),
				},
			},
			want: [][]byte{[]byte("foo"), []byte("bar")},
		},
		{
			name: "simple",
			msg:  &testpb.SimpleSigner{Signer: hex.EncodeToString([]byte("foo"))},
			want: [][]byte{[]byte("foo")},
		},
		{
			name: "repeated",
			msg: &testpb.RepeatedSigner{Signer: []string{
				hex.EncodeToString([]byte("foo")),
				hex.EncodeToString([]byte("bar")),
			}},
			want: [][]byte{[]byte("foo"), []byte("bar")},
		},
		{
			name: "nested",
			msg:  &testpb.NestedSigner{Inner: &testpb.NestedSigner_Inner{Signer: hex.EncodeToString([]byte("foo"))}},
			want: [][]byte{[]byte("foo")},
		},
		{
			name: "nested repeated",
			msg: &testpb.NestedRepeatedSigner{Inner: &testpb.NestedRepeatedSigner_Inner{Signer: []string{
				hex.EncodeToString([]byte("foo")),
				hex.EncodeToString([]byte("bar")),
			}}},
			want: [][]byte{[]byte("foo"), []byte("bar")},
		},
		{
			name: "repeated nested",
			msg: &testpb.RepeatedNestedSigner{Inner: []*testpb.RepeatedNestedSigner_Inner{
				{Signer: hex.EncodeToString([]byte("foo"))},
				{Signer: hex.EncodeToString([]byte("bar"))},
			}},
			want: [][]byte{[]byte("foo"), []byte("bar")},
		},
		{
			name: "deeply nested",
			msg: &testpb.DeeplyNestedSigner{
				InnerOne: &testpb.DeeplyNestedSigner_InnerOne{
					InnerTwo: &testpb.DeeplyNestedSigner_InnerOne_InnerTwo{
						Signer: hex.EncodeToString([]byte("foo")),
					},
				},
			},
			want: [][]byte{[]byte("foo")},
		},
		{
			name: "nested repeated #1",
			msg: &testpb.NestedRepeatedSigner{Inner: &testpb.NestedRepeatedSigner_Inner{
				Signer: []string{
					hex.EncodeToString([]byte("foo")),
					hex.EncodeToString([]byte("bar")),
				},
			}},
			want: [][]byte{[]byte("foo"), []byte("bar")},
		},
		{
			name: "nested repeated #2",
			msg:  deeplyNestedRepeatedSigner,
			want: [][]byte{[]byte("foo"), []byte("bar"), []byte("baz"), []byte("qux"), []byte("fuz"), []byte("bing"), []byte("bap")},
		},
		{
			name: "repeated nested repeated",
			msg: &testpb.RepeatedNestedRepeatedSigner{Inner: []*testpb.RepeatedNestedRepeatedSigner_Inner{
				{Signer: []string{
					hex.EncodeToString([]byte("foo")),
					hex.EncodeToString([]byte("bar")),
				}},
				{Signer: []string{
					hex.EncodeToString([]byte("baz")),
					hex.EncodeToString([]byte("bam")),
				}},
				{Signer: []string{
					hex.EncodeToString([]byte("blah")),
				}},
			}},
			want: [][]byte{[]byte("foo"), []byte("bar"), []byte("baz"), []byte("bam"), []byte("blah")},
		},
		{
			name:    "bad",
			msg:     &testpb.BadSigner{},
			wantErr: true,
		},
		{
			name:    "no signer",
			msg:     &testpb.NoSignerOption{},
			wantErr: true,
		},
		{
			name: "validator signer",
			msg: &testpb.ValidatorSigner{
				Signer: "val" + hex.EncodeToString([]byte("foo")),
			},
			want: [][]byte{[]byte("foo")},
		},
	}
	for _, test := range tests {
		t.Run(test.name, func(t *testing.T) {
			signers, err := ctx.GetSigners(test.msg)
			if test.wantErr {
				require.Error(t, err)
			} else {
				require.NoError(t, err)
			}
			require.Equal(t, test.want, signers)
		})
	}
}

func TestMaxRecursionDepth(t *testing.T) {
	ctx, err := NewContext(Options{
		AddressCodec:          dummyAddressCodec{},
		ValidatorAddressCodec: dummyValidatorAddressCodec{},
		MaxRecursionDepth:     1,
	})
	require.NoError(t, err)

	_, err = ctx.GetSigners(deeplyNestedRepeatedSigner)
	require.ErrorContains(t, err, "maximum recursion depth exceeded")

	ctx, err = NewContext(Options{
		AddressCodec:          dummyAddressCodec{},
		ValidatorAddressCodec: dummyValidatorAddressCodec{},
		MaxRecursionDepth:     5,
	})
	require.NoError(t, err)
	_, err = ctx.GetSigners(deeplyNestedRepeatedSigner)
	require.NoError(t, err)
}

func TestDefineCustomGetSigners(t *testing.T) {
	customMsg := &testpb.Ballot{}
	signers := [][]byte{[]byte("foo")}
	options := Options{
		AddressCodec:          dummyAddressCodec{},
		ValidatorAddressCodec: dummyValidatorAddressCodec{},
	}
	context, err := NewContext(options)
	require.NoError(t, err)

	_, err = context.GetSigners(customMsg)
	// without a custom signer we should get an error
	require.ErrorContains(t, err, "use DefineCustomGetSigners to specify")

	// create a new context with a custom signer
	options.DefineCustomGetSigners(proto.MessageName(customMsg), func(msg proto.Message) ([][]byte, error) {
		return signers, nil
	})
	context, err = NewContext(options)
	require.NoError(t, err)
	gotSigners, err := context.GetSigners(customMsg)
	// now that a custom signer has been defined, we should get no error and the expected result
	require.NoError(t, err)
	require.Equal(t, signers, gotSigners)

	// test that registering a custom signer for a message that already has proto annotation defined signer
	// fails validation
	simpleSigner := &testpb.SimpleSigner{Signer: hex.EncodeToString([]byte("foo"))}
	options.DefineCustomGetSigners(proto.MessageName(simpleSigner), func(msg proto.Message) ([][]byte, error) {
		return [][]byte{[]byte("qux")}, nil
	})
	context, err = NewContext(options)
	require.NoError(t, err)
	require.ErrorContains(t, context.Validate(), "a custom signer function as been defined for message SimpleSigner")
}

type dummyAddressCodec struct{}

func (d dummyAddressCodec) StringToBytes(text string) ([]byte, error) {
	return hex.DecodeString(text)
}

func (d dummyAddressCodec) BytesToString(bz []byte) (string, error) {
	return hex.EncodeToString(bz), nil
}

var _ address.Codec = dummyAddressCodec{}

type dummyValidatorAddressCodec struct{}

func (d dummyValidatorAddressCodec) StringToBytes(text string) ([]byte, error) {
	return hex.DecodeString(strings.TrimPrefix(text, "val"))
}

func (d dummyValidatorAddressCodec) BytesToString(bz []byte) (string, error) {
	return "val" + hex.EncodeToString(bz), nil
}

var _ address.Codec = dummyValidatorAddressCodec{}<|MERGE_RESOLUTION|>--- conflicted
+++ resolved
@@ -51,8 +51,6 @@
 	},
 }
 
-<<<<<<< HEAD
-=======
 func TestGetGetSignersFnConcurrent(t *testing.T) {
 	ctx, err := NewContext(Options{
 		AddressCodec:          dummyAddressCodec{},
@@ -68,7 +66,6 @@
 	}
 }
 
->>>>>>> 8d6cbf1e
 func TestGetSigners(t *testing.T) {
 	ctx, err := NewContext(Options{
 		AddressCodec:          dummyAddressCodec{},
