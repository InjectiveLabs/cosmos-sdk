--- conflicted
+++ resolved
@@ -4,14 +4,10 @@
 	"crypto/rand"
 	"testing"
 
-<<<<<<< HEAD
-=======
 	dbm "github.com/cosmos/cosmos-db"
->>>>>>> 4f445ed9
 	tiavl "github.com/cosmos/iavl"
 	"github.com/stretchr/testify/require"
 
-	coretesting "cosmossdk.io/core/testing"
 	"cosmossdk.io/log"
 	"cosmossdk.io/store/cachekv"
 	"cosmossdk.io/store/dbadapter"
@@ -95,11 +91,7 @@
 }
 
 func TestIAVLStorePrefix(t *testing.T) {
-<<<<<<< HEAD
-	db := coretesting.NewMemDB()
-=======
 	db := wrapper.NewDBWrapper(dbm.NewMemDB())
->>>>>>> 4f445ed9
 	tree := tiavl.NewMutableTree(db, cacheSize, false, log.NewNopLogger())
 	iavlStore := iavl.UnsafeNewStore(tree)
 
@@ -108,13 +100,13 @@
 
 func TestPrefixKVStoreNoNilSet(t *testing.T) {
 	meter := types.NewGasMeter(100000000)
-	mem := dbadapter.Store{DB: coretesting.NewMemDB()}
+	mem := dbadapter.Store{DB: dbm.NewMemDB()}
 	gasStore := gaskv.NewStore(mem, meter, types.KVGasConfig())
 	require.Panics(t, func() { gasStore.Set([]byte("key"), nil) }, "setting a nil value should panic")
 }
 
 func TestPrefixStoreIterate(t *testing.T) {
-	db := coretesting.NewMemDB()
+	db := dbm.NewMemDB()
 	baseStore := dbadapter.Store{DB: db}
 	prefix := []byte("test")
 	prefixStore := NewStore(baseStore, prefix)
@@ -160,7 +152,7 @@
 }
 
 func TestPrefixStoreIteratorEdgeCase(t *testing.T) {
-	db := coretesting.NewMemDB()
+	db := dbm.NewMemDB()
 	baseStore := dbadapter.Store{DB: db}
 
 	// overflow in cpIncr
@@ -190,7 +182,7 @@
 }
 
 func TestPrefixStoreReverseIteratorEdgeCase(t *testing.T) {
-	db := coretesting.NewMemDB()
+	db := dbm.NewMemDB()
 	baseStore := dbadapter.Store{DB: db}
 
 	// overflow in cpIncr
@@ -218,7 +210,7 @@
 
 	iter.Close()
 
-	db = coretesting.NewMemDB()
+	db = dbm.NewMemDB()
 	baseStore = dbadapter.Store{DB: db}
 
 	// underflow in cpDecr
@@ -246,10 +238,10 @@
 	iter.Close()
 }
 
-// Tests below are ported from https://github.com/cometbft/cometbft-db/blob/v1.0.1/prefixdb_test.go
+// Tests below are ported from https://github.com/cometbft/cometbft/blob/master/libs/db/prefix_db_test.go
 
 func mockStoreWithStuff() types.KVStore {
-	db := coretesting.NewMemDB()
+	db := dbm.NewMemDB()
 	store := dbadapter.Store{DB: db}
 	// Under "key" prefix
 	store.Set(bz("key"), bz("value"))
@@ -258,7 +250,7 @@
 	store.Set(bz("key3"), bz("value3"))
 	store.Set(bz("something"), bz("else"))
 	store.Set(bz("k"), bz("val"))
-	store.Set(bz("ke"), bz("value"))
+	store.Set(bz("ke"), bz("valu"))
 	store.Set(bz("kee"), bz("valuu"))
 	return store
 }
@@ -448,7 +440,7 @@
 }
 
 func TestCacheWraps(t *testing.T) {
-	db := coretesting.NewMemDB()
+	db := dbm.NewMemDB()
 	store := dbadapter.Store{DB: db}
 
 	cacheWrapper := store.CacheWrap()
