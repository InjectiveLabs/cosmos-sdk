package circuit

import (
	"context"
	"encoding/json"
	"fmt"
<<<<<<< HEAD

	gwruntime "github.com/grpc-ecosystem/grpc-gateway/runtime"
	"google.golang.org/grpc"

	"cosmossdk.io/collections"
	"cosmossdk.io/core/appmodule"
	appmodulev2 "cosmossdk.io/core/appmodule/v2"
	"cosmossdk.io/core/codec"
	"cosmossdk.io/core/registry"
	"cosmossdk.io/core/transaction"
	"cosmossdk.io/schema"
	"cosmossdk.io/x/circuit/ante"
	"cosmossdk.io/x/circuit/keeper"
	"cosmossdk.io/x/circuit/types"

	"github.com/cosmos/cosmos-sdk/client"
	"github.com/cosmos/cosmos-sdk/types/module"
=======

	gwruntime "github.com/grpc-ecosystem/grpc-gateway/runtime"

	modulev1 "cosmossdk.io/api/cosmos/circuit/module/v1"
	"cosmossdk.io/core/address"
	"cosmossdk.io/core/appmodule"
	"cosmossdk.io/core/store"
	"cosmossdk.io/depinject"
	"cosmossdk.io/x/circuit/keeper"
	"cosmossdk.io/x/circuit/types"

	"github.com/cosmos/cosmos-sdk/baseapp"
	"github.com/cosmos/cosmos-sdk/client"
	"github.com/cosmos/cosmos-sdk/codec"
	codectypes "github.com/cosmos/cosmos-sdk/codec/types"
	"github.com/cosmos/cosmos-sdk/runtime"
	sdk "github.com/cosmos/cosmos-sdk/types"
	"github.com/cosmos/cosmos-sdk/types/module"
	authtypes "github.com/cosmos/cosmos-sdk/x/auth/types"
>>>>>>> 4f445ed9
)

// ConsensusVersion defines the current circuit module consensus version.
const ConsensusVersion = 1

var (
<<<<<<< HEAD
	_ module.HasGRPCGateway = AppModule{}

	_ appmodule.AppModule                        = AppModule{}
	_ appmodule.HasGenesis                       = AppModule{}
	_ appmodule.HasRegisterInterfaces            = AppModule{}
	_ appmodulev2.HasTxValidator[transaction.Tx] = AppModule{}
)
=======
	_ module.AppModuleBasic = AppModule{}
	_ module.HasGenesis     = AppModule{}
	_ module.HasServices    = AppModule{}

	_ appmodule.AppModule = AppModule{}
)

// AppModuleBasic defines the basic application module used by the circuit module.
type AppModuleBasic struct {
	cdc codec.Codec
}

// Name returns the circuit module's name.
func (AppModuleBasic) Name() string { return types.ModuleName }

// RegisterLegacyAminoCodec registers the circuit module's types on the LegacyAmino codec.
func (AppModuleBasic) RegisterLegacyAminoCodec(cdc *codec.LegacyAmino) {
}
>>>>>>> 4f445ed9

// AppModule implements an application module for the circuit module.
type AppModule struct {
	cdc    codec.Codec
	keeper keeper.Keeper
}

// IsAppModule implements the appmodule.AppModule interface.
func (AppModule) IsAppModule() {}

// Name returns the circuit module's name.
// Deprecated: kept for legacy reasons.
func (AppModule) Name() string { return types.ModuleName }

// RegisterGRPCGatewayRoutes registers the gRPC Gateway routes for the circuit module.
func (AppModule) RegisterGRPCGatewayRoutes(clientCtx client.Context, mux *gwruntime.ServeMux) {
	if err := types.RegisterQueryHandlerClient(context.Background(), mux, types.NewQueryClient(clientCtx)); err != nil {
		panic(err)
	}
}

// RegisterInterfaces registers interfaces and implementations of the circuit module.
func (AppModule) RegisterInterfaces(registrar registry.InterfaceRegistrar) {
	types.RegisterInterfaces(registrar)
}

<<<<<<< HEAD
=======
// IsOnePerModuleType implements the depinject.OnePerModuleType interface.
func (am AppModule) IsOnePerModuleType() {}

// IsAppModule implements the appmodule.AppModule interface.
func (am AppModule) IsAppModule() {}

>>>>>>> 4f445ed9
// RegisterServices registers module services.
func (am AppModule) RegisterServices(registrar grpc.ServiceRegistrar) error {
	types.RegisterMsgServer(registrar, keeper.NewMsgServerImpl(am.keeper))
	types.RegisterQueryServer(registrar, keeper.NewQueryServer(am.keeper))

	return nil
}

// NewAppModule creates a new AppModule object
func NewAppModule(cdc codec.Codec, keeper keeper.Keeper) AppModule {
	return AppModule{
		cdc:    cdc,
		keeper: keeper,
	}
}

// ConsensusVersion implements HasConsensusVersion
func (AppModule) ConsensusVersion() uint64 { return ConsensusVersion }

<<<<<<< HEAD
// DefaultGenesis returns default genesis state as raw bytes for the circuit module.
func (am AppModule) DefaultGenesis() json.RawMessage {
	data, err := am.cdc.MarshalJSON(types.DefaultGenesisState())
	if err != nil {
		panic(err)
	}
	return data
=======
// InitGenesis performs genesis initialization for the circuit module. It returns
// no validator updates.
func (am AppModule) InitGenesis(ctx sdk.Context, cdc codec.JSONCodec, data json.RawMessage) {
	var genesisState types.GenesisState
	cdc.MustUnmarshalJSON(data, &genesisState)

	am.keeper.InitGenesis(ctx, &genesisState)
}

// ExportGenesis returns the exported genesis state as raw bytes for the circuit
// module.
func (am AppModule) ExportGenesis(ctx sdk.Context, cdc codec.JSONCodec) json.RawMessage {
	gs := am.keeper.ExportGenesis(ctx)
	return cdc.MustMarshalJSON(gs)
}

func init() {
	appmodule.Register(
		&modulev1.Module{},
		appmodule.Provide(ProvideModule),
	)
>>>>>>> 4f445ed9
}

// ValidateGenesis performs genesis state validation for the circuit module.
func (am AppModule) ValidateGenesis(bz json.RawMessage) error {
	var data types.GenesisState
	if err := am.cdc.UnmarshalJSON(bz, &data); err != nil {
		return fmt.Errorf("failed to unmarshal %s genesis state: %w", types.ModuleName, err)
	}

	return data.Validate()
}

// InitGenesis performs genesis initialization for the circuit module.
func (am AppModule) InitGenesis(ctx context.Context, data json.RawMessage) error {
	var genesisState types.GenesisState
	if err := am.cdc.UnmarshalJSON(data, &genesisState); err != nil {
		return err
	}

	return am.keeper.InitGenesis(ctx, &genesisState)
}

// ExportGenesis returns the exported genesis state as raw bytes for the circuit
// module.
func (am AppModule) ExportGenesis(ctx context.Context) (json.RawMessage, error) {
	gs, err := am.keeper.ExportGenesis(ctx)
	if err != nil {
		return nil, err
	}
	return am.cdc.MarshalJSON(gs)
}

// TxValidator implements appmodule.HasTxValidator.
func (am AppModule) TxValidator(ctx context.Context, tx transaction.Tx) error {
	validator := ante.NewCircuitBreakerDecorator(&am.keeper)
	return validator.ValidateTx(ctx, tx)
}

// ModuleCodec implements schema.HasModuleCodec.
// It allows the indexer to decode the module's KVPairUpdate.
func (am AppModule) ModuleCodec() (schema.ModuleCodec, error) {
	return am.keeper.Schema.ModuleCodec(collections.IndexingOptions{})
}<|MERGE_RESOLUTION|>--- conflicted
+++ resolved
@@ -4,25 +4,6 @@
 	"context"
 	"encoding/json"
 	"fmt"
-<<<<<<< HEAD
-
-	gwruntime "github.com/grpc-ecosystem/grpc-gateway/runtime"
-	"google.golang.org/grpc"
-
-	"cosmossdk.io/collections"
-	"cosmossdk.io/core/appmodule"
-	appmodulev2 "cosmossdk.io/core/appmodule/v2"
-	"cosmossdk.io/core/codec"
-	"cosmossdk.io/core/registry"
-	"cosmossdk.io/core/transaction"
-	"cosmossdk.io/schema"
-	"cosmossdk.io/x/circuit/ante"
-	"cosmossdk.io/x/circuit/keeper"
-	"cosmossdk.io/x/circuit/types"
-
-	"github.com/cosmos/cosmos-sdk/client"
-	"github.com/cosmos/cosmos-sdk/types/module"
-=======
 
 	gwruntime "github.com/grpc-ecosystem/grpc-gateway/runtime"
 
@@ -42,22 +23,12 @@
 	sdk "github.com/cosmos/cosmos-sdk/types"
 	"github.com/cosmos/cosmos-sdk/types/module"
 	authtypes "github.com/cosmos/cosmos-sdk/x/auth/types"
->>>>>>> 4f445ed9
 )
 
 // ConsensusVersion defines the current circuit module consensus version.
 const ConsensusVersion = 1
 
 var (
-<<<<<<< HEAD
-	_ module.HasGRPCGateway = AppModule{}
-
-	_ appmodule.AppModule                        = AppModule{}
-	_ appmodule.HasGenesis                       = AppModule{}
-	_ appmodule.HasRegisterInterfaces            = AppModule{}
-	_ appmodulev2.HasTxValidator[transaction.Tx] = AppModule{}
-)
-=======
 	_ module.AppModuleBasic = AppModule{}
 	_ module.HasGenesis     = AppModule{}
 	_ module.HasServices    = AppModule{}
@@ -76,70 +47,65 @@
 // RegisterLegacyAminoCodec registers the circuit module's types on the LegacyAmino codec.
 func (AppModuleBasic) RegisterLegacyAminoCodec(cdc *codec.LegacyAmino) {
 }
->>>>>>> 4f445ed9
 
-// AppModule implements an application module for the circuit module.
-type AppModule struct {
-	cdc    codec.Codec
-	keeper keeper.Keeper
+// DefaultGenesis returns default genesis state as raw bytes for the circuit
+// module.
+func (AppModuleBasic) DefaultGenesis(cdc codec.JSONCodec) json.RawMessage {
+	return cdc.MustMarshalJSON(types.DefaultGenesisState())
 }
 
-// IsAppModule implements the appmodule.AppModule interface.
-func (AppModule) IsAppModule() {}
+// ValidateGenesis performs genesis state validation for the circuit module.
+func (AppModuleBasic) ValidateGenesis(cdc codec.JSONCodec, _ client.TxEncodingConfig, bz json.RawMessage) error {
+	var data types.GenesisState
+	if err := cdc.UnmarshalJSON(bz, &data); err != nil {
+		return fmt.Errorf("failed to unmarshal %s genesis state: %w", types.ModuleName, err)
+	}
 
-// Name returns the circuit module's name.
-// Deprecated: kept for legacy reasons.
-func (AppModule) Name() string { return types.ModuleName }
+	return data.Validate()
+}
 
 // RegisterGRPCGatewayRoutes registers the gRPC Gateway routes for the circuit module.
-func (AppModule) RegisterGRPCGatewayRoutes(clientCtx client.Context, mux *gwruntime.ServeMux) {
+func (AppModuleBasic) RegisterGRPCGatewayRoutes(clientCtx client.Context, mux *gwruntime.ServeMux) {
 	if err := types.RegisterQueryHandlerClient(context.Background(), mux, types.NewQueryClient(clientCtx)); err != nil {
 		panic(err)
 	}
 }
 
 // RegisterInterfaces registers interfaces and implementations of the circuit module.
-func (AppModule) RegisterInterfaces(registrar registry.InterfaceRegistrar) {
-	types.RegisterInterfaces(registrar)
+func (AppModuleBasic) RegisterInterfaces(registry codectypes.InterfaceRegistry) {
+	types.RegisterInterfaces(registry)
 }
 
-<<<<<<< HEAD
-=======
+// AppModule implements an application module for the circuit module.
+type AppModule struct {
+	AppModuleBasic
+
+	keeper keeper.Keeper
+}
+
 // IsOnePerModuleType implements the depinject.OnePerModuleType interface.
 func (am AppModule) IsOnePerModuleType() {}
 
 // IsAppModule implements the appmodule.AppModule interface.
 func (am AppModule) IsAppModule() {}
 
->>>>>>> 4f445ed9
 // RegisterServices registers module services.
-func (am AppModule) RegisterServices(registrar grpc.ServiceRegistrar) error {
-	types.RegisterMsgServer(registrar, keeper.NewMsgServerImpl(am.keeper))
-	types.RegisterQueryServer(registrar, keeper.NewQueryServer(am.keeper))
-
-	return nil
+func (am AppModule) RegisterServices(cfg module.Configurator) {
+	types.RegisterMsgServer(cfg.MsgServer(), keeper.NewMsgServerImpl(am.keeper))
+	types.RegisterQueryServer(cfg.QueryServer(), keeper.NewQueryServer(am.keeper))
 }
 
 // NewAppModule creates a new AppModule object
 func NewAppModule(cdc codec.Codec, keeper keeper.Keeper) AppModule {
 	return AppModule{
-		cdc:    cdc,
-		keeper: keeper,
+		AppModuleBasic: AppModuleBasic{cdc: cdc},
+		keeper:         keeper,
 	}
 }
 
-// ConsensusVersion implements HasConsensusVersion
+// ConsensusVersion implements AppModule/ConsensusVersion.
 func (AppModule) ConsensusVersion() uint64 { return ConsensusVersion }
 
-<<<<<<< HEAD
-// DefaultGenesis returns default genesis state as raw bytes for the circuit module.
-func (am AppModule) DefaultGenesis() json.RawMessage {
-	data, err := am.cdc.MarshalJSON(types.DefaultGenesisState())
-	if err != nil {
-		panic(err)
-	}
-	return data
-=======
 // InitGenesis performs genesis initialization for the circuit module. It returns
 // no validator updates.
 func (am AppModule) InitGenesis(ctx sdk.Context, cdc codec.JSONCodec, data json.RawMessage) {
@@ -161,47 +127,44 @@
 		&modulev1.Module{},
 		appmodule.Provide(ProvideModule),
 	)
->>>>>>> 4f445ed9
 }
 
-// ValidateGenesis performs genesis state validation for the circuit module.
-func (am AppModule) ValidateGenesis(bz json.RawMessage) error {
-	var data types.GenesisState
-	if err := am.cdc.UnmarshalJSON(bz, &data); err != nil {
-		return fmt.Errorf("failed to unmarshal %s genesis state: %w", types.ModuleName, err)
+type ModuleInputs struct {
+	depinject.In
+
+	Config       *modulev1.Module
+	Cdc          codec.Codec
+	StoreService store.KVStoreService
+
+	AddressCodec address.Codec
+}
+
+type ModuleOutputs struct {
+	depinject.Out
+
+	CircuitKeeper  keeper.Keeper
+	Module         appmodule.AppModule
+	BaseappOptions runtime.BaseAppOption
+}
+
+func ProvideModule(in ModuleInputs) ModuleOutputs {
+	// default to governance authority if not provided
+	authority := authtypes.NewModuleAddress("gov")
+	if in.Config.Authority != "" {
+		authority = authtypes.NewModuleAddressOrBech32Address(in.Config.Authority)
 	}
 
-	return data.Validate()
-}
+	circuitkeeper := keeper.NewKeeper(
+		in.Cdc,
+		in.StoreService,
+		authority.String(),
+		in.AddressCodec,
+	)
+	m := NewAppModule(in.Cdc, circuitkeeper)
 
-// InitGenesis performs genesis initialization for the circuit module.
-func (am AppModule) InitGenesis(ctx context.Context, data json.RawMessage) error {
-	var genesisState types.GenesisState
-	if err := am.cdc.UnmarshalJSON(data, &genesisState); err != nil {
-		return err
+	baseappOpt := func(app *baseapp.BaseApp) {
+		app.SetCircuitBreaker(&circuitkeeper)
 	}
 
-	return am.keeper.InitGenesis(ctx, &genesisState)
-}
-
-// ExportGenesis returns the exported genesis state as raw bytes for the circuit
-// module.
-func (am AppModule) ExportGenesis(ctx context.Context) (json.RawMessage, error) {
-	gs, err := am.keeper.ExportGenesis(ctx)
-	if err != nil {
-		return nil, err
-	}
-	return am.cdc.MarshalJSON(gs)
-}
-
-// TxValidator implements appmodule.HasTxValidator.
-func (am AppModule) TxValidator(ctx context.Context, tx transaction.Tx) error {
-	validator := ante.NewCircuitBreakerDecorator(&am.keeper)
-	return validator.ValidateTx(ctx, tx)
-}
-
-// ModuleCodec implements schema.HasModuleCodec.
-// It allows the indexer to decode the module's KVPairUpdate.
-func (am AppModule) ModuleCodec() (schema.ModuleCodec, error) {
-	return am.keeper.Schema.ModuleCodec(collections.IndexingOptions{})
+	return ModuleOutputs{CircuitKeeper: circuitkeeper, Module: m, BaseappOptions: baseappOpt}
 }