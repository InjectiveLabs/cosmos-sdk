---
sidebar_position: 1
---

# Architecture Decision Records (ADR)

This is a location to record all high-level architecture decisions in the Cosmos-SDK.

An Architectural Decision (**AD**) is a software design choice that addresses a functional or non-functional requirement that is architecturally significant.
An Architecturally Significant Requirement (**ASR**) is a requirement that has a measurable effect on a software system’s architecture and quality.
An Architectural Decision Record (**ADR**) captures a single AD, such as often done when writing personal notes or meeting minutes; the collection of ADRs created and maintained in a project constitute its decision log. All these are within the topic of Architectural Knowledge Management (AKM).

You can read more about the ADR concept in this [blog post](https://product.reverb.com/documenting-architecture-decisions-the-reverb-way-a3563bb24bd0#.78xhdix6t).

## Rationale

ADRs are intended to be the primary mechanism for proposing new feature designs and new processes, for collecting community input on an issue, and for documenting the design decisions.
An ADR should provide:

* Context on the relevant goals and the current state
* Proposed changes to achieve the goals
* Summary of pros and cons
* References
* Changelog

Note the distinction between an ADR and a spec. The ADR provides the context, intuition, reasoning, and
justification for a change in architecture, or for the architecture of something
new. The spec is much more compressed and streamlined summary of everything as
it stands today.

If recorded decisions turned out to be lacking, convene a discussion, record the new decisions here, and then modify the code to match.

## Creating new ADR

Read about the [PROCESS](./PROCESS.md).

### Use RFC 2119 Keywords

When writing ADRs, follow the same best practices for writing RFCs. When writing RFCs, key words are used to signify the requirements in the specification. These words are often capitalized: "MUST", "MUST NOT", "REQUIRED", "SHALL", "SHALL NOT", "SHOULD", "SHOULD NOT", "RECOMMENDED", "MAY", and "OPTIONAL". They are to be interpreted as described in [RFC 2119](https://datatracker.ietf.org/doc/html/rfc2119).

## ADR Table of Contents

### Accepted

* [ADR 002: SDK Documentation Structure](./adr-002-docs-structure.md)
* [ADR 004: Split Denomination Keys](./adr-004-split-denomination-keys.md)
* [ADR 006: Secret Store Replacement](./adr-006-secret-store-replacement.md)
* [ADR 009: Evidence Module](./adr-009-evidence-module.md)
* [ADR 010: Modular AnteHandler](./adr-010-modular-antehandler.md)
* [ADR 019: Protocol Buffer State Encoding](./adr-019-protobuf-state-encoding.md)
* [ADR 020: Protocol Buffer Transaction Encoding](./adr-020-protobuf-transaction-encoding.md)
* [ADR 021: Protocol Buffer Query Encoding](./adr-021-protobuf-query-encoding.md)
* [ADR 023: Protocol Buffer Naming and Versioning](./adr-023-protobuf-naming.md)
* [ADR 024: Coin Metadata](./adr-024-coin-metadata.md)
* [ADR 029: Fee Grant Module](./adr-029-fee-grant-module.md)
* [ADR 030: Message Authorization Module](./adr-030-authz-module.md)
* [ADR 031: Protobuf Msg Services](./adr-031-msg-service.md)
* [ADR 046: Module Params](./adr-046-module-params.md)
* [ADR 055: ORM](./adr-055-orm.md)
* [ADR 058: Auto-Generated CLI](./adr-058-auto-generated-cli.md)
* [ADR 060: ABCI 1.0 (Phase I)](adr-060-abci-1.0.md)
* [ADR 061: Liquid Staking](./adr-061-liquid-staking.md)
* [ADR 070: Un-Ordered Transaction Inclusion](./adr-070-unordered-transactions.md)
* [ADR 065: Store v2](./adr-065-store-v2.md)
* [ADR 073: Built-in In-process Indexer](./adr-073-indexer.md)

### Proposed

* [ADR 003: Dynamic Capability Store](./adr-003-dynamic-capability-store.md)
* [ADR 011: Generalize Genesis Accounts](./adr-011-generalize-genesis-accounts.md)
* [ADR 012: State Accessors](./adr-012-state-accessors.md)
* [ADR 013: Metrics](./adr-013-metrics.md)
* [ADR 016: Validator Consensus Key Rotation](./adr-016-validator-consensus-key-rotation.md)
* [ADR 017: Historical Header Module](./adr-017-historical-header-module.md)
* [ADR 018: Extendable Voting Periods](./adr-018-extendable-voting-period.md)
* [ADR 022: Custom baseapp panic handling](./adr-022-custom-panic-handling.md)
* [ADR 027: Deterministic Protobuf Serialization](./adr-027-deterministic-protobuf-serialization.md)
* [ADR 028: Public Key Addresses](./adr-028-public-key-addresses.md)
* [ADR 032: Typed Events](./adr-032-typed-events.md)
* [ADR 033: Inter-module RPC](./adr-033-protobuf-inter-module-comm.md)
* [ADR 035: Rosetta API Support](./adr-035-rosetta-api-support.md)
* [ADR 037: Governance Split Votes](./adr-037-gov-split-vote.md)
* [ADR 038: State Listening](./adr-038-state-listening.md)
* [ADR 039: Epoched Staking](./adr-039-epoched-staking.md)
* [ADR 040: Storage and SMT State Commitments](./adr-040-storage-and-smt-state-commitments.md)
* [ADR 054: Semver Compatible SDK Modules](./adr-054-semver-compatible-modules.md)
* [ADR 057: App Wiring](./adr-057-app-wiring.md)
* [ADR 059: Test Scopes](./adr-059-test-scopes.md)
* [ADR 062: Collections State Layer](./adr-062-collections-state-layer.md)
* [ADR 063: Core Module API](./adr-063-core-module-api.md)
<<<<<<< HEAD
=======
* [ADR 065: Store V2](./adr-065-store-v2.md)
>>>>>>> 4f445ed9
* [ADR 067: Simulator v2](./adr-067-simulator-v2.md)
* [ADR 069: `x/gov` modularity, multiple choice and optimisic proposals](./adr-069-gov-improvements.md)
* [ADR 074: Messages with implicit signers](./adr-074-implicit-msg-signers.md)
* [ADR 076: Transaction Malleability Risk Review and Recommendations](./adr-076-tx-malleability.md)

### Draft

* [ADR 044: Guidelines for Updating Protobuf Definitions](./adr-044-protobuf-updates-guidelines.md)
* [ADR 047: Extend Upgrade Plan](./adr-047-extend-upgrade-plan.md)
* [ADR 053: Go Module Refactoring](./adr-053-go-module-refactoring.md)
* [ADR 068: Preblock](./adr-068-preblock.md)<|MERGE_RESOLUTION|>--- conflicted
+++ resolved
@@ -36,7 +36,7 @@
 
 ### Use RFC 2119 Keywords
 
-When writing ADRs, follow the same best practices for writing RFCs. When writing RFCs, key words are used to signify the requirements in the specification. These words are often capitalized: "MUST", "MUST NOT", "REQUIRED", "SHALL", "SHALL NOT", "SHOULD", "SHOULD NOT", "RECOMMENDED", "MAY", and "OPTIONAL". They are to be interpreted as described in [RFC 2119](https://datatracker.ietf.org/doc/html/rfc2119).
+When writing ADRs, follow the same best practices for writing RFCs. When writing RFCs, key words are used to signify the requirements in the specification. These words are often capitalized: "MUST", "MUST NOT", "REQUIRED", "SHALL", "SHALL NOT", "SHOULD", "SHOULD NOT", "RECOMMENDED", "MAY", and "OPTIONAL. They are to be interpreted as described in [RFC 2119](https://datatracker.ietf.org/doc/html/rfc2119).
 
 ## ADR Table of Contents
 
@@ -51,18 +51,13 @@
 * [ADR 020: Protocol Buffer Transaction Encoding](./adr-020-protobuf-transaction-encoding.md)
 * [ADR 021: Protocol Buffer Query Encoding](./adr-021-protobuf-query-encoding.md)
 * [ADR 023: Protocol Buffer Naming and Versioning](./adr-023-protobuf-naming.md)
-* [ADR 024: Coin Metadata](./adr-024-coin-metadata.md)
 * [ADR 029: Fee Grant Module](./adr-029-fee-grant-module.md)
 * [ADR 030: Message Authorization Module](./adr-030-authz-module.md)
 * [ADR 031: Protobuf Msg Services](./adr-031-msg-service.md)
-* [ADR 046: Module Params](./adr-046-module-params.md)
 * [ADR 055: ORM](./adr-055-orm.md)
 * [ADR 058: Auto-Generated CLI](./adr-058-auto-generated-cli.md)
 * [ADR 060: ABCI 1.0 (Phase I)](adr-060-abci-1.0.md)
 * [ADR 061: Liquid Staking](./adr-061-liquid-staking.md)
-* [ADR 070: Un-Ordered Transaction Inclusion](./adr-070-unordered-transactions.md)
-* [ADR 065: Store v2](./adr-065-store-v2.md)
-* [ADR 073: Built-in In-process Indexer](./adr-073-indexer.md)
 
 ### Proposed
 
@@ -74,6 +69,7 @@
 * [ADR 017: Historical Header Module](./adr-017-historical-header-module.md)
 * [ADR 018: Extendable Voting Periods](./adr-018-extendable-voting-period.md)
 * [ADR 022: Custom baseapp panic handling](./adr-022-custom-panic-handling.md)
+* [ADR 024: Coin Metadata](./adr-024-coin-metadata.md)
 * [ADR 027: Deterministic Protobuf Serialization](./adr-027-deterministic-protobuf-serialization.md)
 * [ADR 028: Public Key Addresses](./adr-028-public-key-addresses.md)
 * [ADR 032: Typed Events](./adr-032-typed-events.md)
@@ -83,15 +79,13 @@
 * [ADR 038: State Listening](./adr-038-state-listening.md)
 * [ADR 039: Epoched Staking](./adr-039-epoched-staking.md)
 * [ADR 040: Storage and SMT State Commitments](./adr-040-storage-and-smt-state-commitments.md)
+* [ADR 046: Module Params](./adr-046-module-params.md)
 * [ADR 054: Semver Compatible SDK Modules](./adr-054-semver-compatible-modules.md)
 * [ADR 057: App Wiring](./adr-057-app-wiring.md)
 * [ADR 059: Test Scopes](./adr-059-test-scopes.md)
 * [ADR 062: Collections State Layer](./adr-062-collections-state-layer.md)
 * [ADR 063: Core Module API](./adr-063-core-module-api.md)
-<<<<<<< HEAD
-=======
 * [ADR 065: Store V2](./adr-065-store-v2.md)
->>>>>>> 4f445ed9
 * [ADR 067: Simulator v2](./adr-067-simulator-v2.md)
 * [ADR 069: `x/gov` modularity, multiple choice and optimisic proposals](./adr-069-gov-improvements.md)
 * [ADR 074: Messages with implicit signers](./adr-074-implicit-msg-signers.md)
