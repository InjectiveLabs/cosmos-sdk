--- conflicted
+++ resolved
@@ -29,54 +29,11 @@
 > With Cosmos SDK v2 (with store/v2), CometBFT has been pushed to the boundaries, so issues like this
 > are not expected to happen again.
 
-<<<<<<< HEAD
-## [Unreleased]
-=======
 ## v1.1.1 (September 06, 2024)
 
 ### Improvements
 
 * [#21574](https://github.com/cosmos/cosmos-sdk/pull/21574) Upgrade IVL to IAVL 1.2.0.
-
-## v1.1.0 (March 20, 2024)
-
-### Improvements
-
-* [#19770](https://github.com/cosmos/cosmos-sdk/pull/19770) Upgrade IAVL to IAVL v1.1.1.
-
-## v1.0.2 (January 10, 2024)
-
-### Bug Fixes
-
-* [#18897](https://github.com/cosmos/cosmos-sdk/pull/18897) Replace panic in pruning to avoid consensus halting. 
-
-## v1.0.1 (November 28, 2023)
-
-### Bug Fixes
-
-* [#18563](https://github.com/cosmos/cosmos-sdk/pull/18563) `LastCommitID().Hash` will always return `sha256([]byte{})` if the store is empty.
-
-## v1.0.0 (October 31, 2023)
->>>>>>> 4f445ed9
-
-
-## v1.10.0 (December 13, 2024)
-
-### Improvements
-
-* [#22305](https://github.com/cosmos/cosmos-sdk/pull/22305) Add `LatestVersion` to the `Committer` interface to get the latest version of the store.
-* Upgrade IAVL to IAVL v1.3.x.
-
-### Bug Fixes
-
-* [#20425](https://github.com/cosmos/cosmos-sdk/pull/20425) Fix nil pointer panic when query historical state where a new store don't exist.
-* [#20644](https://github.com/cosmos/cosmos-sdk/pull/20644) Avoid nil error on not exhausted payload stream.
-
-## v1.1.1 (September 06, 2024)
-
-### Improvements
-
-* [#21574](https://github.com/cosmos/cosmos-sdk/pull/21574) Upgrade IAVL to IAVL 1.2.0.
 
 ## v1.1.0 (March 20, 2024)
 
