--- conflicted
+++ resolved
@@ -5,10 +5,7 @@
 	"testing"
 	"time"
 
-	"github.com/stretchr/testify/assert"
 	"github.com/stretchr/testify/require"
-
-	"cosmossdk.io/math"
 
 	sdk "github.com/cosmos/cosmos-sdk/types"
 	"github.com/cosmos/cosmos-sdk/types/simulation"
@@ -24,8 +21,6 @@
 		{"seed=1", rand.New(rand.NewSource(1)), mustParseCoins("100stake,2testtoken")},
 		{"seed=50", rand.New(rand.NewSource(50)), mustParseCoins("100stake,2testtoken")},
 		{"seed=99", rand.New(rand.NewSource(99)), mustParseCoins("100stake,2testtoken")},
-		{"zero coins", rand.New(rand.NewSource(99)), sdk.Coins{}},
-		{"too small amount", rand.New(rand.NewSource(99)), sdk.Coins{sdk.Coin{Denom: "aaa", Amount: math.NewInt(0)}}},
 	}
 	for _, tt := range tests {
 		t.Run(tt.name, func(t *testing.T) {
@@ -50,143 +45,11 @@
 		{"1_000_000-size", 1_000_000, 1_000_000},
 	}
 	for _, tt := range tests {
-<<<<<<< HEAD
-		tc := tt
-		t.Run(tc.name, func(t *testing.T) {
-			got := simulation.RandStringOfLength(r, tc.n)
-			require.Equal(t, tc.want, len(got))
-		})
-	}
-}
-
-func TestRandPositiveInt(t *testing.T) {
-	t.Parallel()
-	tests := []struct {
-		name    string
-		r       *rand.Rand
-		max     math.Int
-		wantErr bool
-	}{
-		{"max number is 1", rand.New(rand.NewSource(1)), math.NewInt(1), false},
-		{"max number is 5", rand.New(rand.NewSource(50)), math.NewInt(5), false},
-		{"negative max number", rand.New(rand.NewSource(99)), math.NewInt(-10), true},
-		{"too small max number", rand.New(rand.NewSource(50)), math.NewInt(0), true},
-	}
-	for _, tt := range tests {
-		tc := tt
-		t.Run(tc.name, func(t *testing.T) {
-			got, err := simulation.RandPositiveInt(tc.r, tc.max)
-			if tc.wantErr {
-				require.NotNil(t, err)
-				return
-			}
-			require.Greater(t, got.Int64(), int64(0))
-			require.LessOrEqual(t, got.Int64(), tc.max.Int64())
-		})
-	}
-}
-
-func TestRandomAmount(t *testing.T) {
-	t.Parallel()
-	tests := []struct {
-		name string
-		r    *rand.Rand
-		max  math.Int
-	}{
-		{"max number is 1", rand.New(rand.NewSource(1)), math.NewInt(1)},
-		{"max number is 5", rand.New(rand.NewSource(50)), math.NewInt(5)},
-		{"negative max number", rand.New(rand.NewSource(99)), math.NewInt(-10)},
-		{"too small max number", rand.New(rand.NewSource(50)), math.NewInt(0)},
-	}
-	for _, tt := range tests {
-		tc := tt
-		t.Run(tc.name, func(t *testing.T) {
-			got := simulation.RandomAmount(tc.r, tc.max)
-			if tc.max.Int64() < 0 {
-				require.Equal(t, got.Int64(), int64(0))
-				return
-			}
-			require.GreaterOrEqual(t, got.Int64(), int64(0))
-			require.LessOrEqual(t, got.Int64(), tc.max.Int64())
-		})
-	}
-}
-
-func TestRandomDecAmount(t *testing.T) {
-	t.Parallel()
-	tests := []struct {
-		name string
-		r    *rand.Rand
-		max  math.LegacyDec
-		exp  string
-	}{
-		{"max number is 1000", rand.New(rand.NewSource(1)), math.LegacyNewDec(1000), "1000.000000000000000000"},
-		{"max number is 531234567", rand.New(rand.NewSource(50)), math.LegacyNewDec(531234567), "531234567.000000000000000000"},
-		{"negative max number", rand.New(rand.NewSource(99)), math.LegacyNewDec(-10), "0.000000000000000000"},
-		{"max number is zero", rand.New(rand.NewSource(50)), math.LegacyNewDec(0), "0.000000000000000000"},
-	}
-	for _, tt := range tests {
-		tc := tt
-		t.Run(tc.name, func(t *testing.T) {
-			got := simulation.RandomDecAmount(tc.r, tc.max)
-			require.Equal(t, got.String(), tc.exp)
-		})
-	}
-}
-
-func TestRandomTimestamp(t *testing.T) {
-	t.Parallel()
-	tests := []struct {
-		name string
-		r    *rand.Rand
-		exp  string
-	}{
-		{"rand is 0", rand.New(rand.NewSource(0)), "2083-05-23 03:26:06 +0000 UTC"},
-		{"rand is greater than 1", rand.New(rand.NewSource(1)), "2126-08-31 20:37:51 +0000 UTC"},
-		{"rand is negative", rand.New(rand.NewSource(-1)), "2179-08-09 15:02:17 +0000 UTC"},
-	}
-	for _, tt := range tests {
-		tc := tt
-		t.Run(tc.name, func(t *testing.T) {
-			got := simulation.RandTimestamp(tc.r)
-			require.Equal(t, got.UTC().String(), tc.exp)
-=======
 		t.Run(tt.name, func(t *testing.T) {
 			got := simulation.RandStringOfLength(r, tt.n)
 			require.Equal(t, tt.want, len(got))
->>>>>>> 4f445ed9
 		})
 	}
-}
-
-func TestRandomIntBetween(t *testing.T) {
-	t.Parallel()
-	tests := []struct {
-		name string
-		r    *rand.Rand
-		min  int
-		max  int
-	}{
-		{"random int between 0 and 10", rand.New(rand.NewSource(0)), 0, 10},
-		{"random int between 11 and 1000", rand.New(rand.NewSource(1)), 11, 1000},
-		{"random int between 10001 and 100000", rand.New(rand.NewSource(-1)), 1001, 10000},
-	}
-	for _, tt := range tests {
-		tc := tt
-		t.Run(tc.name, func(t *testing.T) {
-			got := simulation.RandIntBetween(tc.r, tc.min, tc.max)
-			require.GreaterOrEqual(t, got, tc.min)
-			require.LessOrEqual(t, got, tc.max)
-		})
-	}
-}
-
-func TestDeriveRand(t *testing.T) {
-	src := rand.New(rand.NewSource(0))
-	derived := simulation.DeriveRand(src)
-	got := derived.Int()
-	assert.NotEqual(t, got, src)
-	assert.NotEqual(t, got, rand.New(rand.NewSource(0)).Int())
 }
 
 func mustParseCoins(s string) sdk.Coins {
