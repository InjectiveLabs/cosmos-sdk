--- conflicted
+++ resolved
@@ -5,10 +5,6 @@
 	"errors"
 	"fmt"
 	"strconv"
-<<<<<<< HEAD
-	"strings"
-=======
->>>>>>> 4f445ed9
 
 	cosmos_proto "github.com/cosmos/cosmos-proto"
 	"github.com/spf13/cobra"
@@ -34,14 +30,6 @@
 	PubkeyScalarType                 = "cosmos.Pubkey"
 )
 
-const (
-	AddressStringScalarType          = "cosmos.AddressString"
-	ValidatorAddressStringScalarType = "cosmos.ValidatorAddressString"
-	ConsensusAddressStringScalarType = "cosmos.ConsensusAddressString"
-	PubkeyScalarType                 = "cosmos.Pubkey"
-	DecScalarType                    = "cosmos.Dec"
-)
-
 // Builder manages options for building pflag flags for protobuf messages.
 type Builder struct {
 	// TypeResolver specifies how protobuf types will be resolved. If it is
@@ -63,13 +51,8 @@
 
 	// Address Codecs are the address codecs to use for client/v2.
 	AddressCodec          address.Codec
-<<<<<<< HEAD
-	ValidatorAddressCodec address.ValidatorAddressCodec
-	ConsensusAddressCodec address.ConsensusAddressCodec
-=======
 	ValidatorAddressCodec runtime.ValidatorAddressCodec
 	ConsensusAddressCodec runtime.ConsensusAddressCodec
->>>>>>> 4f445ed9
 }
 
 func (b *Builder) init() {
@@ -87,8 +70,6 @@
 		b.scalarFlagTypes[ValidatorAddressStringScalarType] = validatorAddressStringType{}
 		b.scalarFlagTypes[ConsensusAddressStringScalarType] = consensusAddressStringType{}
 		b.scalarFlagTypes[PubkeyScalarType] = pubkeyType{}
-<<<<<<< HEAD
-		b.scalarFlagTypes[DecScalarType] = decType{}
 	}
 }
 
@@ -114,43 +95,11 @@
 
 	if b.FileResolver == nil {
 		return errors.New("file resolver is required in flag builder")
-=======
->>>>>>> 4f445ed9
 	}
 
 	return nil
 }
 
-<<<<<<< HEAD
-=======
-// ValidateAndComplete the flag builder fields.
-// It returns an error if any of the required fields are missing.
-// If the keyring is nil, it will be set to a no keyring.
-func (b *Builder) ValidateAndComplete() error {
-	if b.AddressCodec == nil {
-		return errors.New("address codec is required in flag builder")
-	}
-
-	if b.ValidatorAddressCodec == nil {
-		return errors.New("validator address codec is required in flag builder")
-	}
-
-	if b.ConsensusAddressCodec == nil {
-		return errors.New("consensus address codec is required in flag builder")
-	}
-
-	if b.TypeResolver == nil {
-		return errors.New("type resolver is required in flag builder")
-	}
-
-	if b.FileResolver == nil {
-		return errors.New("file resolver is required in flag builder")
-	}
-
-	return nil
-}
-
->>>>>>> 4f445ed9
 // DefineMessageFlagType allows to extend custom protobuf message type handling for flags (and positional arguments).
 func (b *Builder) DefineMessageFlagType(messageName protoreflect.FullName, flagType Type) {
 	b.init()
@@ -213,34 +162,6 @@
 			messageBinder.hasOptional = true
 		}
 
-<<<<<<< HEAD
-		s := strings.Split(arg.ProtoField, ".")
-		if len(s) == 1 {
-			f, err := b.addFieldBindingToArgs(ctx, messageBinder, protoreflect.Name(arg.ProtoField), fields)
-			if err != nil {
-				return nil, err
-			}
-			messageBinder.positionalArgs = append(messageBinder.positionalArgs, f)
-		} else {
-			err := b.addFlattenFieldBindingToArgs(ctx, arg.ProtoField, s, messageType, messageBinder)
-			if err != nil {
-				return nil, err
-			}
-		}
-	}
-
-	totalArgs := len(messageBinder.positionalArgs)
-	switch {
-	case messageBinder.hasVarargs:
-		messageBinder.CobraArgs = cobra.MinimumNArgs(totalArgs - 1)
-		messageBinder.mandatoryArgUntil = totalArgs - 1
-	case messageBinder.hasOptional:
-		messageBinder.CobraArgs = cobra.RangeArgs(totalArgs-1, totalArgs)
-		messageBinder.mandatoryArgUntil = totalArgs - 1
-	default:
-		messageBinder.CobraArgs = cobra.ExactArgs(totalArgs)
-		messageBinder.mandatoryArgUntil = totalArgs
-=======
 		field := fields.ByName(protoreflect.Name(arg.ProtoField))
 		if field == nil {
 			return nil, fmt.Errorf("can't find field %s on %s", arg.ProtoField, messageType.Descriptor().FullName())
@@ -273,7 +194,6 @@
 	default:
 		messageBinder.CobraArgs = cobra.ExactArgs(positionalArgsLen)
 		messageBinder.mandatoryArgUntil = positionalArgsLen
->>>>>>> 4f445ed9
 	}
 
 	// validate flag options
@@ -326,17 +246,10 @@
 
 		flagOpts := commandOptions.FlagOptions[fieldName]
 		name, hasValue, err := b.addFieldFlag(ctx, flagSet, field, flagOpts, options)
-<<<<<<< HEAD
-		if err != nil {
-			return nil, err
-		}
-		flagOptsByFlagName[name] = flagOpts
-=======
 		flagOptsByFlagName[name] = flagOpts
 		if err != nil {
 			return nil, err
 		}
->>>>>>> 4f445ed9
 
 		messageBinder.flagBindings = append(messageBinder.flagBindings, fieldBinding{
 			hasValue: hasValue,
@@ -360,59 +273,6 @@
 	return messageBinder, nil
 }
 
-<<<<<<< HEAD
-// addFlattenFieldBindingToArgs recursively adds field bindings for nested message fields to the message binder.
-// It takes a slice of field names representing the path to the target field, where each element is a field name
-// in the nested message structure. For example, ["foo", "bar", "baz"] would bind the "baz" field inside the "bar"
-// message which is inside the "foo" message.
-func (b *Builder) addFlattenFieldBindingToArgs(ctx *context.Context, path string, s []string, msg protoreflect.MessageType, messageBinder *MessageBinder) error {
-	fields := msg.Descriptor().Fields()
-	if len(s) == 1 {
-		f, err := b.addFieldBindingToArgs(ctx, messageBinder, protoreflect.Name(s[0]), fields)
-		if err != nil {
-			return err
-		}
-		f.path = path
-		messageBinder.positionalArgs = append(messageBinder.positionalArgs, f)
-		return nil
-	}
-	fd := fields.ByName(protoreflect.Name(s[0]))
-	var innerMsg protoreflect.MessageType
-	if fd.IsList() {
-		innerMsg = msg.New().Get(fd).List().NewElement().Message().Type()
-	} else {
-		innerMsg = msg.New().Get(fd).Message().Type()
-	}
-	return b.addFlattenFieldBindingToArgs(ctx, path, s[1:], innerMsg, messageBinder)
-}
-
-// addFieldBindingToArgs adds a fieldBinding for a positional argument to the message binder.
-// The fieldBinding is appended to the positional arguments list in the message binder.
-func (b *Builder) addFieldBindingToArgs(ctx *context.Context, messageBinder *MessageBinder, name protoreflect.Name, fields protoreflect.FieldDescriptors) (fieldBinding, error) {
-	field := fields.ByName(name)
-	if field == nil {
-		return fieldBinding{}, fmt.Errorf("can't find field %s", name) // TODO: it will improve error if msg.FullName() was included.`
-	}
-
-	_, hasValue, err := b.addFieldFlag(
-		ctx,
-		messageBinder.positionalFlagSet,
-		field,
-		&autocliv1.FlagOptions{Name: fmt.Sprintf("%d", len(messageBinder.positionalArgs))},
-		namingOptions{},
-	)
-	if err != nil {
-		return fieldBinding{}, err
-	}
-
-	return fieldBinding{
-		field:    field,
-		hasValue: hasValue,
-	}, nil
-}
-
-=======
->>>>>>> 4f445ed9
 // bindPageRequest create a flag for pagination
 func (b *Builder) bindPageRequest(ctx *context.Context, flagSet *pflag.FlagSet, field protoreflect.FieldDescriptor) (HasValue, error) {
 	return b.addMessageFlags(
